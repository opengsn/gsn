{
  "private": true,
  "workspaces": {
    "packages": [
      "packages/*"
    ],
    "nohoist": [
      "**eslint**",
      "**ts-node**"
    ]
  },
  "version": "2.2.2",
  "description": "Open Gas Stations Network",
  "name": "@opengsn/gsn",
  "engines": {
    "node": ">=11.0.0"
  },
  "repository": {
    "url": "https://github.com/opengsn/gsn",
    "type": "git"
  },
  "contributors": [
    {
      "name": "Dror Tirosh",
      "email": "dror.tirosh@gmail.com"
    },
    {
      "name": "Yoav Weiss",
      "email": "yoav@opengsn.org"
    },
    {
      "name": "Shahaf Nacson",
      "email": "shahaflol@gmail.com"
    },
    {
      "name": "Alex Forshtat",
      "email": "forshtat1@gmail.com"
    }
  ],
  "bin": {
    "gsn": "dist/src/cli/commands/gsn.js"
  },
  "scripts": {
    "test": "yarn preprocess && yarn lerna-run-test-with-hardhat",
    "ganache": "ganache-cli --chainId 1337 --hardfork 'istanbul' --gasLimit 120000000 --defaultBalanceEther 1000 --deterministic --keepAliveTimeout 2147483647",
<<<<<<< HEAD
    "ganache-fork-mainnet": "ganache-cli --fork https://mainnet.infura.io/v3/f40be2b1a3914db682491dc62a19ad43 --port 8544 --chainId 1 --l 10000000  --unlock 0xF977814e90dA44bFA03b6295A0616a897441aceC",
    "postinstall": "patch-package",
=======
    "ganache-fork-mainnet": "ganache-cli --fork https://mainnet.infura.io/v3/f40be2b1a3914db682491dc62a19ad43 --port 8544 --chainId 1 --l 10000000  --unlock 0x47ac0fb4f2d84898e4d9e7b4dab3c24507a6d503",
>>>>>>> 82d23283
    "preprocess": "yarn lerna-rm-dist && yarn lerna-typechain-generate && yarn extract_abi && yarn lerna-tsc && yarn lerna-chmod-commands",
    "preprocess-paymasters": "yarn lerna-rm-dist --scope @opengsn/paymasters && yarn lerna-typechain-generate-paymasters && yarn extract_abi_paymasters && yarn lerna-tsc-paymasters && yarn lerna-lint-paymasters",
    "extract_abi": "./scripts/extract_abi.js",
    "extract_abi_paymasters": "./scripts/extract_abi.js paymasters",
    "solpp": "./scripts/solpp.js",
    "tsc": "yarn lerna-tsc",
    "lerna-typechain-generate": "lerna run typechain-generate --stream --ignore @opengsn/paymasters",
    "lerna-typechain-generate-paymasters": "lerna run typechain-generate --stream --scope @opengsn/paymasters",
    "lerna-publish": "lerna publish --pre-dist-tag next",
    "lerna-publish-force-no-git": "lerna publish --no-push --no-git-tag-version --force-publish",
    "lerna-chmod-commands": "lerna run chmod-commands",
    "lerna-tsc": "lerna run tsc --ignore @opengsn/paymasters",
    "lerna-tsc-paymasters": "lerna run tsc --scope @opengsn/paymasters",
    "lerna-watch-tsc": "lerna run --parallel watch-tsc",
    "lerna-lint": "lerna run lint --stream --parallel --ignore @opengsn/paymasters",
    "lerna-lint-paymasters": "lerna run lint --stream --parallel --scope @opengsn/paymasters",
    "lerna-lint-fix": "lerna run lint-fix --stream --parallel",
    "lerna-rm-dist": "lerna run rm-dist",
    "lerna-run-test": "yarn lerna-tsc && lerna run test --stream --no-prefix",
    "lerna-run-gas-calculations": "lerna run gas-calculations --stream --no-prefix",
    "lerna-run-test-webpack": "lerna run test-webpack --stream --no-prefix",
    "lerna-run-test-webpack-with-hardhat": "run-with-hardhat-node --port 8544 'yarn lerna-run-test-webpack'",
    "lerna-run-gas-calculations-with-hardhat": "run-with-hardhat-node --port 8544 'yarn lerna-run-gas-calculations'",
    "lerna-run-test-fork": "lerna run test-fork --stream --no-prefix",
    "lerna-run-test-only": "lerna run test-only --stream --ignore @opengsn/paymasters",
    "lerna-run-test-paymasters-only": "lerna run test-only --stream --scope @opengsn/paymasters",
    "lerna-run-test-with-hardhat": "run-with-hardhat-node --port 8544 'yarn lerna-run-test'",
    "lerna-run-test-only-with-hardhat": "run-with-hardhat-node --port 8544 'yarn lerna-run-test-only'",
    "lerna-run-test-paymasters-only-with-hardhat": "run-with-hardhat-node --port 8544 'yarn lerna-run-test-paymasters-only'",
    "verdaccio-start": "yarn verdaccio-clean && yarn verdaccio-run",
    "verdaccio-publish": "lerna publish --no-git-tag-version --no-push --no-git-reset --registry http://localhost:4873",
    "verdaccio-run": "verdaccio --config verdaccio/verdaccio.yaml",
    "verdaccio-clean": "rm -rf verdaccio/db",
    "depcheck": "lerna exec --no-bail --stream -- npx depcheck",
    "create-all-deps": "jq '.dependencies,.devDependencies' packages/*/package.json |sort  -u > all.deps"
  },
  "devDependencies": {
    "@metamask/eth-sig-util": "^4.0.1",
    "@openzeppelin/test-helpers": "^0.5.15",
    "@truffle/hdwallet-provider": "^2.0.10",
    "@typechain/truffle-v5": "^6.0.0",
    "@types/bn.js": "^5.1.0",
    "@types/chai": "^4.2.12",
    "@types/mocha": "^8.2.0",
    "@types/web3": "1.0.20",
    "@typescript-eslint/eslint-plugin": "^4.8.1",
    "@typescript-eslint/parser": "^4.8.1",
    "bn.js": "^5.2.0",
    "depcheck": "^1.4.3",
    "eslint": "^7.13.0",
    "eslint-config-standard": "14.1.1",
    "eslint-config-standard-with-typescript": "18.0.2",
    "eslint-plugin-import": "2.21.2",
    "eslint-plugin-node": "11.1.0",
    "eslint-plugin-promise": "4.2.1",
    "eslint-plugin-standard": "4.0.1",
    "ethereumjs-abi": "^0.6.8",
    "ganache-cli": "^6.12.2",
    "lerna": "^5.1.8",
    "run-with-hardhat-node": "^0.4.3",
    "solpp": "^0.11.5",
    "truffle": "5.1.26",
    "ts-node": "8.6.2",
    "typechain": "^6.0.5",
    "typescript": "^4.7.4",
    "verdaccio": "^5.13.3",
    "web3": "^1.7.3",
    "web3-core": "^1.7.3",
    "web3-core-helpers": "^1.7.3",
    "web3-eth": "^1.7.3",
    "web3-eth-abi": "^1.7.3",
    "web3-eth-contract": "^1.7.3",
    "web3-utils": "^1.7.3",
    "webpack": "^5.73.0",
    "webpack-cli": "^4.10.0"
  }
}<|MERGE_RESOLUTION|>--- conflicted
+++ resolved
@@ -43,12 +43,7 @@
   "scripts": {
     "test": "yarn preprocess && yarn lerna-run-test-with-hardhat",
     "ganache": "ganache-cli --chainId 1337 --hardfork 'istanbul' --gasLimit 120000000 --defaultBalanceEther 1000 --deterministic --keepAliveTimeout 2147483647",
-<<<<<<< HEAD
     "ganache-fork-mainnet": "ganache-cli --fork https://mainnet.infura.io/v3/f40be2b1a3914db682491dc62a19ad43 --port 8544 --chainId 1 --l 10000000  --unlock 0xF977814e90dA44bFA03b6295A0616a897441aceC",
-    "postinstall": "patch-package",
-=======
-    "ganache-fork-mainnet": "ganache-cli --fork https://mainnet.infura.io/v3/f40be2b1a3914db682491dc62a19ad43 --port 8544 --chainId 1 --l 10000000  --unlock 0x47ac0fb4f2d84898e4d9e7b4dab3c24507a6d503",
->>>>>>> 82d23283
     "preprocess": "yarn lerna-rm-dist && yarn lerna-typechain-generate && yarn extract_abi && yarn lerna-tsc && yarn lerna-chmod-commands",
     "preprocess-paymasters": "yarn lerna-rm-dist --scope @opengsn/paymasters && yarn lerna-typechain-generate-paymasters && yarn extract_abi_paymasters && yarn lerna-tsc-paymasters && yarn lerna-lint-paymasters",
     "extract_abi": "./scripts/extract_abi.js",

#!/bin/bash -e

rm -rf ./dist/
yarn extract_abi
yarn generate
<<<<<<< HEAD
mkdir -p src/cli/compiled/

CONTRACTS="RelayHub StakeManager Penalizer TrustedForwarder TestPaymasterEverythingAccepted"
BUILDFOLDER=./build/contracts
OUTFOLDER=./src/cli/compiled/
for c in $CONTRACTS ; do cp $BUILDFOLDER/$c.json $OUTFOLDER ; done
=======

mkdir -p helpers/compiled/

CONTRACTS="RelayHub StakeManager Penalizer TrustedForwarder TestPaymasterEverythingAccepted"
BUILDFOLDER=./build/contracts
OUTFOLDER=./helpers/compiled
for c in $CONTRACTS; do
  echo copy $OUTFOLDER/$c.json
  cp $BUILDFOLDER/$c.json $OUTFOLDER
done


for c in GsnDevProvider RelayProvider RelayClient GSNConfigurator; do
  echo gen ./$c.ts:
  (echo "// generated during pack";echo "export * from './src/relayclient/$c'") > $c.ts
done
>>>>>>> 2e8dbdda

tsc<|MERGE_RESOLUTION|>--- conflicted
+++ resolved
@@ -3,20 +3,12 @@
 rm -rf ./dist/
 yarn extract_abi
 yarn generate
-<<<<<<< HEAD
+
 mkdir -p src/cli/compiled/
 
 CONTRACTS="RelayHub StakeManager Penalizer TrustedForwarder TestPaymasterEverythingAccepted"
 BUILDFOLDER=./build/contracts
 OUTFOLDER=./src/cli/compiled/
-for c in $CONTRACTS ; do cp $BUILDFOLDER/$c.json $OUTFOLDER ; done
-=======
-
-mkdir -p helpers/compiled/
-
-CONTRACTS="RelayHub StakeManager Penalizer TrustedForwarder TestPaymasterEverythingAccepted"
-BUILDFOLDER=./build/contracts
-OUTFOLDER=./helpers/compiled
 for c in $CONTRACTS; do
   echo copy $OUTFOLDER/$c.json
   cp $BUILDFOLDER/$c.json $OUTFOLDER
@@ -27,6 +19,5 @@
   echo gen ./$c.ts:
   (echo "// generated during pack";echo "export * from './src/relayclient/$c'") > $c.ts
 done
->>>>>>> 2e8dbdda
 
 tsc
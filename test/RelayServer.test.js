/* global artifacts describe */
const Web3 = require('web3')
const RelayClient = require('./TmpLegacyRelayClient')
const RelayServer = require('../src/relayserver/RelayServer')
const TxStoreManager = require('../src/relayserver/TxStoreManager').TxStoreManager
const RelayHub = artifacts.require('./RelayHub.sol')
const TestRecipient = artifacts.require('./test/TestRecipient.sol')
const TrustedForwarder = artifacts.require('TrustedForwarder')
const StakeManager = artifacts.require('./StakeManager.sol')
const Penalizer = artifacts.require('./Penalizer.sol')
const TestPaymasterEverythingAccepted = artifacts.require('./test/TestPaymasterEverythingAccepted.sol')
const KeyManager = require('../src/relayserver/KeyManager')
const RelayHubABI = require('../src/common/interfaces/IRelayHub')
const PayMasterABI = require('../src/common/interfaces/IPaymaster')
const Environments = require('../src/relayclient/types/Environments')

const ethUtils = require('ethereumjs-util')
const { Transaction } = require('ethereumjs-tx')
const abiDecoder = require('abi-decoder')
const chai = require('chai')
const sinonChai = require('sinon-chai')
chai.use(sinonChai)
abiDecoder.addABI(RelayHubABI)
abiDecoder.addABI(PayMasterABI)
abiDecoder.addABI(TestRecipient.abi)
abiDecoder.addABI(TestPaymasterEverythingAccepted.abi)

const localhostOne = 'http://localhost:8090'
const workdir = '/tmp/gsn/test/relayserver'

const testutils = require('./TestUtils')
const increaseTime = testutils.increaseTime

contract('RelayServer', function (accounts) {
  let rhub
  let forwarder
  let stakeManager
  let penalizer
  let sr
  let paymaster
  let gasLess, gasLess2
  const relayOwner = accounts[1]
  const dayInSec = 24 * 60 * 60
  const weekInSec = dayInSec * 7
  const oneEther = 1e18
  let relayServer, defunctRelayServer
  let serverWeb3provider
  let ethereumNodeUrl
  let _web3
  let id
  let serverError
  let encodedFunction
  let relayClient
  let options, options2

  before(async function () {
    ethereumNodeUrl = web3.currentProvider.host
    serverWeb3provider = new Web3.providers.WebsocketProvider(ethereumNodeUrl)
    _web3 = new Web3(new Web3.providers.HttpProvider(ethereumNodeUrl))

    stakeManager = await StakeManager.new()
<<<<<<< HEAD
    rhub = await RelayHub.new(Environments.defaultEnvironment.gtxdatanonzero, stakeManager.address)
=======
    penalizer = await Penalizer.new()
    rhub = await RelayHub.new(Environments.defaultEnvironment.gtxdatanonzero, stakeManager.address, penalizer.address)
>>>>>>> 36b2bf9d
    sr = await TestRecipient.new()
    const forwarderAddress = await sr.getTrustedForwarder()
    forwarder = await TrustedForwarder.at(forwarderAddress)
    paymaster = await TestPaymasterEverythingAccepted.new()

    await paymaster.setHub(rhub.address)
    await paymaster.deposit({ value: _web3.utils.toWei('1', 'ether') })
    gasLess = await _web3.eth.personal.newAccount('password')
    gasLess2 = await _web3.eth.personal.newAccount('password2')
    const keyManager = new KeyManager({ ecdsaKeyPair: KeyManager.newKeypair() })
    const txStoreManager = new TxStoreManager({ workdir })
    relayServer = new RelayServer({
      txStoreManager,
      keyManager,
      // owner: relayOwner,
      hubAddress: rhub.address,
      stakeManagerAddress: stakeManager.address,
      url: localhostOne,
      baseRelayFee: 0,
      pctRelayFee: 0,
      gasPriceFactor: 1,
      ethereumNodeUrl,
      web3provider: serverWeb3provider,
      devMode: true
    })
    relayServer.on('error', (e) => {
      console.log(e.message)
      serverError = e
    })
    console.log('Relay Server Address', relayServer.address)

    encodedFunction = sr.contract.methods.emitMessage('hello world').encodeABI()
    console.log('server address', relayServer.address)
    const relayClientConfig = {
      relayUrl: localhostOne,
      relayAddress: relayServer.address,
      allowed_relay_nonce_gap: 0,
      verbose: process.env.DEBUG
    }

    relayClient = new RelayClient(_web3, relayClientConfig)

    options = {
      // approveFunction: approveFunction,
      from: gasLess,
      to: sr.address,
      pctRelayFee: 0,
      gas_limit: 1000000,
      paymaster: paymaster.address
    }
    options2 = {
      ...options,
      from: gasLess2
    }
  })

  beforeEach(async function () {
    serverError = null
  })

  after('txstore cleanup', async function () {
    await relayServer.txStoreManager.clearAll()
    assert.deepEqual([], await relayServer.txStoreManager.getAll())
  })

  async function assertTransactionRelayed (txhash, gasLess) {
    const receipt = await _web3.eth.getTransactionReceipt(txhash)
    const decodedLogs = abiDecoder.decodeLogs(receipt.logs).map(relayServer._parseEvent)
    assert.equal(decodedLogs[1].name, 'SampleRecipientEmitted')
    assert.equal(decodedLogs[1].args.message, 'hello world')
    assert.equal(decodedLogs[3].name, 'TransactionRelayed')
    assert.equal(decodedLogs[3].args.relayWorker.toLowerCase(), relayServer.address.toLowerCase())
    assert.equal(decodedLogs[3].args.from.toLowerCase(), gasLess.toLowerCase())
    assert.equal(decodedLogs[3].args.to.toLowerCase(), sr.address.toLowerCase())
    assert.equal(decodedLogs[3].args.paymaster.toLowerCase(), paymaster.address.toLowerCase())
    return receipt
  }

  async function assertRelayAdded (receipt, relayServer) {
    const decodedLogs = abiDecoder.decodeLogs(receipt.logs).map(relayServer._parseEvent)
    assert.equal(decodedLogs.length, 1)
    assert.equal(decodedLogs[0].name, 'RelayServerRegistered')
    assert.equal(decodedLogs[0].args.relayManager.toLowerCase(), relayServer.address.toLowerCase())
    assert.equal(decodedLogs[0].args.baseRelayFee, relayServer.baseRelayFee)
    assert.equal(decodedLogs[0].args.pctRelayFee, relayServer.pctRelayFee)
    assert.equal(decodedLogs[0].args.url, relayServer.url)
  }

  async function relayTransaction (options, badArgs) {
    const { relayRequest, relayMaxNonce, approvalData, signature } = await prepareRelayRequest(options)
    return relayTransactionFromRequest(badArgs, { relayRequest, relayMaxNonce, approvalData, signature })
  }

  async function relayTransactionFromRequest (badArgs, { relayRequest, relayMaxNonce, approvalData, signature }) {
    // console.log('relayRequest is', relayRequest, signature, approvalData)
    const signedTx = await relayServer.createRelayTransaction(
      {
        senderNonce: relayRequest.relayData.senderNonce,
        gasPrice: relayRequest.gasData.gasPrice,
        encodedFunction: relayRequest.encodedFunction,
        approvalData,
        signature,
        from: relayRequest.relayData.senderAddress,
        to: relayRequest.target,
        paymaster: relayRequest.relayData.paymaster,
        gasLimit: relayRequest.gasData.gasLimit,
        relayMaxNonce,
        baseRelayFee: relayRequest.gasData.baseRelayFee,
        pctRelayFee: relayRequest.gasData.pctRelayFee,
        relayHubAddress: rhub.address,
        ...badArgs
      })

    const txhash = ethUtils.bufferToHex(ethUtils.keccak256(Buffer.from(signedTx, 'hex')))
    await assertTransactionRelayed(txhash, relayRequest.relayData.senderAddress)
    return signedTx
  }

  async function prepareRelayRequest (options) {
    const { relayRequest, relayMaxNonce, approvalData, signature } = await relayClient._prepareRelayHttpRequest(
      encodedFunction,
      /* relayAddress: */relayServer.address,
      /* pctRelayFee: */0,
      /* baseRelayFee: */0,
      /* gasPrice: */parseInt(await _web3.eth.getGasPrice()),
      /* gasLimit: */1000000,
      /* senderNonce: */(await forwarder.getNonce(options.from)).toString(),
      /* paymaster: */paymaster.address,
      /* relayHub: */rhub.contract,
      forwarder.contract,
      options)
    return { relayRequest, relayMaxNonce, approvalData, signature }
  }

  // When running server before staking/funding it, or when balance gets too low
  describe('multi-step server initialization ', async function () {
    it('should initialize relay params (chainId, networkId, gasPrice)', async function () {
      const expectedGasPrice = (await _web3.eth.getGasPrice()) * relayServer.gasPriceFactor
      const chainId = await _web3.eth.getChainId()
      const networkId = await _web3.eth.net.getId()
      assert.notEqual(relayServer.gasPrice, expectedGasPrice)
      assert.notEqual(relayServer.chainId, chainId)
      assert.notEqual(relayServer.networkId, networkId)
      assert.equal(relayServer.ready, false)
      await relayServer._worker({ number: await _web3.eth.getBlockNumber() })
      assert.isTrue(serverError.message.includes('Server\'s balance too low'), 'relay should throw on low balance')
      assert.equal(relayServer.gasPrice, expectedGasPrice)
      assert.equal(relayServer.chainId, chainId)
      assert.equal(relayServer.networkId, networkId)
      assert.equal(relayServer.ready, false, 'relay should not be ready yet')
    })

    it('should wait for balance', async function () {
      await relayServer._worker({ number: await _web3.eth.getBlockNumber() })
      assert.isTrue(serverError.message.includes('Server\'s balance too low'), 'relay should throw on low balance')
      const expectedBalance = _web3.utils.toWei('2', 'ether')
      assert.notEqual(relayServer.balance, expectedBalance)
      await _web3.eth.sendTransaction({
        to: relayServer.address,
        from: relayOwner,
        value: expectedBalance
      })
      await relayServer._worker({ number: await _web3.eth.getBlockNumber() })
      assert.isTrue(serverError.message.includes('Waiting for stake...'), 'relay should throw on no stake')
      assert.equal(relayServer.ready, false, 'relay should not be ready yet')
      assert.equal(relayServer.balance, expectedBalance)
    })

    it('should wait for stake and then register', async function () {
      assert.equal(relayServer.lastScannedBlock, 0)
      await relayServer._worker({ number: await _web3.eth.getBlockNumber() })
      assert.isTrue(serverError.message.includes('Waiting for stake...'), 'relay should throw on low balance')
      assert.equal(relayServer.ready, false, 'relay should not be ready yet')
      const res = await stakeManager.stakeForAddress(relayServer.address, weekInSec, {
        from: relayOwner,
        value: oneEther
      })
      const res2 = await stakeManager.authorizeHub(relayServer.address, rhub.address, { from: relayOwner })
      assert.ok(res.receipt.status, 'stake failed')
      assert.ok(res2.receipt.status, 'authorize hub failed')
      const expectedLastScannedBlock = await _web3.eth.getBlockNumber()
      const receipt = await relayServer._worker({ number: expectedLastScannedBlock })
      assert.equal(relayServer.lastScannedBlock, expectedLastScannedBlock)
      assert.equal(relayServer.stake, oneEther)
      assert.equal(relayServer.ready, true, 'relay not ready?')
      await assertRelayAdded(receipt, relayServer)
    })
  })

  // When running server after both staking & funding it
  describe('single step server initialization', async function () {
    it('should initialize relay after staking and funding it', async function () {
      const keyManager = new KeyManager({ ecdsaKeyPair: KeyManager.newKeypair() })
      const txStoreManager = new TxStoreManager({ workdir: workdir + '/defunct' })
      defunctRelayServer = new RelayServer({
        txStoreManager,
        keyManager,
        // owner: relayOwner,
        hubAddress: rhub.address,
        url: localhostOne,
        baseRelayFee: 0,
        pctRelayFee: 0,
        gasPriceFactor: 1,
        ethereumNodeUrl,
        web3provider: serverWeb3provider,
        devMode: true
      })
      defunctRelayServer.on('error', (e) => {
        console.log(e.message)
        serverError = e
      })
      await _web3.eth.sendTransaction({
        to: defunctRelayServer.address,
        from: relayOwner,
        value: _web3.utils.toWei('2', 'ether')
      })

      await stakeManager.stakeForAddress(defunctRelayServer.address, weekInSec, {
        from: relayOwner,
        value: oneEther
      })
      await stakeManager.authorizeHub(defunctRelayServer.address, rhub.address, {
        from: relayOwner
      })
      const stake = await defunctRelayServer.refreshStake()
      assert.equal(stake, oneEther)

      const expectedGasPrice = (await _web3.eth.getGasPrice()) * defunctRelayServer.gasPriceFactor
      const expectedBalance = await _web3.eth.getBalance(defunctRelayServer.address)
      const chainId = await _web3.eth.getChainId()
      const networkId = await _web3.eth.net.getId()
      assert.notEqual(defunctRelayServer.gasPrice, expectedGasPrice)
      assert.notEqual(defunctRelayServer.balance, expectedBalance)
      assert.notEqual(defunctRelayServer.chainId, chainId)
      assert.notEqual(defunctRelayServer.networkId, networkId)
      assert.equal(defunctRelayServer.ready, false)
      const expectedLastScannedBlock = await _web3.eth.getBlockNumber()
      assert.equal(defunctRelayServer.lastScannedBlock, 0)
      const receipt = await defunctRelayServer._worker({ number: expectedLastScannedBlock })
      assert.equal(defunctRelayServer.lastScannedBlock, expectedLastScannedBlock)
      assert.equal(defunctRelayServer.gasPrice, expectedGasPrice)
      assert.equal(defunctRelayServer.balance, expectedBalance)
      assert.equal(defunctRelayServer.chainId, chainId)
      assert.equal(defunctRelayServer.networkId, networkId)
      assert.equal(defunctRelayServer.ready, true, 'relay no ready?')
      await assertRelayAdded(receipt, defunctRelayServer)
    })
    after('txstore cleanup', async function () {
      await defunctRelayServer.txStoreManager.clearAll()
      assert.deepEqual([], await defunctRelayServer.txStoreManager.getAll())
    })
  })

  describe('relay transaction flows', async function () {
    it('should relay transaction', async function () {
      await relayTransaction(options)
    })
    /*
    * encodedFunction,
      approvalData,
      signature,
      from,
      to,
      paymaster,
      gasPrice,
      gasLimit,
      senderNonce,
      relayMaxNonce,
      baseRelayFee,
      pctRelayFee,
      relayHubAddress
      *
      * */
    it('should fail to relay with undefined encodedFunction', async function () {
      try {
        await relayTransaction(options, { encodedFunction: undefined })
        assert.fail()
      } catch (e) {
        assert.isTrue(e.message.includes('invalid encodedFunction given: undefined'), e.message)
      }
    })
    it('should fail to relay with undefined approvalData', async function () {
      try {
        await relayTransaction(options, { approvalData: undefined })
        assert.fail()
      } catch (e) {
        assert.isTrue(e.message.includes('invalid approvalData given: undefined'), e.message)
      }
    })
    it('should fail to relay with undefined signature', async function () {
      try {
        await relayTransaction(options, { signature: undefined })
        assert.fail()
      } catch (e) {
        assert.isTrue(e.message.includes('invalid signature given: undefined'), e.message)
      }
    })
    it('should fail to relay with wrong signature', async function () {
      try {
        await relayTransaction(options,
          { signature: '0xdeadface00000a58b757da7dea5678548be5ff9b16e9d1d87c6157aff6889c0f6a406289908add9ea6c3ef06d033a058de67d057e2c0ae5a02b36854be13b0731c' })
        assert.fail()
      } catch (e) {
        assert.isTrue(e.message.includes('canRelay failed in server: signature mismatch'),
          e.message)
      }
    })
    it('should fail to relay with wrong from', async function () {
      try {
        await relayTransaction(options, { from: accounts[1] })
        assert.fail()
      } catch (e) {
        assert.isTrue(e.message.includes('canRelay failed in server: nonce mismatch'), e.message)
      }
    })
    it('should fail to relay with wrong recipient', async function () {
      try {
        await relayTransaction(options, { to: accounts[1] })
        assert.fail()
      } catch (e) {
        assert.isTrue(e.message.includes('canRelay failed in server: getTrustedForwarder failed'), e.message)
      }
    })
    it('should fail to relay with invalid paymaster', async function () {
      try {
        await relayTransaction(options, { paymaster: accounts[1] })
        assert.fail()
      } catch (e) {
        assert.isTrue(e.message.includes(`non-existent or incompatible paymaster contract: ${accounts[1]}`), e.message)
      }
    })
    it('should fail to relay when paymaster\'s balance too low', async function () {
      id = (await testutils.snapshot()).result
      try {
        await paymaster.withdraw(accounts[0])
        await relayTransaction(options)
        assert.fail()
      } catch (e) {
        assert.isTrue(e.message.includes('paymaster balance too low:'), e.message)
      } finally {
        await testutils.revert(id)
      }
    })
    it('should fail to relay with uninitialized gasPrice', async function () {
      const gasPrice = relayServer.gasPrice
      delete relayServer.gasPrice
      try {
        await relayTransaction(options)
        assert.fail()
      } catch (e) {
        assert.isTrue(e.message.includes('gasPrice not initialized'), e.message)
      } finally {
        relayServer.gasPrice = gasPrice
      }
    })
    it('should fail to relay with unacceptable gasPrice', async function () {
      try {
        await relayTransaction(options, { gasPrice: 1e2 })
        assert.fail()
      } catch (e) {
        assert.isTrue(e.message.includes(
          `Unacceptable gasPrice: relayServer's gasPrice:${relayServer.gasPrice} request's gasPrice: 100`), e.message)
      }
    })
    it('should fail to relay with wrong senderNonce', async function () {
      // First we change the senderNonce and see nonce failure
      try {
        await relayTransaction(options, { senderNonce: 123456 })
        assert.fail()
      } catch (e) {
        assert.isTrue(e.message.includes('canRelay failed in server: nonce mismatch'), e.message)
      }
      // Now we replay the same transaction so we get WrongNonce
      const { relayRequest, relayMaxNonce, approvalData, signature } = await prepareRelayRequest(options)
      await relayTransactionFromRequest({}, { relayRequest, relayMaxNonce, approvalData, signature })
      try {
        await relayTransactionFromRequest({},
          { relayRequest, relayMaxNonce: relayMaxNonce + 1, approvalData, signature })
        assert.fail()
      } catch (e) {
        assert.isTrue(e.message.includes('canRelay failed in server: nonce mismatch'), e.message)
      }
    })
    it('should fail to relay with wrong relayMaxNonce', async function () {
      try {
        await relayTransaction(options, { relayMaxNonce: 0 })
        assert.fail()
      } catch (e) {
        assert.isTrue(e.message.includes('Unacceptable relayMaxNonce:'), e.message)
      }
    })
    it('should fail to relay with wrong baseRelayFee', async function () {
      try {
        await relayTransaction(options, { baseRelayFee: -1 })
        assert.fail()
      } catch (e) {
        assert.isTrue(e.message.includes('Unacceptable baseRelayFee:'), e.message)
      }
    })
    it('should fail to relay with wrong pctRelayFee', async function () {
      try {
        await relayTransaction(options, { pctRelayFee: -1 })
        assert.fail()
      } catch (e) {
        assert.isTrue(e.message.includes('Unacceptable pctRelayFee:'), e.message)
      }
    })
    it('should fail to relay with wrong hub address', async function () {
      try {
        await relayTransaction(options, { relayHubAddress: '0xdeadface' })
        assert.fail()
      } catch (e) {
        assert.isTrue(
          e.message.includes(
            `Wrong hub address.\nRelay server's hub address: ${relayServer.hubAddress}, request's hub address: 0xdeadface\n`),
          e.message
        )
      }
    })
  })

  describe('resend unconfirmed transactions task', async function () {
    it('should resend unconfirmed transaction', async function () {
      // First clear db
      await relayServer.txStoreManager.clearAll()
      assert.deepEqual([], await relayServer.txStoreManager.getAll())
      // Send a transaction via the relay, but then revert to a previous snapshot
      id = (await testutils.snapshot()).result
      const signedTx = await relayTransaction(options)
      let parsedTxHash = ethUtils.bufferToHex((new Transaction(signedTx)).hash())
      const receiptBefore = await _web3.eth.getTransactionReceipt(parsedTxHash)
      const minedTxBefore = await _web3.eth.getTransaction(parsedTxHash)
      assert.equal(parsedTxHash, receiptBefore.transactionHash)
      await testutils.revert(id)
      // Ensure tx is removed by the revert
      const receiptAfter = await _web3.eth.getTransactionReceipt(parsedTxHash)
      assert.equal(null, receiptAfter)
      // Should not do anything, as not enough time has passed
      let sortedTxs = await relayServer.txStoreManager.getAll()
      assert.equal(sortedTxs[0].txId, parsedTxHash)
      let resentTx = await relayServer._resendUnconfirmedTransactions({ number: await _web3.eth.getBlockNumber() })
      assert.equal(null, resentTx)
      sortedTxs = await relayServer.txStoreManager.getAll()
      assert.equal(sortedTxs[0].txId, parsedTxHash)
      // Increase time by hooking Date.now()
      try {
        const pendingTransactionTimeout = 5 * 60 * 1000 // 5 minutes in milliseconds
        Date.origNow = Date.now
        Date.now = function () {
          return Date.origNow() + pendingTransactionTimeout
        }
        // Resend tx, now should be ok
        resentTx = await relayServer._resendUnconfirmedTransactions({ number: await _web3.eth.getBlockNumber() })
        parsedTxHash = ethUtils.bufferToHex((new Transaction(resentTx)).hash())

        // Validate relayed tx with increased gasPrice
        const minedTxAfter = await _web3.eth.getTransaction(parsedTxHash)
        assert.equal(minedTxAfter.gasPrice, minedTxBefore.gasPrice * 1.2)
        await assertTransactionRelayed(parsedTxHash, gasLess)
      } finally {
        // Release hook
        Date.now = Date.origNow
      }
      // Check the tx is removed from the store only after enough blocks
      resentTx = await relayServer._resendUnconfirmedTransactions({ number: await _web3.eth.getBlockNumber() })
      assert.equal(null, resentTx)
      sortedTxs = await relayServer.txStoreManager.getAll()
      assert.equal(sortedTxs[0].txId, parsedTxHash)
      const confirmationsNeeded = 12
      await testutils.evmMineMany(confirmationsNeeded)
      resentTx = await relayServer._resendUnconfirmedTransactions({ number: await _web3.eth.getBlockNumber() })
      assert.equal(null, resentTx)
      sortedTxs = await relayServer.txStoreManager.getAll()
      assert.deepEqual([], sortedTxs)

      // Revert for following tests
      await testutils.revert(id)
    })

    it('should resend multiple unconfirmed transactions', async function () {
      // First clear db
      await relayServer.txStoreManager.clearAll()
      assert.deepEqual([], await relayServer.txStoreManager.getAll())
      // Send 3 transactions, separated by 1 min each, and revert the last 2
      const signedTx1 = await relayTransaction(options)
      id = (await testutils.snapshot()).result
      // Increase time by hooking Date
      let constructorIncrease = 2 * 60 * 1000 // 1 minute in milliseconds
      let nowIncrease = 0
      const origDate = Date
      try {
        const NewDate = class extends Date {
          constructor () {
            super(Date.origNow() + constructorIncrease)
          }

          static now () {
            return super.now() + nowIncrease
          }

          static origNow () {
            return super.now()
          }
        }
        Date = NewDate // eslint-disable-line no-global-assign
        await relayTransaction(options)
        constructorIncrease = 4 * 60 * 1000 // 4 minutes in milliseconds
        const signedTx3 = await relayTransaction(options)
        await testutils.revert(id)
        const nonceBefore = parseInt(await _web3.eth.getTransactionCount(relayServer.address))
        // Check tx1 still went fine after revert
        const parsedTxHash1 = ethUtils.bufferToHex((new Transaction(signedTx1)).hash())
        await assertTransactionRelayed(parsedTxHash1, gasLess)
        // After 10 minutes, tx2 is not resent because tx1 is still unconfirmed
        nowIncrease = 10 * 60 * 1000 // 10 minutes in milliseconds
        constructorIncrease = 0
        let sortedTxs = await relayServer.txStoreManager.getAll()
        // console.log('times:', sortedTxs[0].createdAt, sortedTxs[1].createdAt, sortedTxs[2].createdAt )
        assert.equal(sortedTxs[0].txId, parsedTxHash1)
        let resentTx = await relayServer._resendUnconfirmedTransactions({ number: await _web3.eth.getBlockNumber() })
        assert.equal(null, resentTx)
        assert.equal(nonceBefore, parseInt(await _web3.eth.getTransactionCount(relayServer.address)))
        sortedTxs = await relayServer.txStoreManager.getAll()
        // console.log('sortedTxs?', sortedTxs)
        assert.equal(sortedTxs[0].txId, parsedTxHash1)
        // Mine a bunch of blocks, so tx1 is confirmed and tx2 is resent
        const confirmationsNeeded = 12
        await testutils.evmMineMany(confirmationsNeeded)
        const resentTx2 = await relayServer._resendUnconfirmedTransactions({ number: await _web3.eth.getBlockNumber() })
        const parsedTxHash2 = ethUtils.bufferToHex((new Transaction(resentTx2)).hash())
        await assertTransactionRelayed(parsedTxHash2, gasLess)
        // Re-inject tx3 into the chain as if it were mined once tx2 goes through
        await _web3.eth.sendSignedTransaction(signedTx3)
        const parsedTxHash3 = ethUtils.bufferToHex((new Transaction(signedTx3)).hash())
        await assertTransactionRelayed(parsedTxHash3, gasLess)
        // Check that tx3 does not get resent, even after time passes or blocks get mined, and that store is empty
        nowIncrease = 60 * 60 * 1000 // 60 minutes in milliseconds
        await testutils.evmMineMany(confirmationsNeeded)
        resentTx = await relayServer._resendUnconfirmedTransactions({ number: await _web3.eth.getBlockNumber() })
        assert.equal(null, resentTx)
        assert.deepEqual([], await relayServer.txStoreManager.getAll())
      } finally {
        // Release hook
        Date = origDate // eslint-disable-line no-global-assign
      }
    })
  })

  describe('listener task', async function () {
    let origWorker
    let started
    beforeEach(async function () {
      origWorker = relayServer._worker
      started = false
      relayServer._worker = async function () {
        started = true
        this.emit('error', new Error('GOTCHA'))
      }
    })
    afterEach(async function () {
      relayServer._worker = origWorker
    })
    it('should start block listener', async function () {
      relayServer.start()
      await testutils.evmMine()
      assert.isTrue(started, 'could not start task correctly')
    })
    it('should stop block listener', async function () {
      relayServer.stop()
      await testutils.evmMine()
      assert.isFalse(started, 'could not stop task correctly')
    })
  })

  describe('nonce sense', async function () {
    before(async function () {
      relayServer._pollNonceOrig = relayServer._pollNonce
      relayServer._pollNonce = async function () {
        const nonce = await this.web3.eth.getTransactionCount(this.address, 'pending')
        return nonce
      }
    })
    after(async function () {
      relayServer._pollNonce = relayServer._pollNonceOrig
    })
    it('should fail if nonce is not mutexed', async function () {
      relayServer.nonceMutexOrig = relayServer.nonceMutex
      relayServer.nonceMutex = {
        acquire: function () {
          return function releaseMutex () {}
        },
        isLocked: () => false
      }
      try {
        const promises = [relayTransaction(options), relayTransaction(options2)]
        await Promise.all(promises)
        assert.fail()
      } catch (e) {
        assert.isTrue(e.message.includes('violates the unique constraint'), e.message)
        // since we forced the server to create an illegal tx with an already used nonce, we decrease the nonce
        relayServer.nonce--
      } finally {
        relayServer.nonceMutex = relayServer.nonceMutexOrig
      }
    })
    it('should handle nonce atomically', async function () {
      const promises = [relayTransaction(options), relayTransaction(options2)]
      await Promise.all(promises)
    })
    it('should not deadlock if server returned error while locked', async function () {
      try {
        relayServer.keyManager.signTransactionOrig = relayServer.keyManager.signTransaction
        relayServer.keyManager.signTransaction = function () {
          throw new Error('no tx for you')
        }
        try {
          await relayTransaction(options)
        } catch (e) {
          assert.equal(e.message, 'no tx for you', e.message)
          assert.isFalse(relayServer.nonceMutex.isLocked(), 'nonce mutex not released after exception')
        }
      } finally {
        relayServer.keyManager.signTransaction = relayServer.keyManager.signTransactionOrig
      }
    })
  })

  describe('event handlers', async function () {
    it.skip('should handle RelayRemoved event', async function () {
      assert.equal(relayServer.removed, false)
      assert.equal(relayServer.isReady(), true)
      await rhub.removeRelayByOwner(relayServer.address, {
        from: relayOwner
      })
      await relayServer._worker({ number: await _web3.eth.getBlockNumber() })
      assert.equal(relayServer.removed, true)
      assert.equal(relayServer.isReady(), false)
    })

    it('should handle Unstaked event - send balance to owner', async function () {
      const relayBalanceBefore = await relayServer.refreshBalance()
      assert.isTrue(relayBalanceBefore > 0)
      await increaseTime(weekInSec)
      await stakeManager.unlockStake(relayServer.address, { from: relayOwner })
      await relayServer._worker({ number: await _web3.eth.getBlockNumber() })
      const relayBalanceAfter = await relayServer.refreshBalance()
      assert.isTrue(relayBalanceAfter === 0, 'relayBalanceAfter is not zero: ' + relayBalanceAfter)
    })
    // TODO add failure tests
  })
})<|MERGE_RESOLUTION|>--- conflicted
+++ resolved
@@ -59,12 +59,8 @@
     _web3 = new Web3(new Web3.providers.HttpProvider(ethereumNodeUrl))
 
     stakeManager = await StakeManager.new()
-<<<<<<< HEAD
-    rhub = await RelayHub.new(Environments.defaultEnvironment.gtxdatanonzero, stakeManager.address)
-=======
     penalizer = await Penalizer.new()
     rhub = await RelayHub.new(Environments.defaultEnvironment.gtxdatanonzero, stakeManager.address, penalizer.address)
->>>>>>> 36b2bf9d
     sr = await TestRecipient.new()
     const forwarderAddress = await sr.getTrustedForwarder()
     forwarder = await TrustedForwarder.at(forwarderAddress)

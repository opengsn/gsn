--- conflicted
+++ resolved
@@ -50,13 +50,8 @@
     await calculatePostGas(paymaster)
     await paymaster.setRelayHub(hub.address)
 
-<<<<<<< HEAD
-    recipient = await TestProxy.new({ gas: 1e7 })
-    await recipient.setRelayHub(hub.address)
-=======
-    forwarder = await TrustedForwarder.new()
-    recipient = await TestProxy.new(forwarder.address)
->>>>>>> 385868f4
+    forwarder = await TrustedForwarder.new({ gas: 1e7 })
+    recipient = await TestProxy.new(forwarder.address, { gas: 1e7 })
 
     // approve uniswap to take our tokens.
     await token.approve(uniswap.address, -1)

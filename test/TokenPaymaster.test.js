--- conflicted
+++ resolved
@@ -1,37 +1,21 @@
 /* global contract artifacts before it */
 
-<<<<<<< HEAD
 import { constants } from '@openzeppelin/test-helpers'
-=======
-import getDataToSign from '../src/js/common/EIP712/Eip712Helper'
->>>>>>> a0cf5b62
 
 const Environments = require('../src/js/relayclient/Environments')
-const RelayRequest = require('../src/js/relayclient/EIP712/RelayRequest')
+const RelayRequest = require('../src/js/common/EIP712/RelayRequest')
+
+const getDataToSign = require('../src/js/common/EIP712/Eip712Helper')
 
 const TokenPaymaster = artifacts.require('TokenPaymaster.sol')
 const TokenGasCalculator = artifacts.require('TokenGasCalculator.sol')
 const TestUniswap = artifacts.require('TestUniswap.sol')
 const TestToken = artifacts.require('TestToken.sol')
 const RelayHub = artifacts.require('RelayHub.sol')
-<<<<<<< HEAD
+const TrustedForwarder = artifacts.require('./TrustedForwarder.sol')
 const StakeManager = artifacts.require('StakeManager')
-=======
-const TrustedForwarder = artifacts.require('./TrustedForwarder.sol')
->>>>>>> a0cf5b62
 const TestProxy = artifacts.require('TestProxy')
 const { getEip712Signature } = require('../src/js/common/utils')
-
-<<<<<<< HEAD
-async function retcode (func) {
-  const ret = await func
-  const code = ret[0].toNumber()
-  const msg = code === 0 ? '' : ret[1] ? Buffer.from(ret[1].slice(2), 'hex').toString() : null
-  return {
-    code,
-    msg
-=======
-const RelayRequest = require('../src/js/common/EIP712/RelayRequest')
 
 async function revertReason (func) {
   try {
@@ -39,27 +23,17 @@
     return 'ok' // no revert
   } catch (e) {
     return e.message.replace(/.*revert /, '')
->>>>>>> a0cf5b62
   }
 }
 
 contract('TokenPaymaster', ([from, relay, relayOwner]) => {
-<<<<<<< HEAD
-  let paymaster, uniswap, token, recipient, hub
+  let paymaster, uniswap, token, recipient, hub, forwarder
   let stakeManager
   let sharedRelayRequestData
 
   async function calculatePostGas (paymaster) {
-    const testpaymaster = await TokenPaymaster.new(await paymaster.uniswap())
+    const testpaymaster = await TokenPaymaster.new(await paymaster.uniswap(), { gas: 1e7 })
     const calc = await TokenGasCalculator.new(Environments.defEnv.gtxdatanonzero, constants.ZERO_ADDRESS, { gas: 10000000 })
-=======
-  let paymaster, uniswap, token, recipient, hub, forwarder
-  let sharedRelayRequestData
-
-  async function calculatePostGas (paymaster) {
-    const testpaymaster = await TokenPaymaster.new(await paymaster.uniswap(), { gas: 1e7 })
-    const calc = await TokenGasCalculator.new({ gas: 10000000 })
->>>>>>> a0cf5b62
     await testpaymaster.transferOwnership(calc.address)
     // put some tokens in paymaster so it can calculate postRelayedCall gas usage:
     await token.mint(1000)
@@ -70,14 +44,9 @@
 
   before(async () => {
     // exchange rate 2 tokens per eth.
-<<<<<<< HEAD
-    uniswap = await TestUniswap.new(2, 1, { value: 5e18 })
+    uniswap = await TestUniswap.new(2, 1, { value: 5e18, gas: 1e7 })
     stakeManager = await StakeManager.new()
     hub = await RelayHub.new(Environments.defEnv.gtxdatanonzero, stakeManager.address)
-=======
-    uniswap = await TestUniswap.new(2, 1, { value: 5e18, gas: 1e7 })
-    hub = await RelayHub.new(16, { gas: 1e7 })
->>>>>>> a0cf5b62
     token = await TestToken.at(await uniswap.tokenAddress())
 
     paymaster = await TokenPaymaster.new(uniswap.address, { gas: 1e7 })

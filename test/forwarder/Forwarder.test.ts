--- conflicted
+++ resolved
@@ -434,7 +434,6 @@
 
       await expectRevert(fwd.execute(req1, domainSeparator, typeHash, '0x', sig), 'FWD: request expired')
     })
-
     describe('value transfer', () => {
       let recipient: TestForwarderTargetInstance
 
@@ -504,27 +503,9 @@
         assert.equal(await web3.eth.getBalance(recipient.address), value.toString())
       })
 
-<<<<<<< HEAD
       it('should leave excess forwarder funds in forwarder', async () => {
         const snap = await snapshot()
         try {
-          const senderPrivateKey = toBuffer(bytes32(2))
-          const senderAddress = toChecksumAddress(bufferToHex(privateToAddress(senderPrivateKey)))
-
-          const value = ether('1')
-          const func = recipient.contract.methods.mustReceiveEth(value.toString()).encodeABI()
-
-          // value = ether('0');
-          const req1 = {
-            to: recipient.address,
-            data: func,
-            from: senderAddress,
-            nonce: (await fwd.getNonce(senderAddress)).toString(),
-            value: value.toString(),
-            gas: 1e6
-          }
-=======
-      it('should forward all funds left in forwarder to "from" address', async () => {
         const senderPrivateKey = toBuffer(bytes32(2))
         const senderAddress = toChecksumAddress(bufferToHex(privateToAddress(senderPrivateKey)))
 
@@ -541,17 +522,16 @@
           gas: 1e6,
           validUntil: 0
         }
->>>>>>> 7964183d
-
-          const extraFunds = ether('4')
-          await web3.eth.sendTransaction({ from, to: fwd.address, value: extraFunds })
-
-          const sig = signTypedData_v4(senderPrivateKey, { data: { ...data, message: req1 } })
-
-          // note: not transfering value in TX.
-          const ret = await testfwd.callExecute(fwd.address, req1, domainSeparator, typeHash, '0x', sig)
-          assert.equal(ret.logs[0].args.error, '')
-          assert.equal(ret.logs[0].args.success, true)
+
+        const extraFunds = ether('4')
+        await web3.eth.sendTransaction({ from, to: fwd.address, value: extraFunds })
+
+        const sig = signTypedData_v4(senderPrivateKey, { data: { ...data, message: req1 } })
+
+        // note: not transfering value in TX.
+        const ret = await testfwd.callExecute(fwd.address, req1, domainSeparator, typeHash, '0x', sig)
+        assert.equal(ret.logs[0].args.error, '')
+        assert.equal(ret.logs[0].args.success, true)
 
           assert.equal(await web3.eth.getBalance(fwd.address), extraFunds.sub(value).toString())
         } finally {

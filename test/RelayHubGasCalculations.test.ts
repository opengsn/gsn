--- conflicted
+++ resolved
@@ -39,13 +39,8 @@
 
   const senderNonce = new BN('0')
   const magicNumbers = {
-<<<<<<< HEAD
-    pre: 5473,
-    post: 1644
-=======
     pre: 5429,
     post: 1639
->>>>>>> 9de4181e
   }
 
   let relayHub: RelayHubInstance
@@ -385,7 +380,8 @@
               from: senderAddress,
               nonce: senderNonce,
               value: '0',
-              gas: gasLimit.toString()
+              gas: gasLimit.toString(),
+	      validUntil: '0'
             },
             relayData: {
               baseRelayFee: '0',
@@ -450,7 +446,6 @@
             if (requestedFee !== 0 && messageLength !== 0 && process.env.MODE === 'coverage') return
             // 50k tests take more than 10 seconds to complete so will run once for sanity
             if (messageLength === 50000 && requestedFee !== 10) return
-<<<<<<< HEAD
             it(`should compensate relay with requested fee of ${requestedFee.toString()}% with ${messageLength.toString()} calldata size`,
               async function () {
                 const beforeBalances = await getBalances()
@@ -465,7 +460,8 @@
                     from: senderAddress,
                     nonce: senderNonce,
                     value: '0',
-                    gas: gasLimit.toString()
+                  gas: gasLimit.toString(),
+                  validUntil: '0'
                   },
                   relayData: {
                     baseRelayFee,
@@ -480,29 +476,6 @@
                 }
                 const dataToSign = new TypedRequestData(
                   chainId,
-=======
-            it(`should compensate relay with requested fee of ${requestedFee.toString()}% with ${messageLength.toString()} calldata size`, async function () {
-              const beforeBalances = await getBalances()
-              const pctRelayFee = requestedFee.toString()
-              const senderNonce = (await forwarderInstance.getNonce(senderAddress)).toString()
-              const encodedFunction = recipient.contract.methods.emitMessage('a'.repeat(messageLength)).encodeABI()
-              const baseRelayFee = '0'
-              const relayRequest: RelayRequest = {
-                request: {
-                  to: recipient.address,
-                  data: encodedFunction,
-                  from: senderAddress,
-                  nonce: senderNonce,
-                  value: '0',
-                  gas: gasLimit.toString(),
-                  validUntil: '0'
-                },
-                relayData: {
-                  baseRelayFee,
-                  pctRelayFee,
-                  gasPrice: gasPrice.toString(),
-                  relayWorker,
->>>>>>> 9de4181e
                   forwarder,
                   relayRequest
                 )

import Transaction from 'ethereumjs-tx/dist/transaction'
import Web3 from 'web3'
import chai from 'chai'
import sinon from 'sinon'
import sinonChai from 'sinon-chai'
import { ChildProcessWithoutNullStreams } from 'child_process'
import { HttpProvider } from 'web3-core'

import {
  RelayHubInstance,
  StakeManagerInstance,
  TestRecipientInstance,
  TestPaymasterEverythingAcceptedInstance
} from '../../types/truffle-contracts'

import RelayRequest from '../../src/common/EIP712/RelayRequest'
import { RelayClient } from '../../src/relayclient/RelayClient'
import { Address } from '../../src/relayclient/types/Aliases'
import { PrefixedHexString } from 'ethereumjs-tx'
import { configureGSN, getDependencies, GSNConfig } from '../../src/relayclient/GSNConfigurator'
import replaceErrors from '../../src/common/ErrorReplacerJSON'
import GsnTransactionDetails from '../../src/relayclient/types/GsnTransactionDetails'

import BadHttpClient from '../dummies/BadHttpClient'
import BadContractInteractor from '../dummies/BadContractInteractor'
import BadRelayedTransactionValidator from '../dummies/BadRelayedTransactionValidator'
import { deployHub, startRelay, stopRelay } from '../TestUtils'
import { RelayInfo } from '../../src/relayclient/types/RelayInfo'
import PingResponse from '../../src/common/PingResponse'
<<<<<<< HEAD
import { registerForwarderForGsn } from '../../src/common/EIP712/ForwarderUtil'
=======
import { GsnRequestType } from '../../src/common/EIP712/TypedRequestData'
import { GsnEvent } from '../../src/relayclient/GsnEvents'
>>>>>>> 9bfd4887

const StakeManager = artifacts.require('StakeManager')
const TestRecipient = artifacts.require('TestRecipient')
const TestPaymasterEverythingAccepted = artifacts.require('TestPaymasterEverythingAccepted')
const Forwarder = artifacts.require('Forwarder')

const expect = chai.expect
chai.use(sinonChai)

const localhostOne = 'http://localhost:8090'
const underlyingProvider = web3.currentProvider as HttpProvider

contract('RelayClient', function (accounts) {
  let web3: Web3
  let relayHub: RelayHubInstance
  let stakeManager: StakeManagerInstance
  let testRecipient: TestRecipientInstance
  let paymaster: TestPaymasterEverythingAcceptedInstance
  let gasLess: Address
  let relayProcess: ChildProcessWithoutNullStreams
  let forwarderAddress: Address

  let relayClient: RelayClient
  let gsnConfig: Partial<GSNConfig>
  let options: GsnTransactionDetails
  let to: Address
  let from: Address
  let data: PrefixedHexString
  let gsnEvents: GsnEvent[] = []

  before(async function () {
    web3 = new Web3(underlyingProvider)
    stakeManager = await StakeManager.new()
    relayHub = await deployHub(stakeManager.address)
    const forwarderInstance = await Forwarder.new()
    forwarderAddress = forwarderInstance.address
    testRecipient = await TestRecipient.new(forwarderAddress)
    // register hub's RelayRequest with forwarder, if not already done.
    await registerForwarderForGsn(forwarderInstance)

    paymaster = await TestPaymasterEverythingAccepted.new()
    await paymaster.setTrustedForwarder(forwarderAddress)
    await paymaster.setRelayHub(relayHub.address)
    await paymaster.deposit({ value: web3.utils.toWei('1', 'ether') })

    relayProcess = await startRelay(relayHub.address, stakeManager, {
      stake: 1e18,
      url: 'asd',
      relayOwner: accounts[1],
      ethereumNodeUrl: underlyingProvider.host
    })

    gsnConfig = {
      relayHubAddress: relayHub.address
    }
    relayClient = new RelayClient(underlyingProvider, gsnConfig)
    gasLess = await web3.eth.personal.newAccount('password')
    from = gasLess
    to = testRecipient.address
    data = testRecipient.contract.methods.emitMessage('hello world').encodeABI()
    options = {
      from,
      to,
      data,
      forwarder: forwarderAddress,
      paymaster: paymaster.address,
      paymasterData: '0x',
      clientId: '1'
    }
  })

  after(async function () {
    await stopRelay(relayProcess)
  })

  describe('#relayTransaction()', function () {
    it('should send transaction to a relay and receive a signed transaction in response', async function () {
      const relayingResult = await relayClient.relayTransaction(options)
      const validTransaction = relayingResult.transaction
      if (validTransaction == null) {
        assert.fail(`validTransaction is null: ${JSON.stringify(relayingResult, replaceErrors)}`)
        return
      }
      const validTransactionHash: string = validTransaction.hash(true).toString('hex')
      const txHash = `0x${validTransactionHash}`
      const res = await web3.eth.getTransactionReceipt(txHash)

      // validate we've got the "SampleRecipientEmitted" event
      // TODO: use OZ test helpers
      const topic: string = web3.utils.sha3('SampleRecipientEmitted(string,address,address,address,uint256,uint256)') ?? ''
      assert(res.logs.find(log => log.topics.includes(topic)))

      const destination: string = validTransaction.to.toString('hex')
      assert.equal(`0x${destination}`, relayHub.address.toString().toLowerCase())
    })

    it('should use forceGasPrice if provided', async function () {
      const forceGasPrice = '0x777777777'
      const optionsForceGas = Object.assign({}, options, { forceGasPrice })
      const { transaction, pingErrors, relayingErrors } = await relayClient.relayTransaction(optionsForceGas)
      assert.equal(pingErrors.size, 0)
      assert.equal(relayingErrors.size, 0)
      assert.equal(parseInt(transaction!.gasPrice.toString('hex'), 16), parseInt(forceGasPrice))
    })

    it('should return errors encountered in ping', async function () {
      const badHttpClient = new BadHttpClient(configureGSN(gsnConfig), true, false, false)
      const relayClient =
        new RelayClient(underlyingProvider, gsnConfig, { httpClient: badHttpClient })
      const { transaction, relayingErrors, pingErrors } = await relayClient.relayTransaction(options)
      assert.isUndefined(transaction)
      assert.equal(relayingErrors.size, 0)
      assert.equal(pingErrors.size, 1)
      assert.equal(pingErrors.get(localhostOne)!.message, BadHttpClient.message)
    })

    it('should return errors encountered in relaying', async function () {
      const badHttpClient = new BadHttpClient(configureGSN(gsnConfig), false, true, false)
      const relayClient =
        new RelayClient(underlyingProvider, gsnConfig, { httpClient: badHttpClient })
      const { transaction, relayingErrors, pingErrors } = await relayClient.relayTransaction(options)
      assert.isUndefined(transaction)
      assert.equal(pingErrors.size, 0)
      assert.equal(relayingErrors.size, 1)
      assert.equal(relayingErrors.get(localhostOne)!.message, BadHttpClient.message)
    })

    it('should return errors in callback (asyncApprovalData) ', async function () {
      const relayClient =
        new RelayClient(underlyingProvider, gsnConfig, {
          asyncApprovalData: async () => { throw new Error('approval-error') }
        })
      const { transaction, relayingErrors, pingErrors } = await relayClient.relayTransaction(options)
      assert.isUndefined(transaction)
      assert.equal(pingErrors.size, 0)
      assert.equal(relayingErrors.size, 1)
      assert.match(relayingErrors.values().next().value.message, /approval-error/)
    })

    it('should return errors in callback (asyncPaymasterData) ', async function () {
      const relayClient =
        new RelayClient(underlyingProvider, gsnConfig, {
          asyncPaymasterData: async () => { throw new Error('paymasterData-error') }
        })
      const { transaction, relayingErrors, pingErrors } = await relayClient.relayTransaction(options)
      assert.isUndefined(transaction)
      assert.equal(pingErrors.size, 0)
      assert.equal(relayingErrors.size, 1)
      assert.match(relayingErrors.values().next().value.message, /paymasterData-error/)
    })

    it.skip('should return errors in callback (scoreCalculator) ', async function () {
      // can't be used: scoring is completely disabled
      const relayClient =
        new RelayClient(underlyingProvider, gsnConfig, {
          scoreCalculator: async () => { throw new Error('score-error') }
        })
      const ret = await relayClient.relayTransaction(options)
      const { transaction, relayingErrors, pingErrors } = ret
      assert.isUndefined(transaction)
      assert.equal(pingErrors.size, 0)
      assert.equal(relayingErrors.size, 1)
      assert.match(relayingErrors.values().next().value.message, /score-error/)
    })

    describe('with events listener', () => {
      function eventsHandler (e: GsnEvent): void {
        gsnEvents.push(e)
      }

      before('registerEventsListener', () => {
        relayClient = new RelayClient(underlyingProvider, gsnConfig)
        relayClient.registerEventListener(eventsHandler)
      })
      it('should call events handler', async function () {
        await relayClient.relayTransaction(options)
        assert.equal(gsnEvents.length, 8)
        assert.equal(gsnEvents[0].step, 1)
        assert.equal(gsnEvents[0].total, 8)
        assert.equal(gsnEvents[7].step, 8)
      })
      describe('removing events listener', () => {
        before('registerEventsListener', () => {
          gsnEvents = []
          relayClient.unregisterEventListener(eventsHandler)
        })
        it('should call events handler', async function () {
          await relayClient.relayTransaction(options)
          assert.equal(gsnEvents.length, 0)
        })
      })
    })
  })

  describe('#_calculateDefaultGasPrice()', function () {
    it('should use minimum gas price if calculated is to low', async function () {
      const minGasPrice = 1e18
      const gsnConfig = {
        relayHubAddress: relayHub.address,
        minGasPrice
      }
      const relayClient = new RelayClient(underlyingProvider, gsnConfig)
      const calculatedGasPrice = await relayClient._calculateGasPrice()
      assert.equal(calculatedGasPrice, `0x${minGasPrice.toString(16)}`)
    })
  })

  describe('#_attemptRelay()', function () {
    const relayUrl = localhostOne
    const RelayServerAddress = accounts[1]
    const relayManager = accounts[2]
    const relayOwner = accounts[3]
    let pingResponse: PingResponse
    let relayInfo: RelayInfo
    let optionsWithGas: GsnTransactionDetails

    before(async function () {
      await stakeManager.stakeForAddress(relayManager, 7 * 24 * 3600, {
        from: relayOwner,
        value: (2e18).toString()
      })
      await stakeManager.authorizeHubByOwner(relayManager, relayHub.address, { from: relayOwner })
      await relayHub.addRelayWorkers([RelayServerAddress], { from: relayManager })
      await relayHub.registerRelayServer(2e16.toString(), '10', 'url', { from: relayManager })
      await relayHub.depositFor(paymaster.address, { value: (2e18).toString() })
      pingResponse = {
        RelayServerAddress,
        RelayManagerAddress: relayManager,
        RelayHubAddress: relayManager,
        MinGasPrice: '',
        MaxAcceptanceBudget: 1e10.toString(),
        Ready: true,
        Version: ''
      }
      relayInfo = {
        relayInfo: {
          relayManager,
          relayUrl,
          baseRelayFee: '',
          pctRelayFee: ''
        },
        pingResponse
      }
      optionsWithGas = Object.assign({}, options, {
        gas: '0xf4240',
        gasPrice: '0x51f4d5c00'
      })
    })

    it('should return error if view call to \'relayCall()\' fails', async function () {
      const badContractInteractor = new BadContractInteractor(web3.currentProvider, configureGSN(gsnConfig), true)
      const relayClient =
        new RelayClient(underlyingProvider, gsnConfig, { contractInteractor: badContractInteractor })
      await relayClient._init()
      const { transaction, error } = await relayClient._attemptRelay(relayInfo, optionsWithGas)
      assert.isUndefined(transaction)
      assert.equal(error!.message, `local view call to 'relayCall()' reverted: ${BadContractInteractor.message}`)
    })

    it('should report relays that timeout to the Known Relays Manager', async function () {
      const badHttpClient = new BadHttpClient(configureGSN(gsnConfig), false, false, true)
      const dependencyTree = getDependencies(configureGSN(gsnConfig), underlyingProvider, { httpClient: badHttpClient })
      const relayClient =
        new RelayClient(underlyingProvider, gsnConfig, dependencyTree)
      await relayClient._init()

      // @ts-ignore (sinon allows spying on all methods of the object, but TypeScript does not seem to know that)
      sinon.spy(dependencyTree.knownRelaysManager)
      const attempt = await relayClient._attemptRelay(relayInfo, optionsWithGas)
      assert.equal(attempt.error?.message, 'some error describing how timeout occurred somewhere')
      expect(dependencyTree.knownRelaysManager.saveRelayFailure).to.have.been.calledWith(sinon.match.any, relayManager, relayUrl)
    })

    it('should not report relays if error is not timeout', async function () {
      const badHttpClient = new BadHttpClient(configureGSN(gsnConfig), false, true, false)
      const dependencyTree = getDependencies(configureGSN(gsnConfig), underlyingProvider, { httpClient: badHttpClient })
      dependencyTree.httpClient = badHttpClient
      const relayClient =
        new RelayClient(underlyingProvider, gsnConfig, dependencyTree)
      // @ts-ignore (sinon allows spying on all methods of the object, but TypeScript does not seem to know that)
      sinon.spy(dependencyTree.knownRelaysManager)
      await relayClient._attemptRelay(relayInfo, optionsWithGas)
      expect(dependencyTree.knownRelaysManager.saveRelayFailure).to.have.not.been.called
    })

    it('should return error if transaction returned by a relay does not pass validation', async function () {
      const badHttpClient = new BadHttpClient(configureGSN(gsnConfig), false, false, false, pingResponse, '0x123')
      let dependencyTree = getDependencies(configureGSN(gsnConfig), underlyingProvider)
      const badTransactionValidator = new BadRelayedTransactionValidator(true, dependencyTree.contractInteractor, configureGSN(gsnConfig))
      dependencyTree = getDependencies(configureGSN(gsnConfig), underlyingProvider, {
        httpClient: badHttpClient,
        transactionValidator: badTransactionValidator
      })
      const relayClient =
        new RelayClient(underlyingProvider, gsnConfig, dependencyTree)

      await relayClient._init()
      // @ts-ignore (sinon allows spying on all methods of the object, but TypeScript does not seem to know that)
      sinon.spy(dependencyTree.knownRelaysManager)
      const { transaction, error } = await relayClient._attemptRelay(relayInfo, optionsWithGas)
      assert.isUndefined(transaction)
      assert.equal(error!.message, 'Returned transaction did not pass validation')
      expect(dependencyTree.knownRelaysManager.saveRelayFailure).to.have.been.calledWith(sinon.match.any, relayManager, relayUrl)
    })

    describe('#_prepareRelayHttpRequest()', function () {
      const asyncApprovalData = async function (_: RelayRequest): Promise<PrefixedHexString> {
        return await Promise.resolve('0x1234567890')
      }
      const asyncPaymasterData = async function (_: RelayRequest): Promise<PrefixedHexString> {
        return await Promise.resolve('0xabcd')
      }

      it('should use provided approval function', async function () {
        const relayClient =
          new RelayClient(underlyingProvider, gsnConfig, {
            asyncApprovalData,
            asyncPaymasterData
          })
        const httpRequest = await relayClient._prepareRelayHttpRequest(relayInfo, optionsWithGas)
        assert.equal(httpRequest.metadata.approvalData, '0x1234567890')
        assert.equal(httpRequest.relayRequest.relayData.paymasterData, '0xabcd')
      })
    })
  })

  describe('#_broadcastRawTx()', function () {
    // TODO: TBD: there has to be other behavior then that. Maybe query the transaction with the nonce somehow?
    it('should return \'wrongNonce\' if broadcast fails with nonce error', async function () {
      const badContractInteractor = new BadContractInteractor(underlyingProvider, configureGSN(gsnConfig), true)
      const transaction = new Transaction('0x')
      const relayClient =
        new RelayClient(underlyingProvider, gsnConfig, { contractInteractor: badContractInteractor })
      const { hasReceipt, wrongNonce, broadcastError } = await relayClient._broadcastRawTx(transaction)
      assert.isFalse(hasReceipt)
      assert.isTrue(wrongNonce)
      assert.equal(broadcastError?.message, BadContractInteractor.wrongNonceMessage)
    })
  })
})<|MERGE_RESOLUTION|>--- conflicted
+++ resolved
@@ -27,12 +27,8 @@
 import { deployHub, startRelay, stopRelay } from '../TestUtils'
 import { RelayInfo } from '../../src/relayclient/types/RelayInfo'
 import PingResponse from '../../src/common/PingResponse'
-<<<<<<< HEAD
 import { registerForwarderForGsn } from '../../src/common/EIP712/ForwarderUtil'
-=======
-import { GsnRequestType } from '../../src/common/EIP712/TypedRequestData'
 import { GsnEvent } from '../../src/relayclient/GsnEvents'
->>>>>>> 9bfd4887
 
 const StakeManager = artifacts.require('StakeManager')
 const TestRecipient = artifacts.require('TestRecipient')
@@ -72,7 +68,6 @@
     testRecipient = await TestRecipient.new(forwarderAddress)
     // register hub's RelayRequest with forwarder, if not already done.
     await registerForwarderForGsn(forwarderInstance)
-
     paymaster = await TestPaymasterEverythingAccepted.new()
     await paymaster.setTrustedForwarder(forwarderAddress)
     await paymaster.setRelayHub(relayHub.address)
@@ -197,7 +192,6 @@
       assert.equal(relayingErrors.size, 1)
       assert.match(relayingErrors.values().next().value.message, /score-error/)
     })
-
     describe('with events listener', () => {
       function eventsHandler (e: GsnEvent): void {
         gsnEvents.push(e)

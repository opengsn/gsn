import Web3 from 'web3'
import chai from 'chai'
import chaiAsPromised from 'chai-as-promised'
import sinonChai from 'sinon-chai'
import { HttpProvider } from 'web3-core'
import { toBN, toHex } from 'web3-utils'

import { KeyManager } from '../../src/relayserver/KeyManager'
import { TxStoreManager } from '../../src/relayserver/TxStoreManager'
import ContractInteractor from '../../src/relayclient/ContractInteractor'
import { configureGSN, GSNConfig } from '../../src/relayclient/GSNConfigurator'
import { RelayServer } from '../../src/relayserver/RelayServer'
import { deployHub, revert, snapshot } from '../TestUtils'
import { IRelayHubInstance, IStakeManagerInstance } from '../../types/truffle-contracts'
import { constants } from '../../src/common/Constants'
import {
  assertRelayAdded,
  bringUpNewRelay,
  clearStorage,
  getTotalTxCosts,
  NewRelayParams,
  getTemporaryWorkdirs, ServerTestConstants, LocalhostOne
} from './ServerTestUtils'
import { ServerConfigParams, ServerDependencies } from '../../src/relayserver/ServerConfigParams'

const { expect } = chai.use(chaiAsPromised).use(sinonChai)
const { oneEther, weekInSec } = constants

const StakeManager = artifacts.require('StakeManager')
const Penalizer = artifacts.require('Penalizer')

const workerIndex = 0

contract('RegistrationManager', function (accounts) {
  const relayOwner = accounts[1]

  let relayServer: RelayServer
  let rhub: IRelayHubInstance
  let stakeManager: IStakeManagerInstance
  let _web3: Web3
  let id: string
  let newRelayParams: NewRelayParams
  let serverTestConstants: ServerTestConstants
<<<<<<< HEAD
=======
  let partialConfig: Partial<GSNConfig>
>>>>>>> 6b6f569b

  // TODO: move to the 'before'
  const ethereumNodeUrl = (web3.currentProvider as HttpProvider).host

  before(async function () {
    const ethereumNodeUrl = (web3.currentProvider as HttpProvider).host
    _web3 = new Web3(new Web3.providers.HttpProvider(ethereumNodeUrl))
    stakeManager = await StakeManager.new()
    const penalizer = await Penalizer.new()
    rhub = await deployHub(stakeManager.address, penalizer.address)
    serverTestConstants = getTemporaryWorkdirs()
<<<<<<< HEAD
=======
    partialConfig = {
      relayHubAddress: rhub.address,
      stakeManagerAddress: stakeManager.address
    }
>>>>>>> 6b6f569b
    newRelayParams = {
      alertedBlockDelay: 0,
      ethereumNodeUrl,
      relayHubAddress: rhub.address,
      relayOwner,
      url: LocalhostOne,
      web3,
      stakeManager
    }
    const managerKeyManager = new KeyManager(1, serverTestConstants.managerWorkdir)
    const workersKeyManager = new KeyManager(1, serverTestConstants.workersWorkdir)
    const txStoreManager = new TxStoreManager({ inMemory: true })
    const serverWeb3provider = new Web3.providers.HttpProvider(ethereumNodeUrl)
    const contractInteractor = new ContractInteractor(serverWeb3provider,
      configureGSN({
        relayHubAddress: rhub.address,
        stakeManagerAddress: stakeManager.address
      }))
    await contractInteractor.init()
    const serverDependencies: ServerDependencies = {
      txStoreManager,
      managerKeyManager,
      workersKeyManager,
      contractInteractor
    }
    const params: Partial<ServerConfigParams> = {
      relayHubAddress: rhub.address,
      url: LocalhostOne,
      baseRelayFee: '0',
      pctRelayFee: 0,
      gasPriceFactor: 1,
      devMode: true
    }
    relayServer = new RelayServer(params, serverDependencies)
    await relayServer.init()
    await clearStorage(relayServer.transactionManager.txStoreManager)
  })

  // When running server before staking/funding it, or when balance gets too low
  describe('multi-step server initialization', function () {
    it('should wait for balance', async function () {
      let latestBlock = await _web3.eth.getBlock('latest')
      await expect(
        relayServer._worker(latestBlock.number)
      ).to.be.eventually.rejectedWith('Balance too low - actual:')
      const expectedBalance = _web3.utils.toWei('2', 'ether')
      assert.notEqual((await relayServer.getManagerBalance()).cmp(toBN(expectedBalance)), 0)
      await _web3.eth.sendTransaction({
        to: relayServer.managerAddress,
        from: relayOwner,
        value: expectedBalance
      })
      latestBlock = await _web3.eth.getBlock('latest')
      await expect(
        relayServer._worker(latestBlock.number)
      ).to.be.eventually.rejectedWith('Stake too low - actual:')
      assert.equal(relayServer.ready, false, 'relay should not be ready yet')
      assert.equal((await relayServer.getManagerBalance()).cmp(toBN(expectedBalance)), 0)
    })

    it('should wait for stake, register and fund workers', async function () {
      let latestBlock = await _web3.eth.getBlock('latest')
      await expect(
        relayServer._worker(latestBlock.number)
      ).to.be.eventually.rejectedWith('Stake too low - actual:')
      assert.equal(relayServer.ready, false, 'relay should not be ready yet')
      const res = await stakeManager.stakeForAddress(relayServer.managerAddress, weekInSec, {
        from: relayOwner,
        value: oneEther
      })
      const res2 = await stakeManager.authorizeHubByOwner(relayServer.managerAddress, rhub.address, { from: relayOwner })
      assert.ok(res.receipt.status, 'stake failed')
      assert.ok(res2.receipt.status, 'authorize hub failed')
      const workerBalanceBefore = await relayServer.getWorkerBalance(workerIndex)
      assert.equal(workerBalanceBefore.toString(), '0')
      latestBlock = await _web3.eth.getBlock('latest')
      const receipts = await relayServer._worker(latestBlock.number)
      const workerBalanceAfter = await relayServer.getWorkerBalance(workerIndex)
      assert.equal(relayServer.lastError, null)
      assert.equal(relayServer.lastScannedBlock, latestBlock.number)
      assert.deepEqual(relayServer.registrationManager.stakeRequired.currentValue, oneEther)
      assert.equal(relayServer.registrationManager.ownerAddress, relayOwner)
      assert.equal(workerBalanceAfter.toString(), relayServer.config.workerTargetBalance.toString())
      assert.equal(relayServer.ready, true, 'relay not ready?')
      await assertRelayAdded(receipts, relayServer)
    })

    it('should start again after restarting process', async () => {
      const managerKeyManager = new KeyManager(1, serverTestConstants.managerWorkdir)
      const workersKeyManager = new KeyManager(1, serverTestConstants.workersWorkdir)
      const txStoreManager = new TxStoreManager({ workdir: serverTestConstants.workdir })
      const serverWeb3provider = new Web3.providers.HttpProvider(ethereumNodeUrl)
      const contractInteractor = new ContractInteractor(serverWeb3provider,
        configureGSN({
          relayHubAddress: rhub.address,
          stakeManagerAddress: stakeManager.address
        }))
      await contractInteractor.init()
      const serverDependencies: ServerDependencies = {
        txStoreManager,
        managerKeyManager,
        workersKeyManager,
        contractInteractor
      }
      const params: Partial<ServerConfigParams> = {
        relayHubAddress: rhub.address,
        url: LocalhostOne,
        baseRelayFee: '0',
        pctRelayFee: 0,
        gasPriceFactor: 1,
        devMode: true
      }
      const newRelayServer = new RelayServer(params, serverDependencies)
      await newRelayServer.init()
      const latestBlock = await _web3.eth.getBlock('latest')
      await newRelayServer._worker(latestBlock.number)
      assert.equal(relayServer.ready, true, 'relay not ready?')
    })
  })

  // When running server after both staking & funding it
  describe('single step server initialization', function () {
    beforeEach(async function () {
      id = (await snapshot()).result
    })
    afterEach(async function () {
      await revert(id)
    })
    let newServer: RelayServer
    it('should initialize relay after staking and funding it', async function () {
      const partialConfig: Partial<GSNConfig> = {
        relayHubAddress: rhub.address,
        stakeManagerAddress: stakeManager.address
      }
      newServer = await bringUpNewRelay(newRelayParams, partialConfig)
      await newServer.registrationManager.refreshStake()
      assert.deepEqual(newServer.registrationManager.stakeRequired.currentValue, oneEther)
      assert.equal(newServer.registrationManager.ownerAddress, relayOwner, 'owner should be set after refreshing stake')

      const expectedGasPrice = parseInt(await _web3.eth.getGasPrice()) * newServer.config.gasPriceFactor
      assert.equal(newServer.ready, false)
      const expectedLastScannedBlock = await _web3.eth.getBlockNumber()
      assert.equal(newServer.lastScannedBlock, 0)
      const workerBalanceBefore = await newServer.getWorkerBalance(workerIndex)
      assert.equal(workerBalanceBefore.toString(), '0')
      const latestBlock = await _web3.eth.getBlock('latest')
      const receipts = await newServer._worker(latestBlock.number)
      assert.equal(newServer.lastScannedBlock, expectedLastScannedBlock)
      assert.equal(newServer.gasPrice, expectedGasPrice)
      assert.equal(newServer.ready, true, 'relay no ready?')
      const workerBalanceAfter = await newServer.getWorkerBalance(workerIndex)
      assert.equal(newServer.lastError, null)
      assert.deepEqual(newServer.registrationManager.stakeRequired.currentValue, oneEther)
      assert.equal(newServer.registrationManager.ownerAddress, relayOwner)
      assert.equal(workerBalanceAfter.toString(), newServer.config.workerTargetBalance.toString())
      await assertRelayAdded(receipts, newServer)
    })
    after('txstore cleanup', async function () {
      await newServer.transactionManager.txStoreManager.clearAll()
      assert.deepEqual([], await newServer.transactionManager.txStoreManager.getAll())
    })
  })

  describe('configuration change', function () {
    let relayServer: RelayServer

    before(async function () {
      relayServer = await bringUpNewRelay(newRelayParams, partialConfig)
    })

    it('should re-register server with new configuration', async function () {
      const latestBlock = await _web3.eth.getBlock('latest')
      const receipts = await relayServer._worker(latestBlock.number)
      assertRelayAdded(receipts, relayServer)

      let pastEventsResult = await relayServer.registrationManager.handlePastEvents(latestBlock.number, false)
      assert.equal(pastEventsResult.receipts.length, 0, 'should not re-register if already registered')

      relayServer.config.baseRelayFee = (parseInt(relayServer.config.baseRelayFee) + 1).toString()
      pastEventsResult = await relayServer.registrationManager.handlePastEvents(latestBlock.number, false)
      assertRelayAdded(pastEventsResult.receipts, relayServer, false)

      relayServer.config.pctRelayFee++
      pastEventsResult = await relayServer.registrationManager.handlePastEvents(latestBlock.number, false)
      assertRelayAdded(pastEventsResult.receipts, relayServer, false)

      relayServer.config.url = 'fakeUrl'
      pastEventsResult = await relayServer.registrationManager.handlePastEvents(latestBlock.number, false)
      assertRelayAdded(pastEventsResult.receipts, relayServer, false)
    })
  })

  describe('event handlers', function () {
    describe('Unstaked event', function () {
      async function assertSendBalancesToOwner (
        server: RelayServer,
        managerHubBalanceBefore: BN,
        managerBalanceBefore: BN,
        workerBalanceBefore: BN): Promise<void> {
        const gasPrice = await _web3.eth.getGasPrice()
        const ownerBalanceBefore = toBN(await _web3.eth.getBalance(newServer.registrationManager.ownerAddress!))
        assert.equal(newServer.registrationManager.stakeRequired.currentValue.toString(), oneEther.toString())
        // TODO: assert on withdrawal block?
        // assert.equal(newServer.config.withdrawBlock?.toString(), '0')
        const latestBlock = await _web3.eth.getBlock('latest')
        const receipts = await newServer._worker(latestBlock.number)
        const totalTxCosts = getTotalTxCosts(receipts, gasPrice)
        const ownerBalanceAfter = toBN(await _web3.eth.getBalance(newServer.registrationManager.ownerAddress!))
        assert.equal(
          ownerBalanceAfter.sub(
            ownerBalanceBefore).toString(),
          managerHubBalanceBefore.add(managerBalanceBefore).add(workerBalanceBefore)
            .sub(totalTxCosts).toString(),
          `ownerBalanceAfter(${ownerBalanceAfter.toString()}) - ownerBalanceBefore(${ownerBalanceBefore.toString()}) !=
         managerHubBalanceBefore(${managerHubBalanceBefore.toString()}) + managerBalanceBefore(${managerBalanceBefore.toString()}) + workerBalanceBefore(${workerBalanceBefore.toString()})
         - totalTxCosts(${totalTxCosts.toString()})`)
        const managerHubBalanceAfter = await rhub.balanceOf(newServer.managerAddress)
        const managerBalanceAfter = await newServer.getManagerBalance()
        const workerBalanceAfter = await newServer.getWorkerBalance(workerIndex)
        assert.isTrue(managerHubBalanceAfter.eqn(0))
        assert.isTrue(managerBalanceAfter.eqn(0))
        assert.isTrue(workerBalanceAfter.eqn(0))
        // TODO
        // assert.isTrue(newServer.withdrawBlock?.gtn(0))
      }

      let newServer: RelayServer
      beforeEach(async function () {
        id = (await snapshot()).result
        newServer = await bringUpNewRelay(newRelayParams, partialConfig)
        const latestBlock = await _web3.eth.getBlock('latest')
        await newServer._worker(latestBlock.number)

        await rhub.depositFor(newServer.managerAddress, { value: 1e18.toString() })
        await stakeManager.unlockStake(newServer.managerAddress, { from: relayOwner })
      })
      afterEach(async function () {
        await revert(id)
      })
      it('send balances to owner when all balances > tx costs', async function () {
        const managerHubBalanceBefore = await rhub.balanceOf(newServer.managerAddress)
        const managerBalanceBefore = await newServer.getManagerBalance()
        const workerBalanceBefore = await newServer.getWorkerBalance(workerIndex)
        assert.isTrue(managerHubBalanceBefore.gtn(0))
        assert.isTrue(managerBalanceBefore.gtn(0))
        assert.isTrue(workerBalanceBefore.gtn(0))
        await assertSendBalancesToOwner(newServer, managerHubBalanceBefore, managerBalanceBefore, workerBalanceBefore)
      })
      it('send balances to owner when manager hub balance < tx cost ', async function () {
        const workerAddress = newServer.workerAddress
        const managerHubBalance = await rhub.balanceOf(newServer.managerAddress)
        const method = rhub.contract.methods.withdraw(toHex(managerHubBalance), workerAddress)
        await newServer.transactionManager.sendTransaction({
          signer: newServer.managerAddress,
          destination: rhub.address,
          method
        })
        const managerHubBalanceBefore = await rhub.balanceOf(newServer.managerAddress)
        const managerBalanceBefore = await newServer.getManagerBalance()
        const workerBalanceBefore = await newServer.getWorkerBalance(workerIndex)
        assert.isTrue(managerHubBalanceBefore.eqn(0))
        assert.isTrue(managerBalanceBefore.gtn(0))
        assert.isTrue(workerBalanceBefore.gtn(0))
        await assertSendBalancesToOwner(newServer, managerHubBalanceBefore, managerBalanceBefore, workerBalanceBefore)
      })
    })
    describe('HubAuthorized event', function () {
      let newServer: RelayServer
      beforeEach(async function () {
        id = (await snapshot()).result
        const partialConfig: Partial<GSNConfig> = {
          relayHubAddress: rhub.address,
          stakeManagerAddress: stakeManager.address
        }
        newServer = await bringUpNewRelay(newRelayParams, partialConfig)
      })
      afterEach(async function () {
        await revert(id)
      })
      it('set hubAuthorized', async function () {
        const latestBlock = await _web3.eth.getBlock('latest')
        await newServer._worker(latestBlock.number)
        assert.isTrue(newServer.registrationManager.isHubAuthorized, 'Hub should be authorized in server')
      })
    })

    describe('HubUnauthorized event', function () {
      let newServer: RelayServer
      beforeEach(async function () {
        id = (await snapshot()).result
        const partialConfig: Partial<GSNConfig> = {
          relayHubAddress: rhub.address,
          stakeManagerAddress: stakeManager.address
        }
        newServer = await bringUpNewRelay(newRelayParams, partialConfig)
        const latestBlck = await _web3.eth.getBlock('latest')
        await newServer._worker(latestBlck.number)
        await rhub.depositFor(newServer.managerAddress, { value: 1e18.toString() })
      })
      afterEach(async function () {
        await revert(id)
      })
      it('send only manager hub balance and workers\' balances to owner (not manager eth balance)', async function () {
        await stakeManager.unauthorizeHubByOwner(newServer.managerAddress, rhub.address, { from: relayOwner })

        const managerHubBalanceBefore = await rhub.balanceOf(newServer.managerAddress)
        const managerBalanceBefore = await newServer.getManagerBalance()
        const workerBalanceBefore = await newServer.getWorkerBalance(workerIndex)
        assert.isTrue(managerHubBalanceBefore.gtn(0))
        assert.isTrue(managerBalanceBefore.gtn(0))
        assert.isTrue(workerBalanceBefore.gtn(0))
        const ownerBalanceBefore = toBN(await _web3.eth.getBalance(relayOwner))
        assert.isTrue(newServer.registrationManager.isHubAuthorized, 'Hub should be authorized in server')
        const latestBlock = await _web3.eth.getBlock('latest')
        const receipts = await newServer._worker(latestBlock.number)
        assert.isFalse(newServer.registrationManager.isHubAuthorized, 'Hub should not be authorized in server')
        const gasPrice = await _web3.eth.getGasPrice()
        // TODO: these two hard-coded indexes are dependent on the order of operations in 'withdrawAllFunds'
        const workerEthTxCost = getTotalTxCosts([receipts[1]], gasPrice)
        const managerHubSendTxCost = getTotalTxCosts([receipts[0]], gasPrice)
        const ownerBalanceAfter = toBN(await _web3.eth.getBalance(relayOwner))
        const managerHubBalanceAfter = await rhub.balanceOf(newServer.managerAddress)
        const managerBalanceAfter = await newServer.getManagerBalance()
        const workerBalanceAfter = await newServer.getWorkerBalance(workerIndex)
        assert.isTrue(managerHubBalanceAfter.eqn(0))
        assert.isTrue(workerBalanceAfter.eqn(0))
        assert.equal(managerBalanceAfter.toString(), managerBalanceBefore.sub(managerHubSendTxCost).toString())
        assert.equal(
          ownerBalanceAfter.sub(
            ownerBalanceBefore).toString(),
          managerHubBalanceBefore.add(workerBalanceBefore).sub(workerEthTxCost).toString(),
          `ownerBalanceAfter(${ownerBalanceAfter.toString()}) - ownerBalanceBefore(${ownerBalanceBefore.toString()}) != 
         managerHubBalanceBefore(${managerHubBalanceBefore.toString()}) + workerBalanceBefore(${workerBalanceBefore.toString()})
         - workerEthTxCost(${workerEthTxCost.toString()})`)
      })
    })

    it('_handleStakedEvent')
  })

  describe('#attemptRegistration()', function () {
    let newServer: RelayServer

    function registrationTests (): void {
      it('should register server and add workers', async function () {
        const receipts = await newServer.registrationManager.attemptRegistration()
        assertRelayAdded(receipts, newServer)
      })
    }

    describe('without re-registration', function () {
      beforeEach(async function () {
        id = (await snapshot()).result
        const partialConfig: Partial<GSNConfig> = {
          relayHubAddress: rhub.address,
          stakeManagerAddress: stakeManager.address
        }
        newServer = await bringUpNewRelay(newRelayParams, partialConfig)
        // TODO: this is horrible!!!
        newServer.registrationManager.isStakeLocked = true
        newServer.registrationManager.isHubAuthorized = true
        newServer.registrationManager.stakeRequired.requiredValue = toBN(0)
        newServer.registrationManager.balanceRequired.requiredValue = toBN(0)
        await newServer.registrationManager.refreshStake()
        assert.deepEqual(newServer.registrationManager.stakeRequired.currentValue, oneEther)
        assert.equal(newServer.registrationManager.ownerAddress, relayOwner, 'owner should be set after refreshing stake')
        assert.equal(newServer.config.registrationBlockRate, 0)
      })
      afterEach(async function () {
        await revert(id)
      })
      registrationTests()
    })
  })
})<|MERGE_RESOLUTION|>--- conflicted
+++ resolved
@@ -41,10 +41,7 @@
   let id: string
   let newRelayParams: NewRelayParams
   let serverTestConstants: ServerTestConstants
-<<<<<<< HEAD
-=======
-  let partialConfig: Partial<GSNConfig>
->>>>>>> 6b6f569b
+  et partialConfig: Partial<GSNConfig>
 
   // TODO: move to the 'before'
   const ethereumNodeUrl = (web3.currentProvider as HttpProvider).host
@@ -56,13 +53,10 @@
     const penalizer = await Penalizer.new()
     rhub = await deployHub(stakeManager.address, penalizer.address)
     serverTestConstants = getTemporaryWorkdirs()
-<<<<<<< HEAD
-=======
     partialConfig = {
       relayHubAddress: rhub.address,
       stakeManagerAddress: stakeManager.address
     }
->>>>>>> 6b6f569b
     newRelayParams = {
       alertedBlockDelay: 0,
       ethereumNodeUrl,

--- conflicted
+++ resolved
@@ -36,11 +36,7 @@
   getTotalTxCosts,
   prepareRelayRequest,
   relayTransaction,
-<<<<<<< HEAD
-  relayTransactionFromRequest, LocalhostOne, getTemporaryWorkdirs
-=======
   relayTransactionFromRequest, LocalhostOne, getTemporaryWorkdirs, assertRelayAdded
->>>>>>> 6b6f569b
 } from './ServerTestUtils'
 import { RelayClient } from '../../src/relayclient/RelayClient'
 import { SendTransactionDetails, SignedTransactionDetails } from '../../src/relayserver/TransactionManager'
@@ -692,12 +688,8 @@
       await rejectingPaymaster.deposit({ value: _web3.utils.toWei('1', 'ether') })
       await rejectingPaymaster.setGreedyAcceptanceBudget(true)
       newServer = await bringUpNewRelay(newRelayParams, partialConfig, {}, { trustedPaymasters: [rejectingPaymaster.address] })
-<<<<<<< HEAD
-      await newServer._worker(await _web3.eth.getBlock('latest'))
-=======
       const latestBlock = await _web3.eth.getBlock('latest')
       await newServer._worker(latestBlock.number)
->>>>>>> 6b6f569b
       relayTransactionParams2 = {
         ...relayTransactionParams,
         paymasterAddress: rejectingPaymaster.address,

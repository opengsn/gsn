--- conflicted
+++ resolved
@@ -36,11 +36,7 @@
   getTotalTxCosts,
   prepareRelayRequest,
   relayTransaction,
-<<<<<<< HEAD
-  relayTransactionFromRequest, LocalhostOne, getTemporaryWorkdirs
-=======
-  relayTransactionFromRequest, getTimestampTempWorkdir, assertRelayAdded
->>>>>>> 8d0b966e
+  relayTransactionFromRequest, LocalhostOne, getTemporaryWorkdirs, assertRelayAdded
 } from './ServerTestUtils'
 import { RelayClient } from '../../src/relayclient/RelayClient'
 import { SendTransactionDetails, SignedTransactionDetails } from '../../src/relayserver/TransactionManager'
@@ -691,14 +687,9 @@
       await rejectingPaymaster.setRelayHub(rhub.address)
       await rejectingPaymaster.deposit({ value: _web3.utils.toWei('1', 'ether') })
       await rejectingPaymaster.setGreedyAcceptanceBudget(true)
-<<<<<<< HEAD
       newServer = await bringUpNewRelay(newRelayParams, partialConfig, {}, { trustedPaymasters: [rejectingPaymaster.address] })
-      await newServer._worker(await _web3.eth.getBlock('latest'))
-=======
-      newServer = await bringUpNewRelay(newRelayParams, partialConfig, { trustedPaymasters: [rejectingPaymaster.address] })
       const latestBlock = await _web3.eth.getBlock('latest')
       await newServer._worker(latestBlock.number)
->>>>>>> 8d0b966e
       relayTransactionParams2 = {
         ...relayTransactionParams,
         paymasterAddress: rejectingPaymaster.address,

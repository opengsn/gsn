// @ts-ignore
import abiDecoder from 'abi-decoder'
import Web3 from 'web3'
import crypto from 'crypto'
import { HttpProvider } from 'web3-core'
import { toHex } from 'web3-utils'
import * as ethUtils from 'ethereumjs-util'
import { Address } from '../../src/relayclient/types/Aliases'
import {
  IForwarderInstance,
  IPenalizerInstance,
  IRelayHubInstance,
  IRelayRecipientInstance,
  IStakeManagerInstance,
  TestPaymasterEverythingAcceptedInstance
} from '../../types/truffle-contracts'
import {
  assertRelayAdded,
  getTemporaryWorkdirs,
  ServerWorkdirs
} from './ServerTestUtils'
import ContractInteractor from '../../src/relayclient/ContractInteractor'
import GsnTransactionDetails from '../../src/relayclient/types/GsnTransactionDetails'
import PingResponse from '../../src/common/PingResponse'
import { KeyManager } from '../../src/relayserver/KeyManager'
import { PrefixedHexString } from 'ethereumjs-tx'
import { RelayClient } from '../../src/relayclient/RelayClient'
import { RelayInfo } from '../../src/relayclient/types/RelayInfo'
import { RelayRegisteredEventInfo } from '../../src/relayclient/types/RelayRegisteredEventInfo'
import { RelayServer } from '../../src/relayserver/RelayServer'
import { configureServer, ServerConfigParams } from '../../src/relayserver/ServerConfigParams'
import { TxStoreManager } from '../../src/relayserver/TxStoreManager'
import { configureGSN, GSNConfig } from '../../src/relayclient/GSNConfigurator'
import { constants } from '../../src/common/Constants'
import { deployHub } from '../TestUtils'
import { ether, removeHexPrefix } from '../../src/common/Utils'
import { RelayTransactionRequest } from '../../src/relayclient/types/RelayTransactionRequest'
import RelayHubABI from '../../src/common/interfaces/IRelayHub.json'
import StakeManagerABI from '../../src/common/interfaces/IStakeManager.json'
import PayMasterABI from '../../src/common/interfaces/IPaymaster.json'
import { registerForwarderForGsn } from '../../src/common/EIP712/ForwarderUtil'
import { RelayHubConfiguration } from '../../src/relayclient/types/RelayHubConfiguration'
import { createServerLogger } from '../../src/relayserver/ServerWinstonLogger'
import { TransactionManager } from '../../src/relayserver/TransactionManager'
import { GasPriceFetcher } from '../../src/relayclient/GasPriceFetcher'

const Forwarder = artifacts.require('Forwarder')
const Penalizer = artifacts.require('Penalizer')
const StakeManager = artifacts.require('StakeManager')
const TestRecipient = artifacts.require('TestRecipient')
const TestPaymasterEverythingAccepted = artifacts.require('TestPaymasterEverythingAccepted')

abiDecoder.addABI(RelayHubABI)
abiDecoder.addABI(StakeManagerABI)
abiDecoder.addABI(PayMasterABI)
// @ts-ignore
abiDecoder.addABI(TestRecipient.abi)
// @ts-ignore
abiDecoder.addABI(TestPaymasterEverythingAccepted.abi)
export const LocalhostOne = 'http://localhost:8090'

export interface PrepareRelayRequestOption {
  to: string
  from: string
  paymaster: string
  pctRelayFee: number
  baseRelayFee: string
}

export class ServerTestEnvironment {
  stakeManager!: IStakeManagerInstance
  penalizer!: IPenalizerInstance
  relayHub!: IRelayHubInstance
  forwarder!: IForwarderInstance
  paymaster!: TestPaymasterEverythingAcceptedInstance
  recipient!: IRelayRecipientInstance

  relayOwner!: Address
  gasLess!: Address

  encodedFunction!: PrefixedHexString

  paymasterData!: PrefixedHexString
  clientId!: string

  options?: PrepareRelayRequestOption

  /**
   * Note: do not call methods of contract interactor inside Test Environment. It may affect Profiling Test.
   */
  contractInteractor!: ContractInteractor

  relayClient!: RelayClient
  provider: HttpProvider
  web3: Web3
  relayServer!: RelayServer

  constructor (provider: HttpProvider, accounts: Address[]) {
    this.provider = provider
    this.web3 = new Web3(this.provider)
    this.relayOwner = accounts[4]
  }

  /**
   * @param clientConfig
   * @param relayHubConfig
   * @param contractFactory - added for Profiling test, as it requires Test Environment to be using
   * different provider from the contract interactor itself.
   */
  async init (clientConfig: Partial<GSNConfig> = {}, relayHubConfig: Partial<RelayHubConfiguration> = {}, contractFactory?: (clientConfig: Partial<GSNConfig>) => Promise<ContractInteractor>): Promise<void> {
    this.stakeManager = await StakeManager.new()
    this.penalizer = await Penalizer.new()
    this.relayHub = await deployHub(this.stakeManager.address, this.penalizer.address, relayHubConfig)
    this.forwarder = await Forwarder.new()
    this.recipient = await TestRecipient.new(this.forwarder.address)
    this.paymaster = await TestPaymasterEverythingAccepted.new()
    await registerForwarderForGsn(this.forwarder)

    await this.paymaster.setTrustedForwarder(this.forwarder.address)
    await this.paymaster.setRelayHub(this.relayHub.address)
    await this.paymaster.deposit({ value: this.web3.utils.toWei('1', 'ether') })

    this.encodedFunction = this.recipient.contract.methods.emitMessage('hello world').encodeABI()
    this.gasLess = await this.web3.eth.personal.newAccount('password')
    const shared: Partial<GSNConfig> = {
<<<<<<< HEAD
      relayHubAddress: this.relayHub.address,
      paymasterAddress: this.paymaster.address
=======
      logLevel: 'error',
      relayHubAddress: this.relayHub.address
>>>>>>> 61369b88
    }
    if (contractFactory == null) {
      const logger = createServerLogger('error', '', '')
      this.contractInteractor = new ContractInteractor(this.provider, logger, configureGSN(shared))
      await this.contractInteractor.init()
    } else {
      this.contractInteractor = await contractFactory(shared)
    }
    const mergedConfig = Object.assign({}, shared, clientConfig)
    this.relayClient = new RelayClient(this.provider, configureGSN(mergedConfig))
    await this.relayClient.init()
  }

  async newServerInstance (config: Partial<ServerConfigParams> = {}, serverWorkdirs?: ServerWorkdirs): Promise<void> {
    await this.newServerInstanceNoInit(config, serverWorkdirs)
    await this.relayServer.init()
    // initialize server - gas price, stake, owner, etc, whatever
    const latestBlock = await this.web3.eth.getBlock('latest')
    const receipts = await this.relayServer._worker(latestBlock.number)
    await assertRelayAdded(receipts, this.relayServer) // sanity check
    await this.relayServer._worker(latestBlock.number + 1)
  }

  _createKeyManager (workdir?: string): KeyManager {
    if (workdir != null) {
      return new KeyManager(1, workdir)
    } else {
      return new KeyManager(1, undefined, crypto.randomBytes(32).toString())
    }
  }

  async newServerInstanceNoInit (config: Partial<ServerConfigParams> = {}, serverWorkdirs?: ServerWorkdirs, unstakeDelay = constants.weekInSec): Promise<void> {
    this.newServerInstanceNoFunding(config, serverWorkdirs)
    await web3.eth.sendTransaction({
      to: this.relayServer.managerAddress,
      from: this.relayOwner,
      value: web3.utils.toWei('2', 'ether')
    })

    await this.stakeManager.stakeForAddress(this.relayServer.managerAddress, unstakeDelay, {
      from: this.relayOwner,
      value: ether('1')
    })
    await this.stakeManager.authorizeHubByOwner(this.relayServer.managerAddress, this.relayHub.address, {
      from: this.relayOwner
    })
  }

  newServerInstanceNoFunding (config: Partial<ServerConfigParams> = {}, serverWorkdirs?: ServerWorkdirs): void {
    const shared: Partial<ServerConfigParams> = {
      runPaymasterReputations: false,
      relayHubAddress: this.relayHub.address,
      checkInterval: 10
    }
    const logger = createServerLogger('error', '', '')
    const managerKeyManager = this._createKeyManager(serverWorkdirs?.managerWorkdir)
    const workersKeyManager = this._createKeyManager(serverWorkdirs?.workersWorkdir)
    const txStoreManager = new TxStoreManager({ workdir: serverWorkdirs?.workdir ?? getTemporaryWorkdirs().workdir }, logger)
    const gasPriceFetcher = new GasPriceFetcher('', '', this.contractInteractor, logger)
    const serverDependencies = {
      contractInteractor: this.contractInteractor,
      gasPriceFetcher,
      logger,
      txStoreManager,
      managerKeyManager,
      workersKeyManager
    }
    const mergedConfig: Partial<ServerConfigParams> = Object.assign({}, shared, config)
    const transactionManager = new TransactionManager(serverDependencies, configureServer(mergedConfig))
    this.relayServer = new RelayServer(mergedConfig, transactionManager, serverDependencies)
    this.relayServer.on('error', (e) => {
      console.log('newServer event', e.message)
    })
  }

  async createRelayHttpRequest (overrideDetails: Partial<GsnTransactionDetails> = {}): Promise<RelayTransactionRequest> {
    const pingResponse = {
      relayHubAddress: this.relayHub.address,
      relayWorkerAddress: this.relayServer.workerAddress
    }
    const eventInfo: RelayRegisteredEventInfo = {
      baseRelayFee: this.relayServer.config.baseRelayFee,
      pctRelayFee: this.relayServer.config.pctRelayFee.toString(),
      relayManager: '',
      relayUrl: ''
    }
    const relayInfo: RelayInfo = {
      pingResponse: pingResponse as PingResponse,
      relayInfo: eventInfo
    }
    const gsnTransactionDetails: GsnTransactionDetails = {
      from: this.gasLess,
      to: this.recipient.address,
      data: this.encodedFunction,
      paymaster: this.paymaster.address,
      forwarder: this.forwarder.address,
      gas: toHex(1000000),
      gasPrice: toHex(20000000000)
    }

    return await this.relayClient._prepareRelayHttpRequest(relayInfo, Object.assign({}, gsnTransactionDetails, overrideDetails))
  }

  async relayTransaction (assertRelayed = true, overrideDetails: Partial<GsnTransactionDetails> = {}): Promise<{
    signedTx: PrefixedHexString
    txHash: PrefixedHexString
  }> {
    const req = await this.createRelayHttpRequest(overrideDetails)
    const signedTx = await this.relayServer.createRelayTransaction(req)
    const txHash = ethUtils.bufferToHex(ethUtils.keccak256(Buffer.from(removeHexPrefix(signedTx), 'hex')))

    if (assertRelayed) {
      await this.assertTransactionRelayed(txHash)
    }
    return {
      txHash,
      signedTx
    }
  }

  async clearServerStorage (): Promise<void> {
    await this.relayServer.transactionManager.txStoreManager.clearAll()
    assert.deepEqual([], await this.relayServer.transactionManager.txStoreManager.getAll())
  }

  async assertTransactionRelayed (txHash: string, overrideDetails: Partial<GsnTransactionDetails> = {}): Promise<void> {
    const receipt = await web3.eth.getTransactionReceipt(txHash)
    if (receipt == null) {
      throw new Error('Transaction Receipt not found')
    }
    const sender = overrideDetails.from ?? this.gasLess
    const decodedLogs = abiDecoder.decodeLogs(receipt.logs).map(this.relayServer.registrationManager._parseEvent)
    const event1 = decodedLogs.find((e: { name: string }) => e.name === 'SampleRecipientEmitted')
    assert.exists(event1, 'SampleRecipientEmitted not found, maybe transaction was not relayed successfully')
    assert.equal(event1.args.message, 'hello world')
    const event2 = decodedLogs.find((e: { name: string }) => e.name === 'TransactionRelayed')
    assert.exists(event2, 'TransactionRelayed not found, maybe transaction was not relayed successfully')
    assert.equal(event2.name, 'TransactionRelayed')
    assert.equal(event2.args.relayWorker.toLowerCase(), this.relayServer.workerAddress.toLowerCase())
    assert.equal(event2.args.from.toLowerCase(), sender.toLowerCase())
    assert.equal(event2.args.to.toLowerCase(), this.recipient.address.toLowerCase())
    assert.equal(event2.args.paymaster.toLowerCase(), this.paymaster.address.toLowerCase())
  }
}<|MERGE_RESOLUTION|>--- conflicted
+++ resolved
@@ -123,13 +123,9 @@
     this.encodedFunction = this.recipient.contract.methods.emitMessage('hello world').encodeABI()
     this.gasLess = await this.web3.eth.personal.newAccount('password')
     const shared: Partial<GSNConfig> = {
-<<<<<<< HEAD
+      logLevel: 'error',
       relayHubAddress: this.relayHub.address,
       paymasterAddress: this.paymaster.address
-=======
-      logLevel: 'error',
-      relayHubAddress: this.relayHub.address
->>>>>>> 61369b88
     }
     if (contractFactory == null) {
       const logger = createServerLogger('error', '', '')

import childProcess from 'child_process'
import path from 'path'
import fs from 'fs'

describe('RelayServer-webpack', () => {
  let oneFileRelayer: string
  before('create webpack', function () {
<<<<<<< HEAD
    this.timeout(10000)
=======
    this.timeout(15000)
>>>>>>> 2498e822
    const jsrelayDir = path.join(__dirname, '..', 'jsrelay')
    fs.rmdirSync(path.join(jsrelayDir, 'dist'), { recursive: true })
    childProcess.execSync('npx webpack', { cwd: jsrelayDir })
    oneFileRelayer = path.join(jsrelayDir, 'dist', 'relayserver.js')
  })

  it('should launch (and instantly crash with some parameter missing) to verify it was packed correctly', function () {
    try {
      childProcess.execSync('node ' + oneFileRelayer, { encoding: 'ascii', stdio: 'pipe' })
      assert.fail('should throw')
    } catch (e) {
      assert.match(e.message.toString(), /Command failed.*[\r\n]+missing --/)
    }
  })

  it('should test it can actually work')
})<|MERGE_RESOLUTION|>--- conflicted
+++ resolved
@@ -5,11 +5,7 @@
 describe('RelayServer-webpack', () => {
   let oneFileRelayer: string
   before('create webpack', function () {
-<<<<<<< HEAD
-    this.timeout(10000)
-=======
     this.timeout(15000)
->>>>>>> 2498e822
     const jsrelayDir = path.join(__dirname, '..', 'jsrelay')
     fs.rmdirSync(path.join(jsrelayDir, 'dist'), { recursive: true })
     childProcess.execSync('npx webpack', { cwd: jsrelayDir })

--- conflicted
+++ resolved
@@ -44,13 +44,8 @@
   if (options.baseRelayFee) {
     args.push('--baseRelayFee', options.baseRelayFee)
   }
-<<<<<<< HEAD
-  const runServerPath = path.resolve(__dirname, '../src/relayserver/runServer.js')
+  const runServerPath = path.resolve(__dirname, '../src/relayserver/runServer.ts')
   const proc: ChildProcessWithoutNullStreams = childProcess.spawn('./node_modules/.bin/ts-node',
-=======
-  const runServerPath = path.resolve(__dirname, '../src/relayserver/runServer.ts')
-  const proc: ChildProcessWithoutNullStreams = childProcess.spawn('ts-node',
->>>>>>> 91665614
     [runServerPath, ...args])
 
   // eslint-disable-next-line @typescript-eslint/no-empty-function

--- conflicted
+++ resolved
@@ -6,6 +6,7 @@
 import { KeyManager } from '../src/relayserver/KeyManager'
 import RelayHubABI from '../src/common/interfaces/IRelayHub.json'
 import PayMasterABI from '../src/common/interfaces/IPaymaster.json'
+import { defaultEnvironment } from '../src/relayclient/types/Environments'
 import * as ethUtils from 'ethereumjs-util'
 import { PrefixedHexString, Transaction } from 'ethereumjs-tx'
 // @ts-ignore
@@ -121,26 +122,6 @@
       verbose: process.env.DEBUG != null
     }
 
-<<<<<<< HEAD
-=======
-    /*
-     *   preferredRelays: string[]
-     relayLookupWindowBlocks: number
-     methodSuffix: string
-     jsonStringifyRequest: boolean
-     relayTimeoutGrace: number
-     sliceSize: number
-     verbose: boolean
-     gasPriceFactorPercent: number
-     minGasPrice: number
-     maxRelayNonceGap: number
-     relayHubAddress: Address
-     stakeManagerAddress: Address
-     paymasterAddress: Address
-     chainId: number
-     */
-
->>>>>>> 29c33793
     const config = configureGSN(relayClientConfig)
     relayClient = new RelayClient(new Web3.providers.HttpProvider(ethereumNodeUrl), config)
 

--- conflicted
+++ resolved
@@ -76,10 +76,6 @@
             }
         });
     },
-<<<<<<< HEAD
-    postRelayHubAddress: function(relayHubAddress, relayUrl) {
-=======
-
     evmMine: function () {
         web3.currentProvider.send({
             jsonrpc: '2.0',
@@ -90,7 +86,6 @@
     },
 
     postRelayHubAddress: function (relayHubAddress, relayUrl) {
->>>>>>> 1887671c
         return new Promise(function (resolve, reject) {
             let callback = function (error, response) {
                 if (error) {
@@ -99,14 +94,7 @@
                 }
                 resolve(response);
             }
-<<<<<<< HEAD
-            new web3.providers.HttpProvider(relayUrl + "/setRelayHub").sendAsync({ relayHubAddress: relayHubAddress }, callback);
-        });
-    }
-=======
             new web3.providers.HttpProvider(relayUrl + "/setRelayHub").sendAsync({relayHubAddress: relayHubAddress}, callback);
         })
     }
-
->>>>>>> 1887671c
 }
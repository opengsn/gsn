const childProcess = require('child_process')
const path = require('path')

const Transaction = require('ethereumjs-tx')
const EthUtils = require('ethereumjs-util')

const HttpWrapper = require('../src/js/relayclient/HttpWrapper')

const localhostOne = 'http://localhost:8090'
const zeroAddr = '0'.repeat(40)

module.exports = {

  // start a background relay process.
  // rhub - relay hub contract
  // options:
  //  verbose: enable background process logging.
  //  stake, delay, pctRelayFee, url, relayOwner: parameters to pass to registerNewRelay, to stake and register it.
  //
  startRelay: async function (rhub, options) {
    // eslint-disable-next-line no-path-concat
    // const server = __dirname + '/../src/js/relayserver/runServer.js'

    options = options || {}
    const args = []
    args.push('--Workdir', '/tmp/server')
    args.push('--DevMode')
    if (rhub) {
      args.push('--RelayHubAddress', rhub.address)
    }
    if (options.EthereumNodeUrl) {
      args.push('--EthereumNodeUrl', options.EthereumNodeUrl)
    }
    if (options.GasPricePercent) {
      args.push('--GasPricePercent', options.GasPricePercent)
    }
    if (options.pctRelayFee) {
      args.push('--PercentFee', options.pctRelayFee)
    }
    if (options.baseRelayFee) {
      args.push('--BaseFee', options.baseRelayFee)
    }
    const runServerPath = path.resolve(__dirname, '../src/js/relayserver/runServer.js')
    const proc = childProcess.spawn('node',
      [runServerPath, ...args])

    let relaylog = function () {
    }
    if (process.env.relaylog) {
      relaylog = (msg) => msg.split('\n').forEach(line => console.log('relay-' + proc.pid + '> ' + line))
    }

    await new Promise((resolve, reject) => {
      let lastresponse
      const listener = data => {
        const str = data.toString().replace(/\s+$/, '')
        lastresponse = str
        relaylog(str)
        if (str.indexOf('Listening on port') >= 0) {
          proc.alreadystarted = 1
          resolve(proc)
        }
      }
      proc.stdout.on('data', listener)
      proc.stderr.on('data', listener)
      const doaListener = (code) => {
        if (!proc.alreadystarted) {
          relaylog('died before init code=' + code)
          reject(lastresponse)
        }
      }
      proc.on('exit', doaListener.bind(proc))
    })

    let res
    const http = new HttpWrapper()
    let count1 = 3
    while (count1-- > 0) {
      try {
        res = await http.sendPromise(localhostOne + '/getaddr')
        if (res) break
      } catch (e) {
        console.log('startRelay getaddr error', e)
      }
      console.log('sleep before cont.')
      await module.exports.sleep(1000)
    }
    assert.ok(res, 'can\'t ping server')
    assert.ok(res.RelayServerAddress, `server returned unknown response ${res}`)
    const relayServerAddress = res.RelayServerAddress
    console.log('Relay Server Address', relayServerAddress)
    await web3.eth.sendTransaction({
      to: relayServerAddress,
      from: options.relayOwner,
      value: web3.utils.toWei('2', 'ether')
    })
    await rhub.stake(relayServerAddress, options.delay || 3600, {
      from: options.relayOwner,
      value: options.stake
    })

    // now ping server until it "sees" the stake and funding, and gets "ready"
    res = ''
    let count = 25
    while (count-- > 0) {
      res = await http.sendPromise(localhostOne + '/getaddr')
      if (res && res.Ready) break
      await module.exports.sleep(1500)
    }
    assert.ok(res.Ready, 'Timed out waiting for relay to get staked and registered')

    return proc
  },
  sleep: function (ms) {
    return new Promise(resolve => setTimeout(resolve, ms))
  },

  stopRelay: function (proc) {
    proc && proc.kill()
  },

  registerNewRelay: async function ({
    relayHub,
    stake,
    delay,
    baseRelayFee,
    pctRelayFee,
    url,
    relayAccount,
    ownerAccount
  }) {
    await relayHub.stake(relayAccount, delay, {
      from: ownerAccount,
      value: stake
    })
    return relayHub.registerRelay(baseRelayFee, pctRelayFee, url, { from: relayAccount })
  },

  registerNewRelayWithPrivkey: async function ({
    relayHub,
    stake,
    delay,
    baseRelayFee,
    pctRelayFee,
    url,
    ownerAccount,
    web3,
    privKey
  }) {
    const address = '0x' + EthUtils.privateToAddress(privKey).toString('hex')
    await relayHub.stake(address, delay, {
      from: ownerAccount,
      value: stake
    })
    await web3.eth.sendTransaction({
      to: address,
      from: ownerAccount,
      value: web3.utils.toWei('1', 'ether')
    })
    const nonce = await web3.eth.getTransactionCount(address)
    const registerData = relayHub.contract.methods.registerRelay(baseRelayFee, pctRelayFee, url).encodeABI()
    const validTransaction = new Transaction({
      nonce: nonce,
      gasPrice: 1,
      gasLimit: 1000000,
      to: relayHub.address,
      value: 0,
      data: registerData
    })
    validTransaction.sign(privKey)
    const rawTx = '0x' + validTransaction.serialize().toString('hex')

    return new Promise((resolve, reject) => {
      web3.eth.sendSignedTransaction(rawTx, (err, res) => {
        if (err) {
          reject(err)
        } else {
          resolve(res)
        }
      })
    })
  },

  increaseTime: function (time) {
    return new Promise((resolve, reject) => {
      web3.currentProvider.send({
        jsonrpc: '2.0',
        method: 'evm_increaseTime',
        params: [time],
        id: Date.now()
      }, (err) => {
        if (err) return reject(err)
        module.exports.evmMine()
          .then(r => resolve(r))
          .catch(e => reject(e))
      })
    })
  },

<<<<<<< HEAD
=======
  evmMineMany: async function (count) {
    for (let i = 0; i < count; i++) {
      await this.evmMine()
    }
  },

>>>>>>> 73cf9d9b
  evmMine: function () {
    return new Promise((resolve, reject) => {
      web3.currentProvider.send({
        jsonrpc: '2.0',
        method: 'evm_mine',
        params: [],
        id: Date.now()
      }, (e, r) => {
        if (e) {
          reject(e)
        } else {
          resolve(r)
        }
      })
    })
  },

  snapshot: function () {
    return new Promise((resolve, reject) => {
      web3.currentProvider.send({
        jsonrpc: '2.0',
        method: 'evm_snapshot',
        id: Date.now()
      }, (err, snapshotId) => {
        if (err) { return reject(err) }
        return resolve(snapshotId)
      })
    })
  },

  revert: function (id) {
    return new Promise((resolve, reject) => {
      web3.currentProvider.send({
        jsonrpc: '2.0',
        method: 'evm_revert',
        params: [id],
        id: Date.now()
      }, (err, result) => {
        if (err) { return reject(err) }
        return resolve(result)
      })
    })
  },

  /**
   * If ganache is run without '-b' parameter, reverted transaction return
   * error message instantly. Otherwise, revert will only occur once 'evm_mine'
   * is executed, and the error will be generated by truffle.
   *
   * @param {*} error - returned by web3 from RPC call
   * @param {*} errorMessage - expected error message
   */
  assertErrorMessageCorrect: function (error, errorMessage) {
    const blocktimeModeError = 'does not trigger a Solidity `revert` statement'
    if (!error || !error.message) {
      console.log('no error: ', error, 'expected:', errorMessage)
      assert.equals(errorMessage, error) // expected some error, got null
    }
    if (error.message.includes(errorMessage) || error.message.includes(blocktimeModeError)) { return true }
    console.log('invalid error message: ' + error.message + '\n(expected: ' + errorMessage + ')')
    assert.ok(false, 'invalid error message: ' + error.message + '\n(expected: ' + errorMessage + ')')
  },

  zeroAddr
}<|MERGE_RESOLUTION|>--- conflicted
+++ resolved
@@ -197,15 +197,12 @@
     })
   },
 
-<<<<<<< HEAD
-=======
   evmMineMany: async function (count) {
     for (let i = 0; i < count; i++) {
       await this.evmMine()
     }
   },
 
->>>>>>> 73cf9d9b
   evmMine: function () {
     return new Promise((resolve, reject) => {
       web3.currentProvider.send({

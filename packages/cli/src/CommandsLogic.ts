--- conflicted
+++ resolved
@@ -504,10 +504,6 @@
         .contract(json)
         .deploy(constructorArgs)
       const estimatedGasCost = await sendMethod.estimateGas()
-<<<<<<< HEAD
-      console.log('options', JSON.stringify(options, null, 2))
-=======
->>>>>>> 0d4aff47
       const maxCost = toBN(options.gasPrice.toString()).mul(toBN(options.gas.toString()))
       console.log(`Deploying ${contractName} contract with gas limit of ${options.gas.toLocaleString()} at ${fromWei(options.gasPrice.toString(), 'gwei')}gwei (estimated gas: ${estimatedGasCost.toLocaleString()}) and maximum cost of ~ ${fromWei(maxCost)} ETH`)
       if (!skipConfirmation) {

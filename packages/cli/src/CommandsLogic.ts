--- conflicted
+++ resolved
@@ -67,10 +67,7 @@
   relayHubAddress?: string
   relayRegistryAddress?: string
   stakeManagerAddress?: string
-<<<<<<< HEAD
-=======
   deployTestToken?: boolean
->>>>>>> f1e4cb6e
   stakingTokenAddress?: string
   minimumTokenStake: number| IntString
   penalizerAddress?: string
@@ -243,60 +240,31 @@
       const stakeManager = await this.contractInteractor._createStakeManager(stakeManagerAddress)
       const { stake, unstakeDelay, owner, token } = (await stakeManager.getStakeInfo(relayAddress))[0]
 
-<<<<<<< HEAD
-      var isDefaultToken = false
-      let stakingToken = options.token
-      if (stakingToken === constants.ZERO_ADDRESS) {
-        const fromBlock = await relayHub.getCreationBlock().then(b => b.toNumber())
-        const toBlock = Math.min(fromBlock + 5000, await this.contractInteractor.getBlockNumber())
-        const tokenEvents = await relayHub.contract.getPastEvents('StakingToken', { fromBlock, toBlock })
-        if (tokenEvents.length === 0) {
-          throw new Error(`no registered StakingTokens tokens on relayhub ${relayHubAddress}`)
-        }
-        stakingToken = tokenEvents[0].returnValues.token
-=======
       let isDefaultToken = false
       let stakingToken = options.token
       if (stakingToken == null) {
         stakingToken = await this._findFirstToken(relayHubAddress)
->>>>>>> f1e4cb6e
         isDefaultToken = true
       }
 
       if (!(isSameAddress(token, stakingToken) || isSameAddress(token, constants.ZERO_ADDRESS))) {
-<<<<<<< HEAD
-        throw new Error(`Cannot use token ${stakingToken}. Relay already using token: ${token}`)
-=======
         throw new Error(`Cannot use token ${stakingToken}. Relayer already uses token: ${token}`)
->>>>>>> f1e4cb6e
       }
       const stakingTokenContract = await this.contractInteractor._createERC20(stakingToken)
       const tokenDecimals = await stakingTokenContract.decimals()
       const tokenSymbol = await stakingTokenContract.symbol()
 
-<<<<<<< HEAD
-      const stakingTokenContract = await this.contractInteractor._createERC20(stakingToken)
-      const tokenSymbol = await stakingTokenContract.symbol()
-      const tokenDecimals = await stakingTokenContract.decimals();
-
-      const tokenFormatter = async (balance: BN): Promise<string> => formatTokenAmount(balance, tokenDecimals, tokenSymbol)
-
-      const currentStakeFormatted = await tokenFormatter(stake)
-      console.log('current stake= ', currentStakeFormatted)
-=======
       const stakeParam = toBN(toNumber(options.stake) * Math.pow(10, tokenDecimals.toNumber()))
 
       const formatToken = (val: any): string => formatTokenAmount(toBN(val.toString()), tokenDecimals, tokenSymbol)
 
       console.log('current stake= ', formatToken(stake))
->>>>>>> f1e4cb6e
 
       if (owner !== constants.ZERO_ADDRESS && !isSameAddress(owner, options.from)) {
         throw new Error(`Already owned by ${owner}, our account=${options.from}`)
       }
 
       const bal = await this.contractInteractor.getBalance(relayAddress)
-      console.log( 'current relayer balance', bal.toString())
       if (toBN(bal).gt(toBN(options.funds.toString()))) {
         console.log('Relayer already funded')
       } else {
@@ -340,13 +308,8 @@
       } else {
         const config = await relayHub.getConfiguration()
         const minimumStakeForToken = await relayHub.getMinimumStakePerToken(stakingToken)
-<<<<<<< HEAD
-        if (minimumStakeForToken.gt(toBN(options.stake.toString()))) {
-          throw new Error(`Given minimum stake ${options.stake.toString()} too low for the given hub ${minimumStakeForToken.toString()} and token ${stakingToken}`)
-=======
         if (minimumStakeForToken.gt(toBN(stakeParam.toString()))) {
           throw new Error(`Given stake ${formatToken(stakeParam)} too low for the given hub ${formatToken(minimumStakeForToken)} and token ${stakingToken}`)
->>>>>>> f1e4cb6e
         }
         if (minimumStakeForToken.eqn(0)) {
           throw new Error(`Selected token (${stakingToken}) is not allowed in the current RelayHub`)
@@ -354,19 +317,6 @@
         if (config.minimumUnstakeDelay.gt(toBN(options.unstakeDelay))) {
           throw new Error(`Given minimum unstake delay ${options.unstakeDelay.toString()} too low for the given hub ${config.minimumUnstakeDelay.toString()}`)
         }
-<<<<<<< HEAD
-        const stakeValue = toBN(options.stake.toString()).sub(stake)
-        const stakeValueFormatted = await tokenFormatter(stakeValue)
-        console.log(`Staking relayer ${stakeValueFormatted}`,
-          stake.toString() === '0' ? '' : ` (already has ${currentStakeFormatted})`)
-
-        const tokenBalance = await stakingTokenContract.balanceOf(options.from)
-        console.log( 'owner token balance=', tokenFormatter(tokenBalance), 'needed', tokenFormatter(stakeValue), 'default=', isDefaultToken)
-        if (tokenBalance.lt(stakeValue) && isDefaultToken) {
-          console.log(`Wrapping ${formatTokenAmount(stakeValue, 18, 'eth')}`)
-          // default token is wrapped eth, so deposit eth to make then into tokens.
-          const depositTx = await stakingTokenContract.deposit({ from: options.from, value: stakeValue }) as any
-=======
         const stakeValue = stakeParam.sub(stake)
         console.log(`Staking relayer ${formatToken(stakeValue)}`,
           stake.toString() === '0' ? '' : ` (already has ${formatToken(stake)})`)
@@ -381,19 +331,13 @@
           } catch (e) {
             throw new Error('No deposit() method on default token. is it wrapped ETH?')
           }
->>>>>>> f1e4cb6e
           transactions.push(depositTx.transactionHash)
         }
 
         const currentAllowance = await stakingTokenContract.allowance(options.from, stakeManager.address)
-<<<<<<< HEAD
-        if (currentAllowance.lt(stakeValue)) {
-          console.log(`Approving ${stakeValueFormatted} to StakeManager`)
-=======
         console.log('Current allowance', formatToken(currentAllowance))
         if (currentAllowance.lt(stakeValue)) {
           console.log(`Approving ${formatToken(stakeValue)} to StakeManager`)
->>>>>>> f1e4cb6e
           const approveTx = await stakingTokenContract.approve(stakeManager.address, stakeValue, {
             from: options.from
           })
@@ -595,11 +539,6 @@
     }
     await registerForwarderForGsn(fInstance, options)
 
-<<<<<<< HEAD
-    let stakingTokenAddress = deployOptions.stakeManagerAddress
-    if (stakingTokenAddress == null) {
-      const ttInstance = await this.getContractInstance(WrappedEthToken, {}, undefined, { ...options }, deployOptions.skipConfirmation)
-=======
     let stakingTokenAddress = deployOptions.stakeManagerAddress ?? ''
 
     let ttInstance: Contract | undefined
@@ -607,13 +546,8 @@
       ttInstance = await this.getContractInstance(WrappedEthToken, {}, undefined, { ...options }, deployOptions.skipConfirmation)
       console.log('Setting minimum stake of 1 TestWeth on Hub')
       await rInstance.methods.setMinimumStakes([ttInstance.options.address], [1e18.toString()]).send({ ...options })
->>>>>>> f1e4cb6e
       stakingTokenAddress = ttInstance.options.address
     }
-    const stakingContact = await this.contractInteractor._createERC20(stakingTokenAddress)
-
-    console.log(`Setting minimum stake of ${deployOptions.minimumTokenStake} of ${await stakingContact.symbol()}`)
-    await rInstance.methods.setMinimumStakes([stakingTokenAddress], [deployOptions.minimumTokenStake]).send({ ...options })
 
     const stakingContact = await this.contractInteractor._createERC20(stakingTokenAddress)
     const tokenDecimals = await stakingContact.decimals()

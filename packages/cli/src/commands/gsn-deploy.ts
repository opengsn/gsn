import commander from 'commander'
import { CommandsLogic } from '../CommandsLogic'
import {
  getMnemonic,
  getNetworkUrl,
  getRelayHubConfiguration,
  gsnCommander,
  saveDeployment,
  showDeployment
} from '../utils'
import { toHex, toWei } from 'web3-utils'
import { createCommandsLogger } from '../CommandsWinstonLogger'
import { constants, Environment, environments, EnvironmentsKeys } from '@opengsn/common'

gsnCommander(['n', 'f', 'm', 'g', 'l'])
  .option('-w, --workdir <directory>', 'relative work directory (defaults to build/gsn/)', 'build/gsn')
  .option('--forwarder <address>', 'address of forwarder deployed to the current network (optional; deploys new one by default)')
  .option('--stakeManager <address>', 'stakeManager')
  .option('--relayHub <address>', 'relayHub')
  .option('--penalizer <address>', 'penalizer')
  .option('--relayRegistrar <address>', 'relayRegistrar')
  .option('--environmentName <string>', `name of one of the GSN supported environments: (${Object.keys(EnvironmentsKeys).toString()}; default: ethereumMainnet)`, EnvironmentsKeys.ethereumMainnet)
  .option('--burnAddress <string>', 'address to transfer burned stake tokens into', constants.BURN_ADDRESS)
  .option('--stakingToken <string>', 'default staking token to use. (wrapped eth)')
<<<<<<< HEAD
  .option('--minimumTokenStake <number>', 'minimum staking eth value (in wrapped eth staking token)', '1')
=======
  .option('--minimumTokenStake <number>', 'minimum staking value', '1')
>>>>>>> f1e4cb6e
  .option('--yes, --skipConfirmation', 'skip con')
  .option('--testToken', 'deploy test weth token', false)
  .option('--testPaymaster', 'deploy test paymaster (accepts everything, avoid on main-nets)', false)
  .option('-c, --config <path>', 'config JSON file to change the configuration of the RelayHub being deployed (optional)')
  .parse(process.argv);

(async () => {
  const network: string = commander.network
  const nodeURL = getNetworkUrl(network)
  const environment: Environment = environments[commander.environmentName as EnvironmentsKeys]
  if (environment == null) {
    throw new Error(`Unknown named environment: ${commander.environmentName as string}`)
  }
  console.log('Using environment: ', JSON.stringify(environment))

  const logger = createCommandsLogger(commander.loglevel)
  const mnemonic = getMnemonic(commander.mnemonic)
  const relayHubConfiguration = getRelayHubConfiguration(commander.config) ?? environment.relayHubConfiguration
  const penalizerConfiguration = environment.penalizerConfiguration
  const logic = new CommandsLogic(nodeURL, logger, {}, mnemonic)
  const from = commander.from ?? await logic.findWealthyAccount()

  const gasPrice = toHex(commander.gasPrice != null ? toWei(commander.gasPrice, 'gwei').toString() : await logic.getGasPrice())
  const gasLimit = commander.gasLimit

  if (commander.testToken === (commander.stakingToken != null)) {
    throw new Error('must specify either --testToken or --stakingToken')
  }

  const deploymentResult = await logic.deployGsnContracts({
    from,
    gasPrice,
    gasLimit,
    relayHubConfiguration,
    penalizerConfiguration,
    stakingTokenAddress: commander.stakingToken,
    minimumTokenStake: commander.minimumTokenStake,
    deployPaymaster: commander.testPaymaster,
    deployTestToken: commander.testToken,
    verbose: true,
    skipConfirmation: commander.skipConfirmation,
    forwarderAddress: commander.forwarder,
    stakeManagerAddress: commander.stakeManager,
    relayHubAddress: commander.relayHub,
    penalizerAddress: commander.penalizer,
    relayRegistryAddress: commander.relayRegistrar,
    burnAddress: commander.burnAddress
  })
  const paymasterName = 'Default'

  showDeployment(deploymentResult, `Deployed GSN to network: ${network}`, paymasterName)
  saveDeployment(deploymentResult, commander.workdir)
  process.exit(0)
})().catch(
  reason => {
    console.error(reason)
    process.exit(1)
  }
)<|MERGE_RESOLUTION|>--- conflicted
+++ resolved
@@ -22,11 +22,7 @@
   .option('--environmentName <string>', `name of one of the GSN supported environments: (${Object.keys(EnvironmentsKeys).toString()}; default: ethereumMainnet)`, EnvironmentsKeys.ethereumMainnet)
   .option('--burnAddress <string>', 'address to transfer burned stake tokens into', constants.BURN_ADDRESS)
   .option('--stakingToken <string>', 'default staking token to use. (wrapped eth)')
-<<<<<<< HEAD
-  .option('--minimumTokenStake <number>', 'minimum staking eth value (in wrapped eth staking token)', '1')
-=======
   .option('--minimumTokenStake <number>', 'minimum staking value', '1')
->>>>>>> f1e4cb6e
   .option('--yes, --skipConfirmation', 'skip con')
   .option('--testToken', 'deploy test weth token', false)
   .option('--testPaymaster', 'deploy test paymaster (accepts everything, avoid on main-nets)', false)
@@ -65,7 +61,6 @@
     stakingTokenAddress: commander.stakingToken,
     minimumTokenStake: commander.minimumTokenStake,
     deployPaymaster: commander.testPaymaster,
-    deployTestToken: commander.testToken,
     verbose: true,
     skipConfirmation: commander.skipConfirmation,
     forwarderAddress: commander.forwarder,

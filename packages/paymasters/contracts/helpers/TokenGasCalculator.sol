--- conflicted
+++ resolved
@@ -53,26 +53,10 @@
      * the above can be ran on a "forked" network, so that it will have the real token, uniswap instances,
      * but still leave no side-effect on the network.
      */
-<<<<<<< HEAD
     function calculatePostGas(
         BasePaymaster paymaster,
         bytes memory ctx1
     ) public returns (uint gasUsedByPost) {
-=======
-    function calculatePostGas(TokenPaymaster paymaster) public returns (uint gasUsedByPost) {
-        address paymasterAddress = address(paymaster);
-        IERC20 token = paymaster.tokens(0);
-        IUniswap uniswap = paymaster.uniswaps(0);
-        require(token.balanceOf(address(this)) >= 1000, "calc: must have some tokens");
-        require(paymaster.owner() == address(this), "calc: must be owner of paymaster");
-        token.approve(paymasterAddress, type(uint).max);
-        token.approve(msg.sender, type(uint).max);
-        // emulate a "precharge"
-        token.transfer(paymasterAddress, 500);
-
-        paymaster.setRelayHub(IRelayHub(address(this)));
-
->>>>>>> 58507213
         GsnTypes.RelayData memory relayData = GsnTypes.RelayData(1, 0, 0, address(0), address(0), address(0), "", 0);
 
         //with precharge

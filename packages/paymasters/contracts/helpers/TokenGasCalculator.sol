--- conflicted
+++ resolved
@@ -47,11 +47,7 @@
         bytes memory ctx1,
         bytes memory paymasterData
     ) public returns (uint256 gasUsedByPost) {
-<<<<<<< HEAD
-        GsnTypes.RelayData memory relayData = GsnTypes.RelayData(1, 1, 0, 0, 0, address(0), address(0), address(0), paymasterData, 0);
-=======
-        GsnTypes.RelayData memory relayData = GsnTypes.RelayData(1, 1, 0, address(0), address(0), address(0), "", 0);
->>>>>>> 82d23283
+        GsnTypes.RelayData memory relayData = GsnTypes.RelayData(1, 1, 0, address(0), address(0), address(0), paymasterData, 0);
 
         //with precharge
         uint256 gas0 = gasleft();

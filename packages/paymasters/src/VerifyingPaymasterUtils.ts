import { RelayRequest } from '@opengsn/common/dist/EIP712/RelayRequest'
import { ecsign, keccak256, toRpcSig, PrefixedHexString } from 'ethereumjs-util'
import { ForwardRequest } from '@opengsn/common/dist/EIP712/ForwardRequest'
import { RelayData } from '@opengsn/common/dist/EIP712/RelayData'
<<<<<<< HEAD
import { PrefixedHexString } from 'ethereumjs-tx'
import abiCoder, { AbiCoder } from 'web3-eth-abi'

const abi: AbiCoder = abiCoder as any
=======
>>>>>>> 41f38f10

/**
 * sign a relay request, so that VerifyingPaymaster will accept it.
 * This method should be called on a server after performing verification of the request.
 * the signerPrivateKey is the private-key of the signer passed to VerifyingPaymaster.setSigner()
 */
export function signRelayRequest (relayRequest: RelayRequest, signerPrivateKey: Buffer): PrefixedHexString {
  const sig = ecsign(getRequestHash(relayRequest), signerPrivateKey)
  return toRpcSig(sig.v, sig.r, sig.s)
}

export function getRequestHash (relayRequest: RelayRequest): Buffer {
  return keccak256(Buffer.concat([
    Buffer.from(packForwardRequest(relayRequest.request).slice(2), 'hex'),
    Buffer.from(packRelayData(relayRequest.relayData).slice(2), 'hex')
  ]))
}

export function packForwardRequest (req: ForwardRequest): string {
  return abi.encodeParameters(
    ['address', 'address', 'uint256', 'uint256', 'uint256', 'bytes'],
    [req.from, req.to, req.value, req.gas, req.nonce, req.data])
}

export function packRelayData (data: RelayData): string {
  return abi.encodeParameters(
    ['uint256', 'uint256', 'uint256', 'address', 'address', 'bytes', 'uint256'],
    [data.gasPrice, data.pctRelayFee, data.baseRelayFee, data.relayWorker, data.paymaster, data.paymasterData, data.clientId])
}<|MERGE_RESOLUTION|>--- conflicted
+++ resolved
@@ -2,13 +2,10 @@
 import { ecsign, keccak256, toRpcSig, PrefixedHexString } from 'ethereumjs-util'
 import { ForwardRequest } from '@opengsn/common/dist/EIP712/ForwardRequest'
 import { RelayData } from '@opengsn/common/dist/EIP712/RelayData'
-<<<<<<< HEAD
 import { PrefixedHexString } from 'ethereumjs-tx'
 import abiCoder, { AbiCoder } from 'web3-eth-abi'
 
 const abi: AbiCoder = abiCoder as any
-=======
->>>>>>> 41f38f10
 
 /**
  * sign a relay request, so that VerifyingPaymaster will accept it.

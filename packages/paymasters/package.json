--- conflicted
+++ resolved
@@ -27,16 +27,12 @@
     "access": "public"
   },
   "dependencies": {
-<<<<<<< HEAD
-=======
     "@openzeppelin/contracts": "^4.2.0",
     "@opengsn/dev": "^2.2.2",
->>>>>>> 58507213
     "@opengsn/common": "^2.2.2",
     "@opengsn/contracts": "^2.2.2",
     "@opengsn/dev": "^2.2.2",
     "@opengsn/provider": "^2.2.2",
-    "@openzeppelin/contracts": "^3.4.0-solc-0.7",
     "@uniswap/v3-periphery": "^1.1.1",
     "ethereumjs-util": "^7.1.0"
   },

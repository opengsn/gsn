--- conflicted
+++ resolved
@@ -48,15 +48,10 @@
     "@openzeppelin/test-helpers": "^0.5.15",
     "@types/ethereumjs-util": "^6.1.0",
     "@types/web3": "1.2.2",
-<<<<<<< HEAD
-    "ganache-cli": "^6.12.2",
+    "bn.js": "^5.2.1",
     "ts-node": "8.6.2",
-    "solhint": "^3.3.2"
-=======
-    "bn.js": "^5.2.1",
     "solhint": "^3.3.2",
     "ts-node": "8.6.2",
     "web3-core": "^1.7.4"
->>>>>>> 82d23283
   }
 }
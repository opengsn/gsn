{
  "name": "@opengsn/paymasters",
  "license": "GPL-3.0-only",
  "version": "2.2.2",
  "scripts": {
    "truffle-compile": "truffle compile --compile-all",
    "typechain-generate": "yarn truffle-compile && typechain --target truffle-v5 './build/contracts/**/*.json'",
    "tsc": "tsc",
    "lint": "yarn run lint:js && yarn run lint:sol",
    "lint:js": "eslint -f unix .",
    "lint:sol": "solhint -f unix \"contracts/**/*.sol\" --max-warnings 0",
    "test": "yarn tsc && yarn truffle-test-compile-all",
    "test-fork": "truffle test test/PermitERC20UniswapV3Paymaster.test.ts --compile-all --network npmtest",
    "truffle-test-compile-all": "truffle test --compile-all --network npmtest",
    "rm-dist": "rm -rf tsconfig.tsbuildinfo dist build"
  },
  "main": "dist/src/index.js",
  "files": [
    "src/*",
    "dist/src/*",
    "types/*",
    "contracts/*",
    "build/contracts/*",
    "README.md"
  ],
  "publishConfig": {
    "access": "public"
  },
  "dependencies": {
    "@opengsn/common": "^2.2.2",
    "@opengsn/contracts": "^2.2.2",
<<<<<<< HEAD
    "@opengsn/dev": "^2.2.2",
    "@opengsn/provider": "^2.2.2",
    "@openzeppelin/contracts": "^3.4.0-solc-0.7",
    "@uniswap/v3-periphery": "^1.1.1",
    "ethereumjs-util": "^6.1.0"
=======
    "ethereumjs-util": "^7.1.0"
>>>>>>> 435e439c
  },
  "devDependencies": {
    "@typechain/truffle-v5": "^4.0.1",
    "@types/chai": "^4.2.12",
    "@types/ethereumjs-util": "^6.1.0",
    "@types/mocha": "^8.2.0",
    "@types/web3": "1.2.2",
<<<<<<< HEAD
    "ethereumjs-tx": "2.1.2",
    "ganache-cli": "^6.12.2",
    "solhint": "^3.3.2"
=======
    "@types/ethereumjs-util": "^6.1.0",
    "@ethereumjs/tx": "^3.2.0"
>>>>>>> 435e439c
  },
  "peerDependencies": {
    "@types/bn.js": "^5.1.0",
    "bn.js": "^5.2.0",
    "web3": "^1.2.6",
    "web3-core": "^1.2.6",
    "web3-eth-contract": "^1.2.6",
    "web3-utils": "^1.2.6"
  }
}<|MERGE_RESOLUTION|>--- conflicted
+++ resolved
@@ -29,30 +29,21 @@
   "dependencies": {
     "@opengsn/common": "^2.2.2",
     "@opengsn/contracts": "^2.2.2",
-<<<<<<< HEAD
     "@opengsn/dev": "^2.2.2",
     "@opengsn/provider": "^2.2.2",
     "@openzeppelin/contracts": "^3.4.0-solc-0.7",
     "@uniswap/v3-periphery": "^1.1.1",
-    "ethereumjs-util": "^6.1.0"
-=======
     "ethereumjs-util": "^7.1.0"
->>>>>>> 435e439c
   },
   "devDependencies": {
+    "@ethereumjs/tx": "^3.2.0",
     "@typechain/truffle-v5": "^4.0.1",
     "@types/chai": "^4.2.12",
     "@types/ethereumjs-util": "^6.1.0",
     "@types/mocha": "^8.2.0",
     "@types/web3": "1.2.2",
-<<<<<<< HEAD
-    "ethereumjs-tx": "2.1.2",
     "ganache-cli": "^6.12.2",
     "solhint": "^3.3.2"
-=======
-    "@types/ethereumjs-util": "^6.1.0",
-    "@ethereumjs/tx": "^3.2.0"
->>>>>>> 435e439c
   },
   "peerDependencies": {
     "@types/bn.js": "^5.1.0",

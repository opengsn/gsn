--- conflicted
+++ resolved
@@ -3,12 +3,7 @@
   GsnDomainSeparatorType,
   GsnRequestType
 } from '@opengsn/common/dist/EIP712/TypedRequestData'
-<<<<<<< HEAD
-=======
-import { RelayRequest, cloneRelayRequest } from '@opengsn/common/dist/EIP712/RelayRequest'
-import { defaultEnvironment, decodeRevertReason, getEip712Signature } from '@opengsn/common'
-
->>>>>>> 435e439c
+
 import {
   TestHubInstance,
   TestProxyInstance,
@@ -23,19 +18,13 @@
   StakeManagerInstance
 } from '@opengsn/contracts/types/truffle-contracts'
 import { GsnTestEnvironment } from '@opengsn/cli/dist/GsnTestEnvironment'
-<<<<<<< HEAD
 import { RelayRequest, cloneRelayRequest } from '@opengsn/common/dist/EIP712/RelayRequest'
 import { calculatePostGas, deployTestHub, mergeRelayRequest, registerAsRelayServer, revertReason } from './TestUtils'
 import { defaultEnvironment, decodeRevertReason, getEip712Signature } from '@opengsn/common'
 
 import Web3 from 'web3'
-import { MAX_INTEGER } from 'ethereumjs-util'
-import { PrefixedHexString } from 'ethereumjs-tx'
 import { toWei } from 'web3-utils'
-=======
-import { deployHub } from './ProxyDeployingPaymaster.test'
 import { PrefixedHexString, MAX_INTEGER } from 'ethereumjs-util'
->>>>>>> 435e439c
 
 import { deployHub } from './ProxyDeployingPaymaster.test'
 

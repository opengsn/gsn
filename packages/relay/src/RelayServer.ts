--- conflicted
+++ resolved
@@ -364,11 +364,6 @@
       acceptanceBudget,
       maxPossibleGas
     } = await this.validatePaymasterGasAndDataLimits(req)
-<<<<<<< HEAD
-
-    await this.validateViewCallSucceeds(req, acceptanceBudget, maxPossibleGas)
-=======
->>>>>>> 9d07145d
 
     await this.validateViewCallSucceeds(req, acceptanceBudget, maxPossibleGas)
     if (this.config.runPaymasterReputations) {

--- conflicted
+++ resolved
@@ -524,12 +524,9 @@
       this.transactionType = TransactionType.TYPE_TWO
     }
     await this.transactionManager.init(this.transactionType)
-<<<<<<< HEAD
     this.transactionManager.on('TransactionBroadcast', () => {
       this.shouldRefreshBalances = true
     })
-=======
->>>>>>> c29dac20
     await this._initTrustedPaymasters(this.config.trustedPaymasters)
     if (!this.config.skipErc165Check) {
       await this.contractInteractor._validateERC165InterfacesRelay()
@@ -611,16 +608,9 @@
     currentBlockTimestamp: number
   ): Promise<PrefixedHexString[]> {
     const transactionHashes: PrefixedHexString[] = []
-<<<<<<< HEAD
     // get balances
     let managerEthBalance = this.registrationManager.balanceRequired.currentValue
     const managerHubBalance = await this.relayHubContract.balanceOf(this.managerAddress)
-=======
-    // refresh balances
-    let managerEthBalance = await this.getManagerBalance()
-    const managerHubBalance = await this.relayHubContract.balanceOf(this.managerAddress)
-    this.workerBalanceRequired.currentValue = await this.getWorkerBalance(workerIndex)
->>>>>>> c29dac20
 
     const isWithdrawalPending = await this.txStoreManager.isActionPendingOrRecentlyMined(ServerAction.DEPOSIT_WITHDRAWAL, currentBlockNumber, this.config.recentActionAvoidRepeatDistanceBlocks)
     const isReplenishPendingForWorker = await this.txStoreManager.isActionPendingOrRecentlyMined(ServerAction.VALUE_TRANSFER, currentBlockNumber, this.config.recentActionAvoidRepeatDistanceBlocks, this.workerAddress)
@@ -647,10 +637,6 @@
       await this.registrationManager.refreshBalance()
       managerEthBalance = this.registrationManager.balanceRequired.currentValue
     }
-<<<<<<< HEAD
-=======
-    managerEthBalance = await this.getManagerBalance()
->>>>>>> c29dac20
     if (mustReplenishWorker) {
       this.logger.debug(
         `== replenishServer: manager eth balance=${managerEthBalance.toString()}  manager hub balance=${managerHubBalance.toString()}

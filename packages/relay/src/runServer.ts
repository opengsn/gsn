// TODO: convert to 'commander' format
import fs from 'fs'
import Web3 from 'web3'
import { HttpServer } from './HttpServer'
import { RelayServer } from './RelayServer'
import { KeyManager } from './KeyManager'
import { TxStoreManager, TXSTORE_FILENAME } from './TxStoreManager'
import { ContractInteractor } from '@opengsn/common/dist/ContractInteractor'
import {
  parseServerConfig,
  resolveReputationManagerConfig,
  resolveServerConfig,
  ServerConfigParams,
  ServerDependencies
} from './ServerConfigParams'
import { createServerLogger } from './ServerWinstonLogger'
import { PenalizerDependencies, PenalizerService } from './penalizer/PenalizerService'
import { TransactionManager } from './TransactionManager'
import { EtherscanCachedService } from './penalizer/EtherscanCachedService'
import { TransactionDataCache, TX_PAGES_FILENAME, TX_STORE_FILENAME } from './penalizer/TransactionDataCache'
import { GasPriceFetcher } from './GasPriceFetcher'
import { ReputationManager, ReputationManagerConfiguration } from './ReputationManager'
import { REPUTATION_STORE_FILENAME, ReputationStoreManager } from './ReputationStoreManager'
import { gsnRequiredVersion, gsnRuntimeVersion, VersionsManager } from '@opengsn/common'

function error (err: string): never {
  console.error(err)
  process.exit(1)
}

async function run (): Promise<void> {
  let config: ServerConfigParams
  let web3provider
  let runPenalizer: boolean
  let reputationManagerConfig: Partial<ReputationManagerConfiguration>
  let runPaymasterReputations: boolean
  console.log('Starting GSN Relay Server process...\n')
  try {
    console.log('Parsing server config...\n')
    const conf = await parseServerConfig(process.argv.slice(2), process.env)
    if (conf.ethereumNodeUrl == null) {
      error('missing ethereumNodeUrl')
    }
    const loggingProvider: boolean = conf.loggingProvider ?? false
    web3provider = new Web3.providers.HttpProvider(conf.ethereumNodeUrl)
<<<<<<< HEAD
    // TEMP: logging provider..
    // const orig = web3provider
    // web3provider = {
    //   // @ts-ignore
    //   send (r, cb) {
    //     const now = Date.now()
    //     console.log('>>> ', r)
    //     // eslint-disable-next-line
    //     if (r && r.params && r.params[0] && r.params[0].topics) {
    //       console.log('>>> ', r.params[0].topics)
    //     }
    //     // eslint-disable-next-line
    //     if (r && r.params && r.params[0] && r.params[0].fromBlock == 1 ) {
    //       console.log('=== big wait!')
    //     }
    //     orig.send(r, (err, res) => {
    //       console.log('<<<', Date.now() - now, err, res)
    //       cb(err, res)
    //     })
    //   }
    // }
=======
    if (loggingProvider) {
      const orig = web3provider
      web3provider = {
        // @ts-ignore
        send (r, cb) {
          const now = Date.now()
          console.log('>>> ', r)
          // eslint-disable-next-line
          if (r && r.params && r.params[0] && r.params[0].topics) {
            console.log('>>> ', r.params[0].topics)
          }
          // eslint-disable-next-line
          if (r && r.params && r.params[0] && r.params[0].fromBlock == 1 ) {
            console.log('=== big wait!')
          }
          orig.send(r, (err, res) => {
            console.log('<<<', Date.now() - now, err, res)
            cb(err, res)
          })
        }
      }
    }
>>>>>>> ca447623
    console.log('Resolving server config ...\n')
    config = await resolveServerConfig(conf, web3provider) as ServerConfigParams
    runPenalizer = config.runPenalizer
    console.log('Resolving reputation manager config...\n')
    reputationManagerConfig = resolveReputationManagerConfig(conf)
    runPaymasterReputations = config.runPaymasterReputations
  } catch (e) {
    error(e.message)
  }
  const { devMode, workdir } = config
  if (devMode) {
    if (fs.existsSync(`${workdir}/${TXSTORE_FILENAME}`)) {
      fs.unlinkSync(`${workdir}/${TXSTORE_FILENAME}`)
    }
    if (fs.existsSync(`${workdir}/${REPUTATION_STORE_FILENAME}`)) {
      fs.unlinkSync(`${workdir}/${REPUTATION_STORE_FILENAME}`)
    }
    if (fs.existsSync(`${workdir}/${TX_STORE_FILENAME}`)) {
      fs.unlinkSync(`${workdir}/${TX_STORE_FILENAME}`)
    }
    if (fs.existsSync(`${workdir}/${TX_PAGES_FILENAME}`)) {
      fs.unlinkSync(`${workdir}/${TX_PAGES_FILENAME}`)
    }
  }
  console.log('Creating server logger...\n')
  const logger = createServerLogger(config.logLevel, config.loggerUrl, config.loggerUserId)
  console.log('Creating managers...\n')
  const managerKeyManager = new KeyManager(1, workdir + '/manager')
  const workersKeyManager = new KeyManager(1, workdir + '/workers')
  const txStoreManager = new TxStoreManager({ workdir }, logger)
  console.log('Creating interactor...\n')
  const contractInteractor = new ContractInteractor({
    provider: web3provider,
    logger,
    maxPageSize: config.pastEventsQueryMaxPageSize,
    versionManager: new VersionsManager(gsnRuntimeVersion, config.requiredVersionRange ?? gsnRequiredVersion),
    deployment: { relayHubAddress: config.relayHubAddress }
  })
  console.log('Initializing interactor...\n')
  await contractInteractor.init()
  console.log('Creating gasPrice fetcher...\n')
  const gasPriceFetcher = new GasPriceFetcher(config.gasPriceOracleUrl, config.gasPriceOraclePath, contractInteractor, logger)
  let reputationManager: ReputationManager | undefined
  if (runPaymasterReputations) {
    console.log('Running paymaster reputation: creating reputation manager ...\n')
    const reputationStoreManager = new ReputationStoreManager({ workdir, inMemory: true }, logger)
    reputationManager = new ReputationManager(reputationStoreManager, logger, reputationManagerConfig)
  }

  const dependencies: ServerDependencies = {
    logger,
    txStoreManager,
    reputationManager,
    managerKeyManager,
    workersKeyManager,
    contractInteractor,
    gasPriceFetcher
  }
  console.log('Creating Transaction Manager...\n')
  const transactionManager: TransactionManager = new TransactionManager(dependencies, config)

  let penalizerService: PenalizerService | undefined
  if (runPenalizer) {
    console.log('Running Penalizer: creating transaction data cache...\n')
    const transactionDataCache: TransactionDataCache = new TransactionDataCache(logger, config.workdir)

    console.log('Running Penalizer: creating etherscan cached service...\n')
    const txByNonceService = new EtherscanCachedService(config.etherscanApiUrl, config.etherscanApiKey, logger, transactionDataCache)
    const penalizerParams: PenalizerDependencies = {
      transactionManager,
      contractInteractor,
      txByNonceService
    }
    console.log('Running Penalizer: creating penalizer service...\n')
    penalizerService = new PenalizerService(penalizerParams, logger, config)
    console.log('Running Penalizer: initializing penalizer service...\n')
    await penalizerService.init()
  }
  console.log('Creating relay server...\n')
  const relay = new RelayServer(config, transactionManager, dependencies)
  console.log('Initializing penalizer service...\n')
  await relay.init()
  console.log('Creating http server...\n')
  const httpServer = new HttpServer(config.port, logger, relay, penalizerService)
  httpServer.start()
}

// eslint-disable-next-line @typescript-eslint/no-floating-promises
run()<|MERGE_RESOLUTION|>--- conflicted
+++ resolved
@@ -43,29 +43,6 @@
     }
     const loggingProvider: boolean = conf.loggingProvider ?? false
     web3provider = new Web3.providers.HttpProvider(conf.ethereumNodeUrl)
-<<<<<<< HEAD
-    // TEMP: logging provider..
-    // const orig = web3provider
-    // web3provider = {
-    //   // @ts-ignore
-    //   send (r, cb) {
-    //     const now = Date.now()
-    //     console.log('>>> ', r)
-    //     // eslint-disable-next-line
-    //     if (r && r.params && r.params[0] && r.params[0].topics) {
-    //       console.log('>>> ', r.params[0].topics)
-    //     }
-    //     // eslint-disable-next-line
-    //     if (r && r.params && r.params[0] && r.params[0].fromBlock == 1 ) {
-    //       console.log('=== big wait!')
-    //     }
-    //     orig.send(r, (err, res) => {
-    //       console.log('<<<', Date.now() - now, err, res)
-    //       cb(err, res)
-    //     })
-    //   }
-    // }
-=======
     if (loggingProvider) {
       const orig = web3provider
       web3provider = {
@@ -88,7 +65,6 @@
         }
       }
     }
->>>>>>> ca447623
     console.log('Resolving server config ...\n')
     config = await resolveServerConfig(conf, web3provider) as ServerConfigParams
     runPenalizer = config.runPenalizer

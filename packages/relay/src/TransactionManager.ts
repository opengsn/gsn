--- conflicted
+++ resolved
@@ -270,9 +270,8 @@
 
   _resolveNewGasPrice (oldMaxFee: number, oldMaxPriorityFee: number, minMaxPriorityFee: number, minMaxFee: number): { newMaxFee: number, newMaxPriorityFee: number, isMaxGasPriceReached: boolean } {
     let isMaxGasPriceReached = false
-<<<<<<< HEAD
-    let newMaxFee = oldMaxFee * this.config.retryGasPriceFactor
-    let newMaxPriorityFee = oldMaxPriorityFee * this.config.retryGasPriceFactor
+    let newMaxFee = Math.round(oldMaxFee * this.config.retryGasPriceFactor)
+    let newMaxPriorityFee = Math.round(oldMaxPriorityFee * this.config.retryGasPriceFactor)
     if (newMaxPriorityFee < minMaxPriorityFee) {
       this.logger.warn(`Adjusting newMaxPriorityFee ${newMaxPriorityFee} to current minimum of ${minMaxPriorityFee}`)
       newMaxPriorityFee = minMaxPriorityFee
@@ -281,10 +280,6 @@
       this.logger.warn(`Adjusting minMaxFee ${newMaxFee} to current minimum of ${minMaxFee}`)
       newMaxFee = minMaxFee
     }
-=======
-    let newMaxFee = Math.round(oldMaxFee * this.config.retryGasPriceFactor)
-    let newMaxPriorityFee = Math.round(oldMaxPriorityFee * this.config.retryGasPriceFactor)
->>>>>>> 47776d6e
     // TODO: use BN for ETH values
     // Sanity check to ensure we are not burning all our balance in gas fees
     if (newMaxFee > parseInt(this.config.maxGasPrice)) {

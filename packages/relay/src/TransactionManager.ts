// @ts-ignore
import EthVal from 'ethval'
import chalk from 'chalk'
import { Mutex } from 'async-mutex'
import { FeeMarketEIP1559Transaction, Transaction, TxOptions, TypedTransaction } from '@ethereumjs/tx'
import { PrefixedHexString } from 'ethereumjs-util'

import { Address, IntString } from '@opengsn/common/dist/types/Aliases'
import { ContractInteractor } from '@opengsn/common/dist/ContractInteractor'

import { TxStoreManager } from './TxStoreManager'
import { KeyManager, SignedTransaction } from './KeyManager'
import { ServerConfigParams, ServerDependencies } from './ServerConfigParams'
import {
  createStoredTransaction,
  ServerAction,
  ShortBlockInfo,
  StoredTransaction,
  StoredTransactionMetadata
} from './StoredTransaction'
import { LoggerInterface } from '@opengsn/common/dist/LoggerInterface'
import { isSameAddress } from '@opengsn/common/dist/Utils'
import { constants } from '@opengsn/common/dist/Constants'
import { GasPriceFetcher } from './GasPriceFetcher'
import { toBN } from 'web3-utils'
import { TransactionType } from '@opengsn/common/dist/types/TransactionType'
import { ObjectMap } from '@opengsn/common'

export interface SignedTransactionDetails {
  transactionHash: PrefixedHexString
  signedTx: PrefixedHexString
  nonce: number
}

export interface SendTransactionDetails {
  signer: Address
  serverAction: ServerAction
  method?: any
  destination: Address
  value?: IntString
  gasLimit?: number
  maxFeePerGas?: IntString
  maxPriorityFeePerGas?: IntString
  creationBlockNumber: number
  creationBlockHash: string
  creationBlockTimestamp: number
}

export class TransactionManager {
  nonceMutex = new Mutex()
  managerKeyManager: KeyManager
  workersKeyManager: KeyManager
  contractInteractor: ContractInteractor
  nonces: Record<Address, number> = {}
  txStoreManager: TxStoreManager
  config: ServerConfigParams
  logger: LoggerInterface
  gasPriceFetcher: GasPriceFetcher
  transactionType!: TransactionType
  rawTxOptions!: TxOptions

  constructor (dependencies: ServerDependencies, config: ServerConfigParams) {
    this.contractInteractor = dependencies.contractInteractor
    this.txStoreManager = dependencies.txStoreManager
    this.workersKeyManager = dependencies.workersKeyManager
    this.managerKeyManager = dependencies.managerKeyManager
    this.gasPriceFetcher = dependencies.gasPriceFetcher
    this.logger = dependencies.logger
    this.config = config
    this._initNonces()
  }

  _initNonces (): void {
    // todo: initialize nonces for all signers (currently one manager, one worker)
    this.nonces[this.managerKeyManager.getAddress(0)] = 0
    this.nonces[this.workersKeyManager.getAddress(0)] = 0
  }

  async _init (transactionType: TransactionType): Promise<void> {
    this.transactionType = transactionType
    this.rawTxOptions = this.contractInteractor.getRawTxOptions()
    if (this.rawTxOptions == null) {
      throw new Error('_init failed for TransactionManager, was ContractInteractor properly initialized?')
    }
  }

  printBoostedTransactionLog (txHash: string, creationBlock: ShortBlockInfo, maxFeePerGas: number, maxPriorityFeePerGas: number, isMaxGasPriceReached: boolean): void {
    const maxFeePerGasHumanReadableOld: string = new EthVal(maxFeePerGas).toGwei().toFixed(4)
    const maxPriorityFeePerGasHumanReadableOld: string = new EthVal(maxPriorityFeePerGas).toGwei().toFixed(4)
    this.logger.info(`Boosting stale transaction:
hash                     | ${txHash}
maxFeePerGas             | ${maxFeePerGas} (${maxFeePerGasHumanReadableOld} gwei) ${isMaxGasPriceReached ? chalk.red('(MAX GAS PRICE REACHED)') : ''}
maxPriorityFeePerGas     | ${maxPriorityFeePerGas} (${maxPriorityFeePerGasHumanReadableOld} gwei) ${isMaxGasPriceReached ? chalk.red('(MAX GAS PRICE REACHED)') : ''}
created at               | block ${JSON.stringify(creationBlock)}
`)
  }

  printSendTransactionLog (transaction: StoredTransaction, from: Address): void {
    if (transaction.to == null) {
      throw new Error('transaction.to must be defined')
    }
    const valueString = transaction.value.toString()
    const nonceString = transaction.nonce.toString()
    const maxFeePerGas = transaction.maxFeePerGas
    const maxPriorityFeePerGas = transaction.maxPriorityFeePerGas

    const valueHumanReadable: string = new EthVal(valueString).toEth().toFixed(4)
    const maxFeePerGasHumanReadable: string = new EthVal(maxFeePerGas).toGwei().toFixed(4)
    const maxPriorityFeePerGasHumanReadable: string = new EthVal(maxPriorityFeePerGas).toGwei().toFixed(4)
    this.logger.info(`Broadcasting transaction:
hash                     | 0x${transaction.txId}
from                     | ${from}
to                       | ${transaction.to.toString()}
value                    | ${valueString} (${valueHumanReadable} eth)
nonce                    | ${nonceString}
maxFeePerGas             | ${maxFeePerGas} (${maxFeePerGasHumanReadable} gwei)
maxPriorityFeePerGas     | ${maxPriorityFeePerGas} (${maxPriorityFeePerGasHumanReadable} gwei)
gasLimit                 | ${parseInt('0x' + transaction.gas.toString(16))}
data                     | ${transaction.data}
`)
  }

  async validateBalance (signer: string, maxFeePerGas: number, gasLimit: number): Promise<void> {
    const txCost = toBN(maxFeePerGas).mul(toBN(gasLimit))
    const signerBalance = await this.contractInteractor.getBalance(signer)
    if (txCost.gt(toBN(signerBalance))) {
      throw new Error(`signer ${signer} balance ${signerBalance} too low: tx cost is ${txCost.toString()}`)
    }
  }

  async broadcastTransaction (signedTx: string, verifiedTxId: string, nonce: number): Promise<SignedTransactionDetails> {
    try {
      const transactionHash = await this.contractInteractor.broadcastTransaction(signedTx)
      if (transactionHash.toLowerCase() !== verifiedTxId.toLowerCase()) {
        throw new Error(`txhash mismatch: from receipt: ${transactionHash} from txstore:${verifiedTxId}`)
      }
      return {
        transactionHash,
        signedTx,
        nonce
      }
    } catch (e: any) {
      throw new Error(`Tx broadcast failed: ${(e as Error).message}`)
    }
  }

  async getNonceGapFilled (signer: Address, fromNonce: number, toNonce: number): Promise<ObjectMap<PrefixedHexString>> {
    const nonceGap: ObjectMap<PrefixedHexString> = {}
    const transactions = await this.txStoreManager.getTxsInNonceRange(signer, fromNonce, toNonce)
    for (const transaction of transactions) {
      nonceGap[transaction.nonce] = transaction.rawSerializedTx
    }
    return nonceGap
  }

  async sendTransaction (txDetails: SendTransactionDetails): Promise<SignedTransactionDetails> {
    const encodedCall = txDetails.method?.encodeABI() ?? '0x'
    const maxFeePerGas = parseInt(txDetails.maxFeePerGas ?? await this.gasPriceFetcher.getGasPrice())
    const maxPriorityFeePerGas = parseInt(txDetails.maxPriorityFeePerGas ?? maxFeePerGas.toString())

    let gasLimit = txDetails.gasLimit
    if (gasLimit == null) {
      gasLimit = await this.contractInteractor.estimateGas({
        from: txDetails.signer,
        to: txDetails.destination,
        data: encodedCall,
        value: txDetails.value
      })
      this.logger.debug(`sendTransaction: gasLimit from estimate: ${gasLimit}`)
    }
    await this.validateBalance(txDetails.signer, maxFeePerGas, gasLimit)
    if (isSameAddress(txDetails.destination, constants.ZERO_ADDRESS)) {
      const msg = `Preventing to send transaction with action id ${txDetails.serverAction} to address(0)! Validate your configuration!`
      this.logger.error(msg)
      throw new Error(msg)
    }
    const releaseMutex = await this.nonceMutex.acquire()
    let signedTransaction: SignedTransaction
    let storedTx: StoredTransaction
    let nonce: number | undefined
    try {
      nonce = await this.pollNonce(txDetails.signer)

      let txToSign: TypedTransaction
      if (this.transactionType === TransactionType.TYPE_TWO) {
        txToSign = new FeeMarketEIP1559Transaction({
          to: txDetails.destination,
          value: txDetails.value,
          gasLimit: gasLimit,
          maxFeePerGas,
          maxPriorityFeePerGas: maxPriorityFeePerGas,
          data: Buffer.from(encodedCall.slice(2), 'hex'),
          nonce
        }, this.rawTxOptions)
      } else {
        txToSign = new Transaction({
          to: txDetails.destination,
          value: txDetails.value,
          gasLimit: gasLimit,
          gasPrice: maxFeePerGas,
          data: Buffer.from(encodedCall.slice(2), 'hex'),
          nonce
        }, this.rawTxOptions)
      }
      // TODO omg! do not do this!
      const keyManager = this.managerKeyManager.isSigner(txDetails.signer) ? this.managerKeyManager : this.workersKeyManager
      signedTransaction = keyManager.signTransaction(txDetails.signer, txToSign)
      const metadata: StoredTransactionMetadata = {
        from: txDetails.signer,
        attempts: 1,
        serverAction: txDetails.serverAction,
        creationBlock: {
          hash: txDetails.creationBlockHash,
          number: txDetails.creationBlockNumber,
          timestamp: txDetails.creationBlockTimestamp
        }
      }
      storedTx = createStoredTransaction(signedTransaction.signedEthJsTx, metadata)
      this.nonces[txDetails.signer]++
      await this.txStoreManager.putTx(storedTx, false)
      this.printSendTransactionLog(storedTx, txDetails.signer)
    } finally {
      releaseMutex()
    }
    return await this.broadcastTransaction(signedTransaction.rawTx, storedTx.txId, storedTx.nonce)
  }

  async updateTransactionWithMinedBlock (tx: StoredTransaction, minedBlock: ShortBlockInfo): Promise<void> {
    const storedTx: StoredTransaction = Object.assign({}, tx, { minedBlock })
    await this.txStoreManager.putTx(storedTx, true)
  }

  async updateTransactionWithAttempt (
    txToUpdate: TypedTransaction,
    tx: StoredTransaction,
    currentBlock: ShortBlockInfo
  ): Promise<StoredTransaction> {
    const metadata: StoredTransactionMetadata = {
      attempts: tx.attempts + 1,
      boostBlock: currentBlock,
      from: tx.from,
      serverAction: tx.serverAction,
      creationBlock: tx.creationBlock,
      minedBlock: tx.minedBlock
    }
    const storedTx = createStoredTransaction(txToUpdate, metadata)
    await this.txStoreManager.putTx(storedTx, true)
    return storedTx
  }

  async resendTransaction (
    tx: StoredTransaction,
    currentBlock: ShortBlockInfo,
    newMaxFee: number,
    newMaxPriorityFee: number,
    isMaxGasPriceReached: boolean): Promise<SignedTransactionDetails> {
    await this.validateBalance(tx.from, newMaxFee, tx.gas)
    let txToSign: TypedTransaction
    if (this.transactionType === TransactionType.TYPE_TWO) {
      txToSign = new FeeMarketEIP1559Transaction(
        {
          to: tx.to,
          gasLimit: tx.gas,
          maxFeePerGas: newMaxFee,
          maxPriorityFeePerGas: newMaxPriorityFee,
          data: tx.data,
          nonce: tx.nonce,
          value: tx.value
        },
        this.rawTxOptions)
    } else {
      txToSign = new Transaction(
        {
          to: tx.to,
          gasLimit: tx.gas,
          gasPrice: newMaxFee,
          data: tx.data,
          nonce: tx.nonce,
          value: tx.value
        },
        this.rawTxOptions)
    }
    const keyManager = this.managerKeyManager.isSigner(tx.from) ? this.managerKeyManager : this.workersKeyManager
    const signedTransaction = keyManager.signTransaction(tx.from, txToSign)
    const storedTx =
      await this.updateTransactionWithAttempt(signedTransaction.signedEthJsTx, tx, currentBlock)
    // Print boosted-log only if transaction is boosted (might be resent without boosting)
    if (tx.maxFeePerGas < storedTx.maxFeePerGas || tx.maxPriorityFeePerGas < storedTx.maxPriorityFeePerGas) {
      this.printBoostedTransactionLog(tx.txId, tx.creationBlock, tx.maxFeePerGas, tx.maxPriorityFeePerGas, isMaxGasPriceReached)
    }
    this.printSendTransactionLog(storedTx, tx.from)
    const currentNonce = await this.contractInteractor.getTransactionCount(tx.from)
    this.logger.debug(`Current account nonce for ${tx.from} is ${currentNonce}`)

    return await this.broadcastTransaction(signedTransaction.rawTx, storedTx.txId, storedTx.nonce)
  }

  _resolveNewGasPrice (oldMaxFee: number, oldMaxPriorityFee: number, minMaxPriorityFee: number, minMaxFee: number): { newMaxFee: number, newMaxPriorityFee: number, isMaxGasPriceReached: boolean } {
    let isMaxGasPriceReached = false
    let newMaxFee = Math.round(oldMaxFee * this.config.retryGasPriceFactor)
    let newMaxPriorityFee = Math.round(oldMaxPriorityFee * this.config.retryGasPriceFactor)
    if (newMaxPriorityFee < minMaxPriorityFee) {
      this.logger.warn(`Adjusting newMaxPriorityFee ${newMaxPriorityFee} to current minimum of ${minMaxPriorityFee}`)
      newMaxPriorityFee = minMaxPriorityFee
    }
    if (newMaxFee < minMaxFee) {
      this.logger.warn(`Adjusting minMaxFee ${newMaxFee} to current minimum of ${minMaxFee}`)
      newMaxFee = minMaxFee
    }
    // TODO: use BN for ETH values
    // Sanity check to ensure we are not burning all our balance in gas fees
    if (newMaxFee > parseInt(this.config.maxFeePerGas)) {
      isMaxGasPriceReached = true
      this.logger.warn(`Adjusting newMaxFee ${newMaxFee} to maxFeePerGas ${this.config.maxFeePerGas}`)
      newMaxFee = parseInt(this.config.maxFeePerGas)
    }
    if (newMaxPriorityFee > newMaxFee) {
      this.logger.warn(`Adjusting newMaxPriorityFee ${newMaxPriorityFee} to newMaxFee ${newMaxFee}`)
      newMaxPriorityFee = newMaxFee
    }
    return { newMaxFee, newMaxPriorityFee, isMaxGasPriceReached }
  }

  async pollNonce (signer: Address): Promise<number> {
    const nonce = await this.contractInteractor.getTransactionCount(signer, 'pending')
    if (nonce > this.nonces[signer]) {
      this.logger.warn(`NONCE FIX for signer: ${signer} | new nonce: ${nonce} | wrong nonce: ${this.nonces[signer]}`)
      this.nonces[signer] = nonce
    }
    return this.nonces[signer]
  }

  async removeArchivedTransactions (currentBlock: ShortBlockInfo): Promise<unknown> {
    const upToBlockNumber = currentBlock.number - this.config.dbPruneTxAfterBlocks
    const upToTimestamp = parseInt(currentBlock.timestamp.toString()) - this.config.dbPruneTxAfterSeconds
    this.logger.debug(`removing stored transactions that are older than block number #${upToBlockNumber} and sent before ${upToTimestamp}`)
    return await this.txStoreManager.removeArchivedTransactions(upToBlockNumber, upToTimestamp)
  }

  async fillMinedBlockDetailsForTransactions (currentBlock: ShortBlockInfo): Promise<void> {
    // Load unconfirmed transactions from store, and bail if there are none
    const sortedTxs = await this.txStoreManager.getAll()
    if (sortedTxs.length === 0) {
      return
    }
    this.logger.debug(`Total of ${sortedTxs.length} transactions are currently in the database, checking...`)
    for (const transaction of sortedTxs) {
      const shouldRecheck =
        transaction.minedBlock?.number == null || // transaction has never returned a receipt
        currentBlock.number - transaction.minedBlock.number >= this.config.dbPruneTxAfterBlocks // transaction was mined recently - rudimentary check for uncling or reorg
      if (shouldRecheck) {
        const receipt = await this.contractInteractor.getTransaction(transaction.txId)
        if (receipt == null) {
          this.logger.warn(`warning: failed to fetch receipt for tx ${transaction.txId}`)
          continue
        }
        if (receipt.blockNumber == null) {
          this.logger.warn(`warning: null block number in receipt for ${transaction.txId}`)
          continue
        }
        const confirmations = currentBlock.number - receipt.blockNumber
        if (receipt.blockNumber !== transaction.minedBlock?.number) {
          if (transaction.minedBlock?.number != null) {
            this.logger.warn(`transaction ${transaction.txId} was moved between blocks`)
          }
          this.logger.debug(`Tx ${transaction.txId} was mined and has ${confirmations} confirmations`)
          const minedBlock = await this.contractInteractor.getBlock(receipt.blockNumber)
          await this.updateTransactionWithMinedBlock(transaction, minedBlock)
        }
      }
    }
  }

  /**
   * This method uses the oldest pending transaction for reference. If it was not mined in a reasonable time,
   * it is boosted. All consequent transactions with gas price lower than that are boosted as well.
   */
  async boostUnderpricedPendingTransactionsForSigner (
    signer: string,
    currentBlock: ShortBlockInfo,
    minMaxPriorityFee: number
  ): Promise<Map<PrefixedHexString, SignedTransactionDetails>> {
    const boostedTransactions = new Map<PrefixedHexString, SignedTransactionDetails>()
    const nonce = await this.contractInteractor.getTransactionCount(signer)

    // Load all transactions above currently mined nonce. If it is already mined, the boosting will not affect it.
    const pendingTxs = await this.txStoreManager.getTxsInNonceRange(signer, nonce)
    if (pendingTxs.length === 0) {
      return boostedTransactions
    }
    // Check if the tx was mined by comparing its nonce against the latest one
    const oldestPendingTx = pendingTxs[0]
    if (oldestPendingTx.nonce < nonce) {
      this.logger.debug(`${signer} : transaction is mined, awaiting confirmations. Account nonce: ${nonce}, oldest transaction: nonce: ${oldestPendingTx.nonce} txId: ${oldestPendingTx.txId}`)
      return boostedTransactions
    }

    // Sanity-check: the oldest tx.nonce immediately follows 'latest' nonce
    if (nonce !== oldestPendingTx.nonce) {
      throw new Error(`Boosting: missing nonce ${nonce}. Lowest stored tx nonce: ${oldestPendingTx.nonce}`)
    }

    const lastSentAtBlockTimestamp = parseInt((oldestPendingTx.boostBlock?.timestamp ?? oldestPendingTx.creationBlock.timestamp).toString())
    // If the tx is still pending, check how long ago we sent it, and resend it if needed
    if (parseInt(currentBlock.timestamp.toString()) - lastSentAtBlockTimestamp < this.config.pendingTransactionTimeoutSeconds) {
      this.logger.debug(`${signer} : awaiting transaction with ID: ${oldestPendingTx.txId} to be mined. creationBlockNumber: ${oldestPendingTx.creationBlock.number} creationBlockHash: ${oldestPendingTx.creationBlock.hash} nonce: ${nonce}`)
      return boostedTransactions
    }

    // Calculate new gas price as a % increase over the previous one, with a minimum value
    const gasFees = await this.contractInteractor.getGasFees()
    const {
      newMaxFee,
      newMaxPriorityFee,
      isMaxGasPriceReached
    } = this._resolveNewGasPrice(oldestPendingTx.maxFeePerGas, oldestPendingTx.maxPriorityFeePerGas, minMaxPriorityFee, parseInt(gasFees.baseFeePerGas))
    for (const transaction of pendingTxs) {
      // The tx is underpriced, boost it
      if (transaction.maxFeePerGas < newMaxFee || transaction.maxPriorityFeePerGas < newMaxPriorityFee) {
        const boostedTransactionDetails =
          await this.resendTransaction(transaction, currentBlock, newMaxFee, newMaxPriorityFee, isMaxGasPriceReached)
        boostedTransactions.set(transaction.txId, boostedTransactionDetails)
        this.logger.debug(`Replaced transaction: nonce: ${transaction.nonce} sender: ${signer} | ${transaction.txId} => ${boostedTransactionDetails.transactionHash}`)
      } else { // The tx is ok, just rebroadcast it
        try {
<<<<<<< HEAD
          await this.resendTransaction(transaction, currentBlockNumber, currentBlockTimestamp, transaction.maxFeePerGas, transaction.maxPriorityFeePerGas, transaction.maxFeePerGas > parseInt(this.config.maxFeePerGas))
=======
          await this.resendTransaction(transaction, currentBlock, transaction.maxFeePerGas, transaction.maxPriorityFeePerGas, transaction.maxFeePerGas > parseInt(this.config.maxGasPrice))
>>>>>>> 9c072840
        } catch (e: any) {
          this.logger.error(`Rebroadcasting existing transaction: ${(e as Error).message}`)
        }
      }
      if (transaction.attempts > 2) {
        this.logger.debug(`resend ${signer}: Sent tx ${transaction.attempts} times already`)
      }
    }
    return boostedTransactions
  }
}<|MERGE_RESOLUTION|>--- conflicted
+++ resolved
@@ -423,11 +423,7 @@
         this.logger.debug(`Replaced transaction: nonce: ${transaction.nonce} sender: ${signer} | ${transaction.txId} => ${boostedTransactionDetails.transactionHash}`)
       } else { // The tx is ok, just rebroadcast it
         try {
-<<<<<<< HEAD
-          await this.resendTransaction(transaction, currentBlockNumber, currentBlockTimestamp, transaction.maxFeePerGas, transaction.maxPriorityFeePerGas, transaction.maxFeePerGas > parseInt(this.config.maxFeePerGas))
-=======
-          await this.resendTransaction(transaction, currentBlock, transaction.maxFeePerGas, transaction.maxPriorityFeePerGas, transaction.maxFeePerGas > parseInt(this.config.maxGasPrice))
->>>>>>> 9c072840
+          await this.resendTransaction(transaction, currentBlock, transaction.maxFeePerGas, transaction.maxPriorityFeePerGas, transaction.maxFeePerGas > parseInt(this.config.maxFeePerGas))
         } catch (e: any) {
           this.logger.error(`Rebroadcasting existing transaction: ${(e as Error).message}`)
         }

--- conflicted
+++ resolved
@@ -34,11 +34,8 @@
   GsnSignRequestEvent,
   GsnValidateRequestEvent
 } from './GsnEvents'
-<<<<<<< HEAD
+import { removeNullValues } from '@opengsn/common'
 import { toBN, toHex } from 'web3-utils'
-=======
-import { removeNullValues } from '@opengsn/common'
->>>>>>> 90234308
 
 // forwarder requests are signed with expiration time.
 

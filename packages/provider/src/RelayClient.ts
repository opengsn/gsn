import BN from 'bn.js'
<<<<<<< HEAD
import ow from 'ow'
=======
>>>>>>> 9d07145d
import { EventEmitter } from 'events'
import { Transaction } from '@ethereumjs/tx'
import { bufferToHex, PrefixedHexString, toBuffer } from 'ethereumjs-util'

<<<<<<< HEAD
import { asRelayCallAbi, ContractInteractor } from '@opengsn/common/dist/ContractInteractor'
import { GsnTransactionDetails, GsnTransactionDetailsShape } from '@opengsn/common/dist/types/GsnTransactionDetails'
=======
import { ContractInteractor, asRelayCallAbi } from '@opengsn/common/dist/ContractInteractor'
import { GsnTransactionDetails } from '@opengsn/common/dist/types/GsnTransactionDetails'
>>>>>>> 9d07145d
import { RelayRequest } from '@opengsn/common/dist/EIP712/RelayRequest'
import { VersionsManager } from '@opengsn/common/dist/VersionsManager'
import {
  Address,
  AsyncDataCallback,
  IntString,
  PingFilter,
  Web3ProviderBaseInterface
} from '@opengsn/common/dist/types/Aliases'
import { AuditResponse } from '@opengsn/common/dist/types/AuditRequest'
import { LoggerInterface } from '@opengsn/common/dist/LoggerInterface'
import { RelayInfo } from '@opengsn/common/dist/types/RelayInfo'
import {
  RelayMetadata,
  RelayTransactionRequest,
  RelayTransactionRequestShape
} from '@opengsn/common/dist/types/RelayTransactionRequest'
import { decodeRevertReason } from '@opengsn/common/dist/Utils'
import { gsnRequiredVersion, gsnRuntimeVersion } from '@opengsn/common/dist/Version'
import { HttpClient } from '@opengsn/common/dist/HttpClient'
import { HttpWrapper } from '@opengsn/common/dist/HttpWrapper'

import { AccountKeypair, AccountManager } from './AccountManager'
import { DefaultRelayScore, EmptyFilter, KnownRelaysManager } from './KnownRelaysManager'
import { RelaySelectionManager } from './RelaySelectionManager'
import { RelayedTransactionValidator } from './RelayedTransactionValidator'
import { createClientLogger } from './ClientWinstonLogger'
import { defaultGsnConfig, defaultLoggerConfiguration, GSNConfig, GSNDependencies } from './GSNConfigurator'

import {
  GsnDoneRefreshRelaysEvent,
  GsnEvent,
  GsnInitEvent,
  GsnNextRelayEvent,
  GsnRefreshRelaysEvent,
  GsnRelayerResponseEvent,
  GsnSendToRelayerEvent,
  GsnSignRequestEvent,
  GsnValidateRequestEvent
} from './GsnEvents'
import { ForwardRequest } from '@opengsn/common/dist/EIP712/ForwardRequest'
import { RelayData } from '@opengsn/common/dist/EIP712/RelayData'

// forwarder requests are signed with expiration time.

// generate "approvalData" and "paymasterData" for a request.
// both are bytes arrays. paymasterData is part of the client request.
// approvalData is created after request is filled and signed.
export const EmptyDataCallback: AsyncDataCallback = async (): Promise<PrefixedHexString> => {
  return '0x'
}

export const GasPricePingFilter: PingFilter = (pingResponse, gsnTransactionDetails) => {
  if (
    gsnTransactionDetails.gasPriceForLookup != null &&
    parseInt(pingResponse.minGasPrice) > parseInt(gsnTransactionDetails.gasPriceForLookup)
  ) {
    throw new Error(`Proposed gas price: ${gsnTransactionDetails.gasPrice}; relay's MinGasPrice: ${pingResponse.minGasPrice}`)
  }
}

export interface GSNUnresolvedConstructorInput {
  provider: Web3ProviderBaseInterface
  config: Partial<GSNConfig>
  overrideDependencies?: Partial<GSNDependencies>
}

interface RelayingAttempt {
  transaction?: Transaction
  error?: Error
  auditPromise?: Promise<AuditResponse>
}

export interface RelayingResult {
  transaction?: Transaction
  pingErrors: Map<string, Error>
  relayingErrors: Map<string, Error>
  auditPromises?: Array<Promise<AuditResponse>>
}

export interface GSNContractsDeploymentResolvedForRequest {
  forwarderAddress: Address
  paymasterAddress: Address
  relayHubAddress: Address
}

export class RelayClient {
  readonly emitter = new EventEmitter()
  config!: GSNConfig
  dependencies!: GSNDependencies
  private readonly rawConstructorInput: GSNUnresolvedConstructorInput

  private initialized = false
  logger!: LoggerInterface
  initializingPromise?: Promise<void>

  constructor (
    rawConstructorInput: GSNUnresolvedConstructorInput
  ) {
    // TODO: backwards-compatibility 102 - remove on next version bump
    if (arguments[0] == null || arguments[0].send != null || arguments[2] != null) {
      throw new Error('Sorry, but the constructor parameters of the RelayClient class have changed. See "GSNUnresolvedConstructorInput" interface for details.')
    }
    this.rawConstructorInput = rawConstructorInput
    this.logger = rawConstructorInput.overrideDependencies?.logger ??
      createClientLogger(rawConstructorInput.config?.loggerConfiguration ?? defaultLoggerConfiguration)
  }

  async init (): Promise<this> {
    if (this.initialized) {
      throw new Error('init() already called')
    }
    this.initializingPromise = this._initInternal()
    await this.initializingPromise
    this.initialized = true
    return this
  }

  async _initInternal (): Promise<void> {
    this.emit(new GsnInitEvent())
    this.config = await this._resolveConfiguration(this.rawConstructorInput)
    this.dependencies = await this._resolveDependencies(this.rawConstructorInput)
  }

  /**
   * register a listener for GSN events
   * @see GsnEvent and its subclasses for emitted events
   * @param handler callback function to handle events
   */
  registerEventListener (handler: (event: GsnEvent) => void): void {
    this.emitter.on('gsn', handler)
  }

  /**
   * unregister previously registered event listener
   * @param handler callback function to unregister
   */
  unregisterEventListener (handler: (event: GsnEvent) => void): void {
    this.emitter.off('gsn', handler)
  }

  private emit (event: GsnEvent): void {
    this.emitter.emit('gsn', event)
  }

  /**
   * In case Relay Server does not broadcast the signed transaction to the network,
   * client also broadcasts the same transaction. If the transaction fails with nonce
   * error, it indicates Relay may have signed multiple transactions with same nonce,
   * causing a DoS attack.
   *
   * @param {*} transaction - actual Ethereum transaction, signed by a relay
   */
  async _broadcastRawTx (transaction: Transaction): Promise<{ hasReceipt: boolean, broadcastError?: Error, wrongNonce?: boolean }> {
    const rawTx = '0x' + transaction.serialize().toString('hex')
    const txHash = '0x' + transaction.hash().toString('hex')
    this.logger.info(`Broadcasting raw transaction signed by relay. TxHash: ${txHash}`)
    try {
      if (await this._isAlreadySubmitted(txHash)) {
        return { hasReceipt: true }
      }

      // can't find the TX in the mempool. broadcast it ourselves.
      await this.dependencies.contractInteractor.sendSignedTransaction(rawTx)
      return { hasReceipt: true }
    } catch (broadcastError) {
      // don't display error for the known-good cases
      if (broadcastError?.message.match(/the tx doesn't have the correct nonce|known transaction/) != null) {
        return {
          hasReceipt: false,
          wrongNonce: true,
          broadcastError
        }
      }
      return {
        hasReceipt: false,
        broadcastError
      }
    }
  }

  async _isAlreadySubmitted (txHash: string): Promise<boolean> {
    const [txMinedReceipt, pendingBlock] = await Promise.all([
      this.dependencies.contractInteractor.web3.eth.getTransactionReceipt(txHash),
      // mempool transactions
      this.dependencies.contractInteractor.web3.eth.getBlock('pending')
    ])

    if (txMinedReceipt != null) {
      return true
    }

    return pendingBlock.transactions.includes(txHash)
  }

  async relayTransaction (gsnTransactionDetails: GsnTransactionDetails): Promise<RelayingResult> {
    if (!this.initialized) {
      if (this.initializingPromise == null) {
        this._warn('suggestion: call RelayProvider.init()/RelayClient.init() in advance (to make first request faster)')
      }
      await this.init()
    }
    // TODO: should have a better strategy to decide how often to refresh known relays
    this.emit(new GsnRefreshRelaysEvent())
    await this.dependencies.knownRelaysManager.refresh()
    gsnTransactionDetails.gasPrice = '0x0'
    gsnTransactionDetails.gasPriceForLookup = await this._getRelayRequestGasPriceValueForServerLookup(gsnTransactionDetails)
    gsnTransactionDetails.value = gsnTransactionDetails.value ?? '0x0'
    if (gsnTransactionDetails.gas == null) {
      const estimated = await this.dependencies.contractInteractor.estimateGasWithoutCalldata(gsnTransactionDetails)
      gsnTransactionDetails.gas = `0x${estimated.toString(16)}`
    }
    const relaySelectionManager = await new RelaySelectionManager(gsnTransactionDetails, this.dependencies.knownRelaysManager, this.dependencies.httpClient, this.dependencies.pingFilter, this.logger, this.config).init()
    const count = relaySelectionManager.relaysLeft().length
    this.emit(new GsnDoneRefreshRelaysEvent(count))
    if (count === 0) {
      throw new Error('no registered relayers')
    }
    const relayingErrors = new Map<string, Error>()
    const auditPromises: Array<Promise<AuditResponse>> = []
    const paymaster = this.dependencies.contractInteractor.getDeployment().paymasterAddress

    while (true) {
      let relayingAttempt: RelayingAttempt | undefined
      const activeRelay = await relaySelectionManager.selectNextRelay(paymaster)
      if (activeRelay != null) {
        this.emit(new GsnNextRelayEvent(activeRelay.relayInfo.relayUrl))
        relayingAttempt = await this._attemptRelay(activeRelay, gsnTransactionDetails)
          .catch(error => ({ error }))
        if (relayingAttempt.auditPromise != null) {
          auditPromises.push(relayingAttempt.auditPromise)
        }
        if (relayingAttempt.transaction == null) {
          relayingErrors.set(activeRelay.relayInfo.relayUrl, relayingAttempt.error ?? new Error('No error reason was given'))
          continue
        }
      }
      return {
        transaction: relayingAttempt?.transaction,
        relayingErrors,
        auditPromises,
        pingErrors: relaySelectionManager.errors
      }
    }
  }

  _warn (msg: string): void {
    this.logger.warn(msg)
  }

  async _calculateGasPrice (): Promise<PrefixedHexString> {
    const pct = this.config.gasPriceFactorPercent
    const networkGasPrice = await this.dependencies.contractInteractor.getGasPrice()
    let gasPrice = Math.round(parseInt(networkGasPrice) * (pct + 100) / 100)
    if (this.config.minGasPrice != null && gasPrice < this.config.minGasPrice) {
      gasPrice = this.config.minGasPrice
    }
    return `0x${gasPrice.toString(16)}`
  }

  async _attemptRelay (
    relayInfo: RelayInfo,
    gsnTransactionDetails: GsnTransactionDetails
  ): Promise<RelayingAttempt> {
    this.logger.info(`attempting relay: ${JSON.stringify(relayInfo)} transaction: ${JSON.stringify(gsnTransactionDetails)}`)
    const httpRequest = await this._prepareRelayHttpRequest(relayInfo, gsnTransactionDetails)

    this.emit(new GsnValidateRequestEvent())

    const viewCallGasLimit =
      await this.dependencies.contractInteractor.getMaxViewableGasLimit(httpRequest.relayRequest, this.config.maxViewableGasLimit)

    const acceptRelayCallResult =
      await this.dependencies.contractInteractor.validateRelayCall(
        asRelayCallAbi(httpRequest),
        viewCallGasLimit)
    if (!acceptRelayCallResult.paymasterAccepted) {
      let message: string
      if (acceptRelayCallResult.reverted) {
        message = 'local view call to \'relayCall()\' reverted'
      } else {
        message = 'paymaster rejected in local view call to \'relayCall()\' '
      }
      return { error: new Error(`${message}: ${decodeRevertReason(acceptRelayCallResult.returnValue)}`) }
    }
    let hexTransaction: PrefixedHexString
    let transaction: Transaction
    let auditPromise: Promise<AuditResponse>
    this.emit(new GsnSendToRelayerEvent(relayInfo.relayInfo.relayUrl))
    try {
      hexTransaction = await this.dependencies.httpClient.relayTransaction(relayInfo.relayInfo.relayUrl, httpRequest)
      transaction = Transaction.fromSerializedTx(toBuffer(hexTransaction), this.dependencies.contractInteractor.getRawTxOptions())
      auditPromise = this.auditTransaction(hexTransaction, relayInfo.relayInfo.relayUrl)
        .then((penalizeResponse) => {
          if (penalizeResponse.commitTxHash != null) {
            const txHash = bufferToHex(transaction.hash())
            this.logger.error(`The transaction with id: ${txHash} was penalized! Penalization commitment tx id: ${penalizeResponse.commitTxHash}`)
          }
          return penalizeResponse
        })
    } catch (error) {
      if (error?.message == null || error.message.indexOf('timeout') !== -1) {
        this.dependencies.knownRelaysManager.saveRelayFailure(new Date().getTime(), relayInfo.relayInfo.relayManager, relayInfo.relayInfo.relayUrl)
      }
      this.logger.info(`relayTransaction: ${JSON.stringify(httpRequest)}`)
      return { error }
    }
    if (!this.dependencies.transactionValidator.validateRelayResponse(httpRequest, hexTransaction)) {
      this.emit(new GsnRelayerResponseEvent(false))
      this.dependencies.knownRelaysManager.saveRelayFailure(new Date().getTime(), relayInfo.relayInfo.relayManager, relayInfo.relayInfo.relayUrl)
      return {
        auditPromise,
        error: new Error('Returned transaction did not pass validation')
      }
    }
    this.emit(new GsnRelayerResponseEvent(true))
    await this._broadcastRawTx(transaction)
    return {
      auditPromise,
      transaction
    }
  }

  async _prepareRelayHttpRequest (
    relayInfo: RelayInfo,
    gsnTransactionDetails: GsnTransactionDetails
  ): Promise<RelayTransactionRequest> {
    // TODO: narrow down the GsnTransactionDetails interface and resolve it by this point so we can actually use exactShape here
    ow(gsnTransactionDetails, ow.object.partialShape(GsnTransactionDetailsShape))
    const deployment = this._getResolvedDeployment()

    const request = await this._prepareForwarderRequest(gsnTransactionDetails)
    const relayData = await this._prepareRelayData(gsnTransactionDetails, relayInfo, deployment)
    const relayRequest: RelayRequest = {
      request,
      relayData
    }
    await this._fillInComputedFields(relayRequest)

    const metadata = await this.prepareRelayRequestMetadata(relayRequest, relayInfo, deployment)
    const httpRequest: RelayTransactionRequest = {
      relayRequest,
      metadata
    }
    this._verifyRelayTransactionRequestCorrectness(httpRequest)
    this.logger.info(`Created HTTP relay request: ${JSON.stringify(httpRequest)}`)

    return httpRequest
  }

  async _getRelayRequestValidUntilValue (): Promise<IntString> {
    // valid that many blocks into the future.
<<<<<<< HEAD
    const blockNumber = await this.dependencies.contractInteractor.getBlockNumberRightNow()
    return new BN(this.config.requestValidBlocks).addn(blockNumber).toString()
  }
=======
    const validUntilPromise = this.dependencies.contractInteractor.getBlockNumber()
      .then((num: number) => (new BN(this.config.requestValidBlocks).addn(num)).toString())
>>>>>>> 9d07145d

  async _getRelayRequestGasPriceValueForServerLookup (gsnTransactionDetails: GsnTransactionDetails): Promise<PrefixedHexString> {
    return gsnTransactionDetails.forceGasPrice ?? await this._calculateGasPrice()
  }

  async _getRelayRequestGasPriceValue (gsnTransactionDetails: GsnTransactionDetails, _relayInfo: RelayInfo): Promise<PrefixedHexString> {
    if (gsnTransactionDetails.gasPriceForLookup == null) {
      throw new Error('BaseRelayClient uses the same gas price for lookup and relaying. Cannot happen.')
    }
    return gsnTransactionDetails.gasPriceForLookup
  }

  async _getRelayRequestGasLimitValue (gsnTransactionDetails: GsnTransactionDetails): Promise<PrefixedHexString> {
    // ?? for regular flow gas price can be omitted from tx params and filled in from RPC to sort relays, or passed in (web3.js fills it in before tx reaches provider)
    //  on batched flow it must be omitted and must be set from the HTTP response
    return parseInt(gsnTransactionDetails.gas ?? '', 16).toString()
  }

  async _prepareForwarderRequest (gsnTransactionDetails: GsnTransactionDetails): Promise<ForwardRequest> {
    const gas = await this._getRelayRequestGasLimitValue(gsnTransactionDetails)
    const validUntil = await this._getRelayRequestValidUntilValue()
    const nonce = await this.dependencies.contractInteractor.getSenderNonce(gsnTransactionDetails.from)
    const value = gsnTransactionDetails.value ?? '0x0'
    return {
      to: gsnTransactionDetails.to,
      data: gsnTransactionDetails.data,
      from: gsnTransactionDetails.from,
      value,
      nonce,
      gas,
      validUntil
    }
<<<<<<< HEAD
  }

  async _prepareRelayData (gsnTransactionDetails: GsnTransactionDetails, relayInfo: RelayInfo, deployment: GSNContractsDeploymentResolvedForRequest): Promise<RelayData> {
    const gasPrice = await this._getRelayRequestGasPriceValue(gsnTransactionDetails, relayInfo)
    const relayWorker = relayInfo.pingResponse.relayWorkerAddress
    return {
      gasPrice,
      relayWorker,
      clientId: this.config.clientId,
      pctRelayFee: relayInfo.relayInfo.pctRelayFee,
      baseRelayFee: relayInfo.relayInfo.baseRelayFee,
      paymaster: deployment.paymasterAddress,
      forwarder: deployment.forwarderAddress,
      transactionCalldataGasUsed: '', // temp value. filled in by estimateCalldataCostAbi, below.
      paymasterData: '' // temp value. filled in by asyncPaymasterData, below.
=======
    const gasLimit = parseInt(gasLimitHex, 16).toString()
    const gasPrice = parseInt(gasPriceHex, 16).toString()
    const value = gsnTransactionDetails.value ?? '0'
    const relayRequest: RelayRequest = {
      request: {
        to: gsnTransactionDetails.to,
        data: gsnTransactionDetails.data,
        from: gsnTransactionDetails.from,
        value: value,
        nonce: senderNonce,
        gas: gasLimit,
        validUntil: await validUntilPromise
      },
      relayData: {
        pctRelayFee: relayInfo.relayInfo.pctRelayFee,
        baseRelayFee: relayInfo.relayInfo.baseRelayFee,
        gasPrice,
        paymaster,
        transactionCalldataGasUsed: '', // temp value. filled in by estimateCalldataCostAbi, below.
        paymasterData: '', // temp value. filled in by asyncPaymasterData, below.
        clientId: this.config.clientId,
        forwarder,
        relayWorker
      }
>>>>>>> 9d07145d
    }
  }

  // modifies the input object itself
  async _fillInComputedFields (relayRequest: RelayRequest): Promise<void> {
    relayRequest.relayData.transactionCalldataGasUsed =
      this.dependencies.contractInteractor.estimateCalldataCostForRequest(relayRequest, this.config)

    relayRequest.relayData.transactionCalldataGasUsed =
      this.dependencies.contractInteractor.estimateCalldataCostForRequest(relayRequest, this.config)

    // put paymasterData into struct before signing
    relayRequest.relayData.paymasterData = await this.dependencies.asyncPaymasterData(relayRequest)
  }

  _getResolvedDeployment (): GSNContractsDeploymentResolvedForRequest {
    const {
      relayHubAddress,
      paymasterAddress,
      forwarderAddress
    } = this.dependencies.contractInteractor.getDeployment()
    if (
      relayHubAddress == null ||
      paymasterAddress == null ||
      forwarderAddress == null) {
      throw new Error('Contract addresses are not initialized!')
    }
    return {
      relayHubAddress,
      paymasterAddress,
      forwarderAddress
    }
  }

  _verifyRelayTransactionRequestCorrectness (relayTransactionRequest: RelayTransactionRequest): void {
    if (toBuffer(relayTransactionRequest.relayRequest.relayData.paymasterData).length >
      this.config.maxPaymasterDataLength) {
      throw new Error('actual paymasterData larger than maxPaymasterDataLength')
    }
    if (toBuffer(relayTransactionRequest.metadata.approvalData).length >
      this.config.maxApprovalDataLength) {
      throw new Error('actual approvalData larger than maxApprovalDataLength')
    }

    ow(relayTransactionRequest, ow.object.exactShape(RelayTransactionRequestShape))
  }

  async prepareRelayRequestMetadata (relayRequest: RelayRequest, relayInfo: RelayInfo, deployment: GSNContractsDeploymentResolvedForRequest): Promise<RelayMetadata> {
    this.emit(new GsnSignRequestEvent())
    const signature = await this.dependencies.accountManager.sign(relayRequest, this.config.signingAlgorithm)
    const approvalData = await this.dependencies.asyncApprovalData(relayRequest)
<<<<<<< HEAD
    const transactionCount =
      await this.dependencies.contractInteractor.getTransactionCount(relayRequest.relayData.relayWorker)
    const relayMaxNonce = transactionCount + this.config.maxRelayNonceGap
    return {
      maxAcceptanceBudget: relayInfo.pingResponse.maxAcceptanceBudget,
      relayHubAddress: deployment.relayHubAddress,
=======

    if (toBuffer(relayRequest.relayData.paymasterData).length >
      this.config.maxPaymasterDataLength) {
      throw new Error('actual paymasterData larger than maxPaymasterDataLength')
    }
    if (toBuffer(approvalData).length >
      this.config.maxApprovalDataLength) {
      throw new Error('actual approvalData larger than maxApprovalDataLength')
    }

    // max nonce is not signed, as contracts cannot access addresses' nonces.
    const transactionCount = await this.dependencies.contractInteractor.getTransactionCount(relayWorker)
    const relayMaxNonce = transactionCount + this.config.maxRelayNonceGap
    // TODO: the server accepts a flat object, and that is why this code looks like shit.
    //  Must teach server to accept correct types
    const metadata: RelayMetadata = {
      maxAcceptanceBudget: relayInfo.pingResponse.maxAcceptanceBudget,
      relayHubAddress,
>>>>>>> 9d07145d
      signature,
      approvalData,
      relayMaxNonce
    }
  }

  newAccount (): AccountKeypair {
    this._verifyInitialized()
    return this.dependencies.accountManager.newAccount()
  }

  addAccount (privateKey: PrefixedHexString): void {
    this._verifyInitialized()
    this.dependencies.accountManager.addAccount(privateKey)
  }

  _verifyInitialized (): void {
    if (!this.initialized) {
      throw new Error('not initialized. must call RelayClient.init()')
    }
  }

  async auditTransaction (hexTransaction: PrefixedHexString, sourceRelayUrl: string): Promise<AuditResponse> {
    const auditors = this.dependencies.knownRelaysManager.getAuditors([sourceRelayUrl])
    let failedAuditorsCount = 0
    for (const auditor of auditors) {
      try {
        const penalizeResponse = await this.dependencies.httpClient.auditTransaction(auditor, hexTransaction)
        if (penalizeResponse.commitTxHash != null) {
          return penalizeResponse
        }
      } catch (e) {
        failedAuditorsCount++
        this.logger.info(`Audit call failed for relay at URL: ${auditor}. Failed audit calls: ${failedAuditorsCount}/${auditors.length}`)
      }
    }
    if (auditors.length === failedAuditorsCount && failedAuditorsCount !== 0) {
      this.logger.error('All auditors failed!')
    }
    return {
      message: `Transaction was not audited. Failed audit calls: ${failedAuditorsCount}/${auditors.length}`
    }
  }

  getUnderlyingProvider (): Web3ProviderBaseInterface {
    return this.rawConstructorInput.provider
  }

  async _resolveConfiguration ({
    provider,
    config = {}
  }: GSNUnresolvedConstructorInput): Promise<GSNConfig> {
    return {
      ...defaultGsnConfig,
      ...config
    }
  }

  async _resolveDependencies ({
    provider,
    config = {},
    overrideDependencies = {}
  }: GSNUnresolvedConstructorInput): Promise<GSNDependencies> {
    const versionManager = new VersionsManager(gsnRuntimeVersion, config.requiredVersionRange ?? gsnRequiredVersion)
    const contractInteractor = overrideDependencies?.contractInteractor ??
      await new ContractInteractor({
        provider,
        versionManager,
        logger: this.logger,
        maxPageSize: this.config.pastEventsQueryMaxPageSize,
        environment: this.config.environment,
        deployment: { paymasterAddress: config?.paymasterAddress }
      }).init()
    const accountManager = overrideDependencies?.accountManager ?? new AccountManager(provider, contractInteractor.chainId, this.config)

    const httpClient = overrideDependencies?.httpClient ?? new HttpClient(new HttpWrapper(), this.logger)
    const pingFilter = overrideDependencies?.pingFilter ?? GasPricePingFilter
    const relayFilter = overrideDependencies?.relayFilter ?? EmptyFilter
    const asyncApprovalData = overrideDependencies?.asyncApprovalData ?? EmptyDataCallback
    const asyncPaymasterData = overrideDependencies?.asyncPaymasterData ?? EmptyDataCallback
    const scoreCalculator = overrideDependencies?.scoreCalculator ?? DefaultRelayScore
    const knownRelaysManager = overrideDependencies?.knownRelaysManager ?? new KnownRelaysManager(contractInteractor, this.logger, this.config, relayFilter)
    const transactionValidator = overrideDependencies?.transactionValidator ?? new RelayedTransactionValidator(contractInteractor, this.logger, this.config)

    return {
      logger: this.logger,
      httpClient,
      contractInteractor,
      knownRelaysManager,
      accountManager,
      transactionValidator,
      pingFilter,
      relayFilter,
      asyncApprovalData,
      asyncPaymasterData,
      scoreCalculator
    }
  }
}

export function _dumpRelayingResult (relayingResult: RelayingResult): string {
  let str = ''
  if (relayingResult.pingErrors.size > 0) {
    str += `Ping errors (${relayingResult.pingErrors.size}):`
    Array.from(relayingResult.pingErrors.keys()).forEach(e => {
      const err = relayingResult.pingErrors.get(e)
      // eslint-disable-next-line @typescript-eslint/no-base-to-string
      const error = err?.message ?? err?.toString() ?? ''
      str += `\n${e} => ${error} stack:${err?.stack}\n`
    })
  }
  if (relayingResult.relayingErrors.size > 0) {
    str += `Relaying errors (${relayingResult.relayingErrors.size}):\n`
    Array.from(relayingResult.relayingErrors.keys()).forEach(e => {
      const err = relayingResult.relayingErrors.get(e)
      // eslint-disable-next-line @typescript-eslint/no-base-to-string
      const error = err?.message ?? err?.toString() ?? ''
      str += `${e} => ${error} stack:${err?.stack}`
    })
  }
  return str
}<|MERGE_RESOLUTION|>--- conflicted
+++ resolved
@@ -1,19 +1,11 @@
 import BN from 'bn.js'
-<<<<<<< HEAD
 import ow from 'ow'
-=======
->>>>>>> 9d07145d
 import { EventEmitter } from 'events'
 import { Transaction } from '@ethereumjs/tx'
 import { bufferToHex, PrefixedHexString, toBuffer } from 'ethereumjs-util'
 
-<<<<<<< HEAD
-import { asRelayCallAbi, ContractInteractor } from '@opengsn/common/dist/ContractInteractor'
+import { ContractInteractor, asRelayCallAbi } from '@opengsn/common/dist/ContractInteractor'
 import { GsnTransactionDetails, GsnTransactionDetailsShape } from '@opengsn/common/dist/types/GsnTransactionDetails'
-=======
-import { ContractInteractor, asRelayCallAbi } from '@opengsn/common/dist/ContractInteractor'
-import { GsnTransactionDetails } from '@opengsn/common/dist/types/GsnTransactionDetails'
->>>>>>> 9d07145d
 import { RelayRequest } from '@opengsn/common/dist/EIP712/RelayRequest'
 import { VersionsManager } from '@opengsn/common/dist/VersionsManager'
 import {
@@ -366,14 +358,9 @@
 
   async _getRelayRequestValidUntilValue (): Promise<IntString> {
     // valid that many blocks into the future.
-<<<<<<< HEAD
     const blockNumber = await this.dependencies.contractInteractor.getBlockNumberRightNow()
     return new BN(this.config.requestValidBlocks).addn(blockNumber).toString()
   }
-=======
-    const validUntilPromise = this.dependencies.contractInteractor.getBlockNumber()
-      .then((num: number) => (new BN(this.config.requestValidBlocks).addn(num)).toString())
->>>>>>> 9d07145d
 
   async _getRelayRequestGasPriceValueForServerLookup (gsnTransactionDetails: GsnTransactionDetails): Promise<PrefixedHexString> {
     return gsnTransactionDetails.forceGasPrice ?? await this._calculateGasPrice()
@@ -406,7 +393,6 @@
       gas,
       validUntil
     }
-<<<<<<< HEAD
   }
 
   async _prepareRelayData (gsnTransactionDetails: GsnTransactionDetails, relayInfo: RelayInfo, deployment: GSNContractsDeploymentResolvedForRequest): Promise<RelayData> {
@@ -422,40 +408,11 @@
       forwarder: deployment.forwarderAddress,
       transactionCalldataGasUsed: '', // temp value. filled in by estimateCalldataCostAbi, below.
       paymasterData: '' // temp value. filled in by asyncPaymasterData, below.
-=======
-    const gasLimit = parseInt(gasLimitHex, 16).toString()
-    const gasPrice = parseInt(gasPriceHex, 16).toString()
-    const value = gsnTransactionDetails.value ?? '0'
-    const relayRequest: RelayRequest = {
-      request: {
-        to: gsnTransactionDetails.to,
-        data: gsnTransactionDetails.data,
-        from: gsnTransactionDetails.from,
-        value: value,
-        nonce: senderNonce,
-        gas: gasLimit,
-        validUntil: await validUntilPromise
-      },
-      relayData: {
-        pctRelayFee: relayInfo.relayInfo.pctRelayFee,
-        baseRelayFee: relayInfo.relayInfo.baseRelayFee,
-        gasPrice,
-        paymaster,
-        transactionCalldataGasUsed: '', // temp value. filled in by estimateCalldataCostAbi, below.
-        paymasterData: '', // temp value. filled in by asyncPaymasterData, below.
-        clientId: this.config.clientId,
-        forwarder,
-        relayWorker
-      }
->>>>>>> 9d07145d
     }
   }
 
   // modifies the input object itself
   async _fillInComputedFields (relayRequest: RelayRequest): Promise<void> {
-    relayRequest.relayData.transactionCalldataGasUsed =
-      this.dependencies.contractInteractor.estimateCalldataCostForRequest(relayRequest, this.config)
-
     relayRequest.relayData.transactionCalldataGasUsed =
       this.dependencies.contractInteractor.estimateCalldataCostForRequest(relayRequest, this.config)
 
@@ -499,33 +456,12 @@
     this.emit(new GsnSignRequestEvent())
     const signature = await this.dependencies.accountManager.sign(relayRequest, this.config.signingAlgorithm)
     const approvalData = await this.dependencies.asyncApprovalData(relayRequest)
-<<<<<<< HEAD
     const transactionCount =
       await this.dependencies.contractInteractor.getTransactionCount(relayRequest.relayData.relayWorker)
     const relayMaxNonce = transactionCount + this.config.maxRelayNonceGap
     return {
       maxAcceptanceBudget: relayInfo.pingResponse.maxAcceptanceBudget,
       relayHubAddress: deployment.relayHubAddress,
-=======
-
-    if (toBuffer(relayRequest.relayData.paymasterData).length >
-      this.config.maxPaymasterDataLength) {
-      throw new Error('actual paymasterData larger than maxPaymasterDataLength')
-    }
-    if (toBuffer(approvalData).length >
-      this.config.maxApprovalDataLength) {
-      throw new Error('actual approvalData larger than maxApprovalDataLength')
-    }
-
-    // max nonce is not signed, as contracts cannot access addresses' nonces.
-    const transactionCount = await this.dependencies.contractInteractor.getTransactionCount(relayWorker)
-    const relayMaxNonce = transactionCount + this.config.maxRelayNonceGap
-    // TODO: the server accepts a flat object, and that is why this code looks like shit.
-    //  Must teach server to accept correct types
-    const metadata: RelayMetadata = {
-      maxAcceptanceBudget: relayInfo.pingResponse.maxAcceptanceBudget,
-      relayHubAddress,
->>>>>>> 9d07145d
       signature,
       approvalData,
       relayMaxNonce

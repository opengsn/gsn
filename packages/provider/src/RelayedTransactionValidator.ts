--- conflicted
+++ resolved
@@ -1,11 +1,7 @@
 import BN from 'bn.js'
 import { Transaction } from '@ethereumjs/tx'
-<<<<<<< HEAD
 import { bufferToHex, PrefixedHexString, toBuffer } from 'ethereumjs-util'
 import { toHex } from 'web3-utils'
-=======
-import { PrefixedHexString, toBuffer } from 'ethereumjs-util'
->>>>>>> 9b8c266e
 
 import { isSameAddress } from '@opengsn/common/dist/Utils'
 
@@ -47,35 +43,18 @@
     if (transaction.s == null || transaction.r == null || transaction.v == null) {
       throw new Error('tx signature must be defined')
     }
-<<<<<<< HEAD
-    this.logger.info(`returnedTx:
-    v:        ${toHex(transaction.v)}
-    r:        ${toHex(transaction.r)}
-    s:        ${toHex(transaction.s)}
-    to:       ${transaction.to.toString()}
-    data:     ${bufferToHex(transaction.data)}
-    gasLimit: ${toHex(transaction.gasLimit)}
-    gasPrice: ${toHex(transaction.gasPrice)}
-    value:    ${toHex(transaction.value)}
-    `)
 
-    const signer = transaction.getSenderAddress().toString()
+    this.logger.debug(`returnedTx: ${JSON.stringify(transaction, null, 2)}`)
 
+    const signer = transaction.signer
+
+    const externalGasLimit = transaction.gasLimit
     const relayRequestAbiEncode = this.contractInteractor.encodeABI({
       relayRequest: request.relayRequest,
       signature: request.metadata.signature,
       approvalData: request.metadata.approvalData,
       maxAcceptanceBudget: request.metadata.maxAcceptanceBudget
     })
-=======
-
-    this.logger.debug(`returnedTx: ${JSON.stringify(transaction, null, 2)}`)
-
-    const signer = transaction.signer
-
-    const externalGasLimit = transaction.gasLimit
-    const relayRequestAbiEncode = this.contractInteractor.encodeABI(maxAcceptanceBudget, request.relayRequest, request.metadata.signature, request.metadata.approvalData, externalGasLimit)
->>>>>>> 9b8c266e
 
     const relayHubAddress = this.contractInteractor.getDeployment().relayHubAddress
     if (relayHubAddress == null) {
@@ -83,24 +62,14 @@
     }
 
     if (
-<<<<<<< HEAD
-      isSameAddress(transaction.to.toString(), relayHubAddress) &&
-      relayRequestAbiEncode === bufferToHex(transaction.data) &&
+      isSameAddress(transaction.to, relayHubAddress) &&
+      relayRequestAbiEncode === transaction.data &&
       isSameAddress(request.relayRequest.relayData.relayWorker, signer)
     ) {
       if (transaction.gasPrice.lt(new BN(request.relayRequest.relayData.gasPrice))) {
         throw new Error(`Relay Server signed gas price too low. Requested transaction with gas price at least ${request.relayRequest.relayData.gasPrice}`)
       }
-      const receivedNonce = transaction.nonce.toNumber()
-=======
-      isSameAddress(transaction.to, relayHubAddress) &&
-      relayRequestAbiEncode === transaction.data &&
-      isSameAddress(request.relayRequest.relayData.relayWorker, signer)
-    ) {
-      this.logger.info('validateRelayResponse - valid transaction response')
-
       const receivedNonce = parseInt(transaction.nonce)
->>>>>>> 9b8c266e
       if (receivedNonce > request.metadata.relayMaxNonce) {
         // TODO: need to validate that client retries the same request and doesn't double-spend.
         // Note that this transaction is totally valid from the EVM's point of view
@@ -113,11 +82,7 @@
       return true
     } else {
       console.error('validateRelayResponse: req', relayRequestAbiEncode, relayHubAddress, request.relayRequest.relayData.relayWorker)
-<<<<<<< HEAD
-      console.error('validateRelayResponse: rsp', bufferToHex(transaction.data), transaction.to.toString(), signer)
-=======
       console.error('validateRelayResponse: rsp', transaction.data, transaction.to, signer)
->>>>>>> 9b8c266e
       return false
     }
   }

import { LoggerInterface } from '@opengsn/common/dist/LoggerInterface'

import { AccountManager } from './AccountManager'
import { ContractInteractor } from '@opengsn/common/dist/ContractInteractor'
import { HttpClient } from '@opengsn/common/dist/HttpClient'
import { KnownRelaysManager } from './KnownRelaysManager'
import { RelayedTransactionValidator } from './RelayedTransactionValidator'
import {
  AsyncDataCallback,
  AsyncScoreCalculator,
  NpmLogLevel,
  PingFilter,
  RelayFilter
} from '@opengsn/common/dist/types/Aliases'
import { gsnRequiredVersion } from '@opengsn/common/dist/Version'
import { defaultEnvironment } from '@opengsn/common/dist/Environments'
import { GSNConfig } from '@opengsn/common/dist/ConfigResponse'
import { gsnRuntimeVersion } from '@opengsn/common/dist'
export type { GSNConfig } from '@opengsn/common/dist/ConfigResponse'

const GAS_PRICE_PERCENT = 20
const MAX_RELAY_NONCE_GAP = 3
const DEFAULT_RELAY_TIMEOUT_GRACE_SEC = 1800

export const defaultLoggerConfiguration: LoggerConfiguration = {
  logLevel: 'info'
}

export const defaultGsnConfig: GSNConfig = {
  preferredRelays: [],
  relayRegistrationMaximumAge: Number.MAX_SAFE_INTEGER,
  pastEventsQueryMaxPageSize: Number.MAX_SAFE_INTEGER,
  gasPriceFactorPercent: GAS_PRICE_PERCENT,
  gasPriceOracleUrl: '',
  gasPriceOraclePath: '',
  minMaxPriorityFeePerGas: 1e9,
  maxRelayNonceGap: MAX_RELAY_NONCE_GAP,
  sliceSize: 3,
  relayTimeoutGrace: DEFAULT_RELAY_TIMEOUT_GRACE_SEC,
  methodSuffix: '_v4',
  requiredVersionRange: gsnRequiredVersion,
  jsonStringifyRequest: true,
  auditorsCount: 0,
  clientId: '1',
  requestValidSeconds: 172800, // 2 days
  maxViewableGasLimit: '12000000',
  environment: defaultEnvironment,
  maxApprovalDataLength: 0,
  maxPaymasterDataLength: 0,
  gsnUrl: `https://client-config.opengsn.org/${gsnRuntimeVersion}/client-config.json`,
  useGsnDocsConfig: true
}

export interface LoggerConfiguration {
  logLevel: NpmLogLevel
  loggerUrl?: string
  userId?: string
  applicationId?: string
}

<<<<<<< HEAD
=======
/**
 * @field methodSuffix - allows use of versioned methods, i.e. 'eth_signTypedData_v4'. Should be '_v4' for Metamask
 * @field jsonStringifyRequest - should be 'true' for Metamask, false for ganache
 */
export interface GSNConfig {
  preferredRelays: string[]
  // in order to avoid pinging relays that are long dead, the client can filter out older registrations
  // must match Relay Server's "registrationRateSeconds" to be able to discover relays consistently
  relayRegistrationMaximumAge: number
  // in case querying large block ranges is restricted, set limit and use pagination
  pastEventsQueryMaxPageSize: number

  methodSuffix: string
  jsonStringifyRequest: boolean
  requiredVersionRange?: string
  relayTimeoutGrace: number
  sliceSize: number
  loggerConfiguration?: LoggerConfiguration
  gasPriceFactorPercent: number
  gasPriceOracleUrl: string
  gasPriceOraclePath: string
  minMaxPriorityFeePerGas: number
  maxRelayNonceGap: number
  paymasterAddress?: Address
  clientId: IntString
  auditorsCount: number
  requestValidSeconds: number
  maxViewableGasLimit: IntString
  environment: Environment
  maxApprovalDataLength: number
  maxPaymasterDataLength: number
}

>>>>>>> 474b98ff
export interface GSNDependencies {
  httpClient: HttpClient
  logger: LoggerInterface
  contractInteractor: ContractInteractor
  knownRelaysManager: KnownRelaysManager
  accountManager: AccountManager
  transactionValidator: RelayedTransactionValidator
  pingFilter: PingFilter
  relayFilter: RelayFilter
  asyncApprovalData: AsyncDataCallback
  asyncPaymasterData: AsyncDataCallback
  scoreCalculator: AsyncScoreCalculator
}<|MERGE_RESOLUTION|>--- conflicted
+++ resolved
@@ -58,42 +58,6 @@
   applicationId?: string
 }
 
-<<<<<<< HEAD
-=======
-/**
- * @field methodSuffix - allows use of versioned methods, i.e. 'eth_signTypedData_v4'. Should be '_v4' for Metamask
- * @field jsonStringifyRequest - should be 'true' for Metamask, false for ganache
- */
-export interface GSNConfig {
-  preferredRelays: string[]
-  // in order to avoid pinging relays that are long dead, the client can filter out older registrations
-  // must match Relay Server's "registrationRateSeconds" to be able to discover relays consistently
-  relayRegistrationMaximumAge: number
-  // in case querying large block ranges is restricted, set limit and use pagination
-  pastEventsQueryMaxPageSize: number
-
-  methodSuffix: string
-  jsonStringifyRequest: boolean
-  requiredVersionRange?: string
-  relayTimeoutGrace: number
-  sliceSize: number
-  loggerConfiguration?: LoggerConfiguration
-  gasPriceFactorPercent: number
-  gasPriceOracleUrl: string
-  gasPriceOraclePath: string
-  minMaxPriorityFeePerGas: number
-  maxRelayNonceGap: number
-  paymasterAddress?: Address
-  clientId: IntString
-  auditorsCount: number
-  requestValidSeconds: number
-  maxViewableGasLimit: IntString
-  environment: Environment
-  maxApprovalDataLength: number
-  maxPaymasterDataLength: number
-}
-
->>>>>>> 474b98ff
 export interface GSNDependencies {
   httpClient: HttpClient
   logger: LoggerInterface

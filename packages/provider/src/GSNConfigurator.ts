--- conflicted
+++ resolved
@@ -47,12 +47,8 @@
   maxViewableGasLimit: '12000000',
   environment: defaultEnvironment,
   maxApprovalDataLength: 0,
-<<<<<<< HEAD
   maxPaymasterDataLength: 0,
   signingAlgorithm: SigningAlgorithm.ECDSA_EIP_712
-=======
-  maxPaymasterDataLength: 0
->>>>>>> 9d07145d
 }
 
 export interface LoggerConfiguration {
@@ -96,10 +92,7 @@
   environment: Environment
   maxApprovalDataLength: number
   maxPaymasterDataLength: number
-<<<<<<< HEAD
   signingAlgorithm: SigningAlgorithm
-=======
->>>>>>> 9d07145d
 }
 
 export interface GSNDependencies {

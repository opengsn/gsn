--- conflicted
+++ resolved
@@ -174,32 +174,6 @@
         return relays.length
       })
       .reduce((a, b) => { return a + b }, 0)
-<<<<<<< HEAD
-    this.remainingRelays = this.remainingRelays.map(relays =>
-      relays
-        .filter(eventInfo => {
-          if (winner == null) {
-            return true
-          }
-          const eventUrl = new URL(eventInfo.relayUrl)
-          const winnerUrl = new URL(winner.relayInfo.relayUrl)
-          return eventUrl.toString() !== winnerUrl.toString()
-        })
-        .filter(eventInfo => {
-          const urls = Array.from(raceResult.errors.keys()).map(it => new URL(it).toString())
-          return !urls.includes(new URL(eventInfo.relayUrl).toString())
-        })
-        .filter(eventInfo => {
-          // if there is no 'winner' remove all 'results' - none is suitable
-          // TODO: report these as 'errors' as well - this code will make extra pings to overpriced relays
-          if (winner == null) {
-            return !raceResult.results
-              .map(it => new URL(it.relayInfo.relayUrl).toString())
-              .includes(new URL(eventInfo.relayUrl).toString())
-          }
-          return true
-        })
-=======
 
     function notWinner (eventInfo: RelayInfoUrl): boolean {
       if (winner == null) {
@@ -227,7 +201,6 @@
         .filter(notWinner)
         .filter(notError)
         .filter(notSkipped)
->>>>>>> f985f522
     )
     const totalRemainingRelaysAfter = this.remainingRelays
       .map((relays) => {

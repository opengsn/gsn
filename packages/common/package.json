--- conflicted
+++ resolved
@@ -26,12 +26,9 @@
     "bn.js": "^5.2.0",
     "chalk": "^4.1.0",
     "eth-sig-util": "2.5.2",
-<<<<<<< HEAD
     "ethers": "^5.4.7",
     "mcl-wasm": "0.4.5",
     "@ethereumjs/tx": "^3.2.0",
-=======
->>>>>>> 9d07145d
     "ethereumjs-util": "^7.1.0",
     "ethval": "^2.1.1",
     "ow": "^0.17.0",

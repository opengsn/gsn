import { RelayHubConfiguration } from './types/RelayHubConfiguration'
import { PaymasterConfiguration } from './types/PaymasterConfiguration'
import { PenalizerConfiguration } from './types/PenalizerConfiguration'

export interface Environment {
  readonly chainId: number
  readonly mintxgascost: number
  readonly relayHubConfiguration: RelayHubConfiguration
  readonly penalizerConfiguration: PenalizerConfiguration
  readonly paymasterConfiguration: PaymasterConfiguration
  readonly maxUnstakeDelay: number
  readonly gtxdatanonzero: number
  readonly gtxdatazero: number
  readonly dataOnChainHandlingGasCostPerByte: number
  readonly getGasPriceFactor: number
}

/**
 * With about 6000 blocks per day, maximum unstake delay is defined at around 5 years for the mainnet.
 * This is done to prevent mistakenly setting an unstake delay to millions of years.
 */
const defaultStakeManagerMaxUnstakeDelay: number = 10000000

const defaultPenalizerConfiguration: PenalizerConfiguration = {
  penalizeBlockDelay: 5,
  penalizeBlockExpiration: 60000
}

const defaultRelayHubConfiguration: RelayHubConfiguration = {
<<<<<<< HEAD
  gasOverhead: 54770,
  postOverhead: 19073,
=======
  gasOverhead: 54444,
  postOverhead: 18819,
>>>>>>> 90234308
  gasReserve: 100000,
  maxWorkerCount: 10,
  minimumStake: 1e18.toString(),
  minimumUnstakeDelay: 1000,
  maximumRecipientDeposit: 2e18.toString()
}

// TODO add as constructor params to paymaster instead of constants
const preRelayedCallGasLimit = 1e5
const forwarderHubOverhead = 5e4
const defaultPaymasterConfiguration: PaymasterConfiguration = {
  forwarderHubOverhead: forwarderHubOverhead,
  preRelayedCallGasLimit: preRelayedCallGasLimit,
  postRelayedCallGasLimit: 11e4,
  acceptanceBudget: preRelayedCallGasLimit + forwarderHubOverhead,
  calldataSizeLimit: 10404
}

const ethereumMainnet: Environment = {
  dataOnChainHandlingGasCostPerByte: 13,
  chainId: 1,
  relayHubConfiguration: defaultRelayHubConfiguration,
  penalizerConfiguration: defaultPenalizerConfiguration,
  paymasterConfiguration: defaultPaymasterConfiguration,
  maxUnstakeDelay: defaultStakeManagerMaxUnstakeDelay,
  mintxgascost: 21000,
  gtxdatanonzero: 16,
  gtxdatazero: 4,
  getGasPriceFactor: 1
}

const ganacheLocal: Environment = {
  dataOnChainHandlingGasCostPerByte: 13,
  chainId: 1337,
  relayHubConfiguration: defaultRelayHubConfiguration,
  penalizerConfiguration: defaultPenalizerConfiguration,
  paymasterConfiguration: defaultPaymasterConfiguration,
  maxUnstakeDelay: defaultStakeManagerMaxUnstakeDelay,
  mintxgascost: 21000,
  gtxdatanonzero: 16,
  gtxdatazero: 4,
  getGasPriceFactor: 1
}

/* begin Arbitrum-specific Environment */
const arbitrumRelayHubConfigurationOverride: Partial<RelayHubConfiguration> = {
  gasOverhead: 1000000,
  postOverhead: 0,
  minimumStake: 1e16.toString()
}

const arbitrumRelayHubConfiguration: RelayHubConfiguration =
  Object.assign({},
    defaultRelayHubConfiguration,
    arbitrumRelayHubConfigurationOverride)

const arbitrum: Environment = {
  dataOnChainHandlingGasCostPerByte: 13, // TODO: check if memory allocation costs in Arbitrum are unchanged!
  relayHubConfiguration: arbitrumRelayHubConfiguration,
  penalizerConfiguration: defaultPenalizerConfiguration,
  paymasterConfiguration: defaultPaymasterConfiguration,
  maxUnstakeDelay: defaultStakeManagerMaxUnstakeDelay,
  chainId: 421611,
  mintxgascost: 700000,
  gtxdatanonzero: 2024,
  gtxdatazero: 506,
  // there is currently a hard-coded to be 2 at arbitrum:eth.go:43 (commit: 12483cfa17a29e7d68c354c456ebc371b05a6ea2)
  // setting factor to 0.6 instead of 0.5 to allow the transaction to pass in case of moderate gas price increase
  // note that excess will be collected by the Relay Server as an extra profit
  getGasPriceFactor: 0.6
}

/* end Arbitrum-specific Environment */

export enum EnvironmentsKeys {
  ganacheLocal = 'ganacheLocal',
  ethereumMainnet = 'ethereumMainnet',
  arbitrum = 'arbitrum'
}

export const environments: { [key in EnvironmentsKeys]: Environment } = {
  ethereumMainnet,
  ganacheLocal,
  arbitrum
}

export const defaultEnvironment = environments.ganacheLocal<|MERGE_RESOLUTION|>--- conflicted
+++ resolved
@@ -27,13 +27,8 @@
 }
 
 const defaultRelayHubConfiguration: RelayHubConfiguration = {
-<<<<<<< HEAD
-  gasOverhead: 54770,
+  gasOverhead: 54771,
   postOverhead: 19073,
-=======
-  gasOverhead: 54444,
-  postOverhead: 18819,
->>>>>>> 90234308
   gasReserve: 100000,
   maxWorkerCount: 10,
   minimumStake: 1e18.toString(),

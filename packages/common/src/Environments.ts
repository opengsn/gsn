import { RelayHubConfiguration } from './types/RelayHubConfiguration'
import { PaymasterConfiguration } from './types/PaymasterConfiguration'
import { PenalizerConfiguration } from './types/PenalizerConfiguration'

export interface Environment {
  readonly chainId: number
  readonly mintxgascost: number
  readonly relayHubConfiguration: RelayHubConfiguration
  readonly penalizerConfiguration: PenalizerConfiguration
  readonly paymasterConfiguration: PaymasterConfiguration
  readonly maxUnstakeDelay: number
  readonly gtxdatanonzero: number
  readonly gtxdatazero: number
  readonly getGasPriceFactor: number
}

/**
 * With about 6000 blocks per day, maximum unstake delay is defined at around 5 years for the mainnet.
 * This is done to prevent mistakenly setting an unstake delay to millions of years.
 */
const defaultStakeManagerMaxUnstakeDelay: number = 10000000

const defaultPenalizerConfiguration: PenalizerConfiguration = {
  penalizeBlockDelay: 5,
  penalizeBlockExpiration: 60000,
  penalizeExternalGasLimit: true
}

const defaultRelayHubConfiguration: RelayHubConfiguration = {
  gasOverhead: 33407,
  postOverhead: 15178,
  gasReserve: 100000,
  maxWorkerCount: 10,
  minimumStake: 1e18.toString(),
  minimumUnstakeDelay: 1000,
  maximumRecipientDeposit: 2e18.toString(),
  dataGasCostPerByte: 13,
<<<<<<< HEAD
  maxGasCostPerCalldataByte: 16,
  baseRelayFeeBidMode: false,
  externalCallDataCostOverhead: 22392
=======
  externalCallDataCostOverhead: 22402
>>>>>>> 995647eb
}

// TODO add as constructor params to paymaster instead of constants
const preRelayedCallGasLimit = 1e5
const forwarderHubOverhead = 5e4
const defaultPaymasterConfiguration: PaymasterConfiguration = {
  forwarderHubOverhead: forwarderHubOverhead,
  preRelayedCallGasLimit: preRelayedCallGasLimit,
  postRelayedCallGasLimit: 11e4,
  acceptanceBudget: preRelayedCallGasLimit + forwarderHubOverhead,
  calldataSizeLimit: 10404
}

const ethereumMainnet: Environment = {
  chainId: 1,
  relayHubConfiguration: defaultRelayHubConfiguration,
  penalizerConfiguration: defaultPenalizerConfiguration,
  paymasterConfiguration: defaultPaymasterConfiguration,
  maxUnstakeDelay: defaultStakeManagerMaxUnstakeDelay,
  mintxgascost: 21000,
  gtxdatanonzero: 16,
  gtxdatazero: 4,
  getGasPriceFactor: 1
}

const ganacheLocal: Environment = {
  chainId: 1337,
  relayHubConfiguration: defaultRelayHubConfiguration,
  penalizerConfiguration: defaultPenalizerConfiguration,
  paymasterConfiguration: defaultPaymasterConfiguration,
  maxUnstakeDelay: defaultStakeManagerMaxUnstakeDelay,
  mintxgascost: 21000,
  gtxdatanonzero: 16,
  gtxdatazero: 4,
  getGasPriceFactor: 1
}

/* begin Arbitrum-specific Environment */
const arbitrumRelayHubConfigurationOverride: Partial<RelayHubConfiguration> = {
  gasOverhead: 0,
  postOverhead: 0,
  maxGasCostPerCalldataByte: 0,
  baseRelayFeeBidMode: true,
  externalCallDataCostOverhead: 700000
}

const arbitrumRelayHubConfiguration: RelayHubConfiguration =
  Object.assign({},
    defaultRelayHubConfiguration,
    arbitrumRelayHubConfigurationOverride)

const arbitrumPenalizerConfigurationOverride: Partial<PenalizerConfiguration> = {
  penalizeExternalGasLimit: false
}

const arbitrumPenalizerConfiguration: PenalizerConfiguration =
  Object.assign({},
    defaultPenalizerConfiguration,
    arbitrumPenalizerConfigurationOverride)

const arbitrum: Environment = {
  relayHubConfiguration: arbitrumRelayHubConfiguration,
  penalizerConfiguration: arbitrumPenalizerConfiguration,
  paymasterConfiguration: defaultPaymasterConfiguration,
  maxUnstakeDelay: defaultStakeManagerMaxUnstakeDelay,
  chainId: 421611,
  mintxgascost: 700000,
  gtxdatanonzero: 2024,
  gtxdatazero: 506,
  // there is currently a hard-coded to be 2 at arbitrum:eth.go:43 (commit: 12483cfa17a29e7d68c354c456ebc371b05a6ea2)
  // setting factor to 0.6 instead of 0.5 to allow the transaction to pass in case of moderate gas price increase
  // note that excess will be collected by the Relay Server as an extra profit
  getGasPriceFactor: 0.6
}

/* end Arbitrum-specific Environment */

export enum EnvironmentsKeys {
  ganacheLocal = 'ganacheLocal',
  ethereumMainnet = 'ethereumMainnet',
  arbitrum = 'arbitrum'
}

export const environments: { [key in EnvironmentsKeys]: Environment } = {
  ethereumMainnet,
  ganacheLocal,
  arbitrum
}

export const defaultEnvironment = environments.ganacheLocal<|MERGE_RESOLUTION|>--- conflicted
+++ resolved
@@ -35,13 +35,9 @@
   minimumUnstakeDelay: 1000,
   maximumRecipientDeposit: 2e18.toString(),
   dataGasCostPerByte: 13,
-<<<<<<< HEAD
   maxGasCostPerCalldataByte: 16,
   baseRelayFeeBidMode: false,
-  externalCallDataCostOverhead: 22392
-=======
   externalCallDataCostOverhead: 22402
->>>>>>> 995647eb
 }
 
 // TODO add as constructor params to paymaster instead of constants

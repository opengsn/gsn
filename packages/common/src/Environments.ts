import { RelayHubConfiguration } from './types/RelayHubConfiguration'
import { PaymasterConfiguration } from './types/PaymasterConfiguration'
import { PenalizerConfiguration } from './types/PenalizerConfiguration'

export interface Environment {
  readonly chainId: number
  readonly mintxgascost: number
  readonly relayHubConfiguration: RelayHubConfiguration
  readonly penalizerConfiguration: PenalizerConfiguration
  readonly paymasterConfiguration: PaymasterConfiguration
  readonly maxUnstakeDelay: number
  readonly gtxdatanonzero: number
  readonly gtxdatazero: number
  readonly dataOnChainHandlingGasCostPerByte: number
  readonly getGasPriceFactor: number
  readonly nonZeroDevFeeGasOverhead: number
}

/**
 * With about 6000 blocks per day, maximum unstake delay is defined at around 5 years for the mainnet.
 * This is done to prevent mistakenly setting an unstake delay to millions of years.
 */
const defaultStakeManagerMaxUnstakeDelay: number = 10000000

const defaultPenalizerConfiguration: PenalizerConfiguration = {
  penalizeBlockDelay: 5,
  penalizeBlockExpiration: 60000
}

const defaultRelayHubConfiguration: RelayHubConfiguration = {
<<<<<<< HEAD
  gasOverhead: 55069,
  postOverhead: 19076,
=======
  gasOverhead: 57095,
  postOverhead: 19037,
>>>>>>> 9d3502e3
  gasReserve: 100000,
  maxWorkerCount: 10,
  minimumStake: 1e18.toString(),
  minimumUnstakeDelay: 1000,
  maximumRecipientDeposit: 2e18.toString(),
  devAddress: '0xeFEfeFEfeFeFEFEFEfefeFeFefEfEfEfeFEFEFEf',
  devFee: 0
}

// TODO add as constructor params to paymaster instead of constants
const preRelayedCallGasLimit = 1e5
const forwarderHubOverhead = 5e4
const defaultPaymasterConfiguration: PaymasterConfiguration = {
  forwarderHubOverhead: forwarderHubOverhead,
  preRelayedCallGasLimit: preRelayedCallGasLimit,
  postRelayedCallGasLimit: 11e4,
  acceptanceBudget: preRelayedCallGasLimit + forwarderHubOverhead,
  calldataSizeLimit: 10404
}

const ethereumMainnet: Environment = {
  dataOnChainHandlingGasCostPerByte: 13,
  chainId: 1,
  relayHubConfiguration: defaultRelayHubConfiguration,
  penalizerConfiguration: defaultPenalizerConfiguration,
  paymasterConfiguration: defaultPaymasterConfiguration,
  maxUnstakeDelay: defaultStakeManagerMaxUnstakeDelay,
  mintxgascost: 21000,
  gtxdatanonzero: 16,
  gtxdatazero: 4,
  getGasPriceFactor: 1,
  nonZeroDevFeeGasOverhead: 5638
}

const ganacheLocal: Environment = {
  dataOnChainHandlingGasCostPerByte: 13,
  chainId: 1337,
  relayHubConfiguration: defaultRelayHubConfiguration,
  penalizerConfiguration: defaultPenalizerConfiguration,
  paymasterConfiguration: defaultPaymasterConfiguration,
  maxUnstakeDelay: defaultStakeManagerMaxUnstakeDelay,
  mintxgascost: 21000,
  gtxdatanonzero: 16,
  gtxdatazero: 4,
  getGasPriceFactor: 1,
  nonZeroDevFeeGasOverhead: 5638
}

/* begin Arbitrum-specific Environment */
const arbitrumRelayHubConfigurationOverride: Partial<RelayHubConfiguration> = {
  gasOverhead: 1000000,
  postOverhead: 0,
  minimumStake: 1e16.toString()
}

const arbitrumRelayHubConfiguration: RelayHubConfiguration =
  Object.assign({},
    defaultRelayHubConfiguration,
    arbitrumRelayHubConfigurationOverride)

const arbitrum: Environment = {
  dataOnChainHandlingGasCostPerByte: 13, // TODO: check if memory allocation costs in Arbitrum are unchanged!
  relayHubConfiguration: arbitrumRelayHubConfiguration,
  penalizerConfiguration: defaultPenalizerConfiguration,
  paymasterConfiguration: defaultPaymasterConfiguration,
  maxUnstakeDelay: defaultStakeManagerMaxUnstakeDelay,
  chainId: 421611,
  mintxgascost: 700000,
  gtxdatanonzero: 2024,
  gtxdatazero: 506,
  // there is currently a hard-coded to be 2 at arbitrum:eth.go:43 (commit: 12483cfa17a29e7d68c354c456ebc371b05a6ea2)
  // setting factor to 0.6 instead of 0.5 to allow the transaction to pass in case of moderate gas price increase
  // note that excess will be collected by the Relay Server as an extra profit
  getGasPriceFactor: 0.6,
  nonZeroDevFeeGasOverhead: 5638
}

/* end Arbitrum-specific Environment */

export enum EnvironmentsKeys {
  ganacheLocal = 'ganacheLocal',
  ethereumMainnet = 'ethereumMainnet',
  arbitrum = 'arbitrum'
}

export const environments: { [key in EnvironmentsKeys]: Environment } = {
  ethereumMainnet,
  ganacheLocal,
  arbitrum
}

export const defaultEnvironment = environments.ganacheLocal<|MERGE_RESOLUTION|>--- conflicted
+++ resolved
@@ -28,13 +28,8 @@
 }
 
 const defaultRelayHubConfiguration: RelayHubConfiguration = {
-<<<<<<< HEAD
-  gasOverhead: 55069,
-  postOverhead: 19076,
-=======
   gasOverhead: 57095,
   postOverhead: 19037,
->>>>>>> 9d3502e3
   gasReserve: 100000,
   maxWorkerCount: 10,
   minimumStake: 1e18.toString(),

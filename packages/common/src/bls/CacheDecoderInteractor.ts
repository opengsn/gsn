--- conflicted
+++ resolved
@@ -194,7 +194,10 @@
     return await calldataCacheDecoderInteractor.compressCalldata(_.abiEncodedCalldata)
   }
 
-<<<<<<< HEAD
+  getCalldataCacheDecoderForTarget (target: Address): Address {
+    return this.calldataCacheDecoderInteractors[target.toLowerCase()].getCalldataCacheDecoderAddress()
+  }
+
   /**
    * resolve request addresses into Ids
    * returned values are compressed values - either original value if not found in cache, or IDs if they are already cached.
@@ -211,12 +214,6 @@
       paymasters,
       cacheDecoders,
     ])
-=======
-  getCalldataCacheDecoderForTarget (target: Address): Address {
-    return this.calldataCacheDecoderInteractors[target.toLowerCase()].getCalldataCacheDecoderAddress()
-  }
-
->>>>>>> 15a6f8ea
   // TODO
     const countSlots = ret.flatMap(x => x)
       .reduce((sum, x) => x.gt(toBN('0xffffffff')) ? sum + 1 : sum, 0)

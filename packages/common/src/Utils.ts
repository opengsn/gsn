import BN from 'bn.js'
import Web3 from 'web3'
import abi from 'web3-eth-abi'

import web3Utils, { AbiItem, fromWei, toWei, toBN } from 'web3-utils'
import { EventData } from 'web3-eth-contract'
import { JsonRpcResponse } from 'web3-core-helpers'
import {
  Capability,
  FeeMarketEIP1559Transaction,
  Transaction,
  TransactionFactory,
  TxOptions,
  TypedTransaction
} from '@ethereumjs/tx'
import {
  bnToUnpaddedBuffer,
  bufferToHex,
  ecrecover,
  PrefixedHexString,
  pubToAddress,
  toBuffer,
  unpadBuffer
} from 'ethereumjs-util'

import { Address } from './types/Aliases'

import chalk from 'chalk'
import { encode, List } from 'rlp'
import { RelayRequest } from './EIP712/RelayRequest'
import { MessageTypes } from './EIP712/TypedRequestData'
import { TypedMessage } from 'eth-sig-util'

export function removeHexPrefix (hex: string): string {
  if (hex == null || typeof hex.replace !== 'function') {
    throw new Error('Cannot remove hex prefix')
  }
  return hex.replace(/^0x/, '')
}

const zeroPad = '0000000000000000000000000000000000000000000000000000000000000000'

export function padTo64 (hex: string): string {
  if (hex.length < 64) {
    hex = (zeroPad + hex).slice(-64)
  }
  return hex
}

export function signatureRSV2Hex (r: BN | Buffer, s: BN | Buffer, v: number): string {
  return '0x' + padTo64(r.toString('hex')) + padTo64(s.toString('hex')) + v.toString(16).padStart(2, '0')
}

export function event2topic (contract: any, names: string[]): any {
  // for testing: don't crash on mockup..
  // eslint-disable-next-line @typescript-eslint/strict-boolean-expressions
  if (!contract.options || !contract.options.jsonInterface) { return names }
  return contract.options.jsonInterface
    .filter((e: any) => names.includes(e.name))
    // @ts-ignore
    .map(abi.encodeEventSignature)
}

export function addresses2topics (addresses: string[]): string[] {
  return addresses.map(address2topic)
}

export function address2topic (address: string): string {
  return '0x' + '0'.repeat(24) + address.toLowerCase().slice(2)
}

// This conversion is needed since WS provider returns error as false instead of null/undefined in (error,result)
export function errorAsBoolean (err: any): boolean {
  return err as boolean
}

// extract revert reason from a revert bytes array.
export function decodeRevertReason (revertBytes: PrefixedHexString, throwOnError = false): string | null {
  if (revertBytes == null) { return null }
  if (!revertBytes.startsWith('0x08c379a0')) {
    if (throwOnError) {
      throw new Error('invalid revert bytes: ' + revertBytes)
    }
    return revertBytes
  }
  // @ts-ignore
  return abi.decodeParameter('string', '0x' + revertBytes.slice(10)) as any
}

export async function getDefaultMethodSuffix (web3: Web3): Promise<string> {
  const nodeInfo = await web3.eth.getNodeInfo()
  // ganache-cli
  if (nodeInfo.toLowerCase().includes('testrpc')) return ''
  // hardhat
  if (nodeInfo.toLowerCase().includes('hardhat')) return '_v4'
  // all other networks
  return '_v4'
}

export async function getEip712Signature<T extends MessageTypes> (
  web3: Web3,
  typedRequestData: TypedMessage<T>,
  methodSuffix: string | null = null,
  jsonStringifyRequest = false
): Promise<PrefixedHexString> {
  const senderAddress = typedRequestData.message.from
  let dataToSign: TypedMessage<T> | string
  if (jsonStringifyRequest) {
    dataToSign = JSON.stringify(typedRequestData)
  } else {
    dataToSign = typedRequestData
  }
  methodSuffix = methodSuffix ?? await getDefaultMethodSuffix(web3)
  return await new Promise((resolve, reject) => {
    let method
    // @ts-ignore (the entire web3 typing is fucked up)
    if (typeof web3.currentProvider.sendAsync === 'function') {
      // @ts-ignore
      method = web3.currentProvider.sendAsync
    } else {
      // @ts-ignore
      method = web3.currentProvider.send
    }
    const paramBlock = {
      method: `eth_signTypedData${methodSuffix}`,
      params: [senderAddress, dataToSign],
      jsonrpc: '2.0',
      id: Date.now()
    }
    method.bind(web3.currentProvider)(paramBlock, (error: Error | string | null | boolean, result?: JsonRpcResponse) => {
      if (result?.error != null) {
        error = result.error as any
      }
      if ((errorAsBoolean(error)) || result == null) {
        reject((error as any).message ?? error)
      } else {
        resolve(correctV(result.result))
      }
    })
  })
}

function correctV (result: PrefixedHexString): PrefixedHexString {
  const buffer = toBuffer(result)
  const last = buffer.length - 1
  const oldV = buffer[last]
  if (oldV < 2) {
    buffer[last] += 27
    console.warn(`signature V adjusted from ${oldV} to ${buffer[last]}`)
  }
  return bufferToHex(buffer)
}

/**
 * @param calldata the hex string of data to be sent to the blockchain
 * @returns { calldataZeroBytes, calldataNonzeroBytes } - number of zero and nonzero bytes in the given calldata input
 */
export function calculateCalldataBytesZeroNonzero (
  calldata: PrefixedHexString
): { calldataZeroBytes: number, calldataNonzeroBytes: number } {
  const calldataBuf = Buffer.from(calldata.replace('0x', ''), 'hex')
  let calldataZeroBytes = 0
  let calldataNonzeroBytes = 0
  calldataBuf.forEach(ch => {
    ch === 0 ? calldataZeroBytes++ : calldataNonzeroBytes++
  })
  return { calldataZeroBytes, calldataNonzeroBytes }
}

export function getEcRecoverMeta (message: PrefixedHexString, signature: string | Signature): PrefixedHexString {
  if (typeof signature === 'string') {
    const r = parseHexString(signature.substr(2, 65))
    const s = parseHexString(signature.substr(66, 65))
    const v = parseHexString(signature.substr(130, 2))

    signature = {
      v: v,
      r: r,
      s: s
    }
  }
  const msg = Buffer.concat([Buffer.from('\x19Ethereum Signed Message:\n32'), Buffer.from(removeHexPrefix(message), 'hex')])
  const signed = web3Utils.sha3('0x' + msg.toString('hex'))
  if (signed == null) {
    throw new Error('web3Utils.sha3 failed somehow')
  }
  const bufSigned = Buffer.from(removeHexPrefix(signed), 'hex')
  const recoveredPubKey = ecrecover(bufSigned, signature.v[0], Buffer.from(signature.r), Buffer.from(signature.s))
  return bufferToHex(pubToAddress(recoveredPubKey))
}

export function parseHexString (str: string): number[] {
  const result = []
  while (str.length >= 2) {
    result.push(parseInt(str.substring(0, 2), 16))

    str = str.substring(2, str.length)
  }

  return result
}

export function isSameAddress (address1: Address, address2: Address): boolean {
  return address1.toLowerCase() === address2.toLowerCase()
}

export async function sleep (ms: number): Promise<void> {
  return await new Promise(resolve => setTimeout(resolve, ms))
}

export function ether (n: string): BN {
  return new BN(toWei(n, 'ether'))
}

export function randomInRange (min: number, max: number): number {
  return Math.floor(Math.random() * (max - min) + min)
}

export function eventsComparator (a: EventData, b: EventData): number {
  if (a.blockNumber === b.blockNumber) {
    return b.transactionIndex - a.transactionIndex
  }
  return b.blockNumber - a.blockNumber
}

export function isSecondEventLater (a: EventData, b: EventData): boolean {
  return eventsComparator(a, b) > 0
}

export function getLatestEventData (events: EventData[]): EventData | undefined {
  if (events.length === 0) {
    return
  }
  const eventDataSorted = events.sort(eventsComparator)
  return eventDataSorted[0]
}

export interface PaymasterGasAndDataLimits {
  acceptanceBudget: BN
  preRelayedCallGasLimit: BN
  postRelayedCallGasLimit: BN
  calldataSizeLimit: BN
}

interface Signature {
  v: number[]
  r: number[]
  s: number[]
}

export function boolString (bool: boolean): string {
  return bool ? chalk.green('good'.padEnd(14)) : chalk.red('wrong'.padEnd(14))
}

export function getDataAndSignature (tx: TypedTransaction, chainId: number): { data: string, signature: string } {
  if (tx.to == null) {
    throw new Error('tx.to must be defined')
  }
  if (tx.s == null || tx.r == null || tx.v == null) {
    throw new Error('tx signature must be defined')
  }
  const input: List = [bnToUnpaddedBuffer(tx.nonce)]
  if (!tx.supports(Capability.EIP1559FeeMarket)) {
    input.push(
      bnToUnpaddedBuffer((tx as Transaction).gasPrice)
    )
  } else {
    input.push(
      bnToUnpaddedBuffer((tx as FeeMarketEIP1559Transaction).maxPriorityFeePerGas),
      bnToUnpaddedBuffer((tx as FeeMarketEIP1559Transaction).maxFeePerGas)
    )
  }
  input.push(
    bnToUnpaddedBuffer(tx.gasLimit),
    tx.to.toBuffer(),
    bnToUnpaddedBuffer(tx.value),
    tx.data,
    toBuffer(chainId),
    unpadBuffer(toBuffer(0)),
    unpadBuffer(toBuffer(0))
  )
  let vInt = tx.v.toNumber()
  if (vInt > 28) {
    vInt -= chainId * 2 + 8
  }
  const data = `0x${encode(input).toString('hex')}`
  const signature = signatureRSV2Hex(tx.r, tx.s, vInt)
  return {
    data,
    signature
  }
}

export function signedTransactionToHash (signedTransaction: PrefixedHexString, transactionOptions: TxOptions): PrefixedHexString {
  return bufferToHex(TransactionFactory.fromSerializedData(toBuffer(signedTransaction), transactionOptions).hash())
}

/**
 * remove properties with null (or undefined) value
 * (does NOT handle inner arrays)
 * @param obj - object to clean
 * @param recursive - descend into inner objects
 */
export function removeNullValues<T> (obj: T, recursive = false): Partial<T> {
  const c: any = {}
  Object.assign(c, obj)

  for (const k of Object.keys(c)) {
    if (c[k] == null) {
      // eslint-disable-next-line @typescript-eslint/no-dynamic-delete
      delete c[k]
    } else if (recursive) {
      let val = c[k]
      if (typeof val === 'object' && !Array.isArray(val) && !BN.isBN(val)) {
        val = removeNullValues(val, recursive)
      }
      c[k] = val
    }
  }
  return c
}

export function formatTokenAmount (balance: BN, decimals: BN | number, tokenSymbol: string): string {
  let shiftedBalance: BN
  const tokenDecimals = toBN(decimals.toString())
  if (tokenDecimals.eqn(18)) {
    shiftedBalance = balance
  } else if (tokenDecimals.ltn(18)) {
    const shift = toBN(18).sub(tokenDecimals)
    shiftedBalance = balance.mul(toBN(10).pow(shift))
  } else {
    const shift = tokenDecimals.subn(18)
    shiftedBalance = balance.div(toBN(10).pow(shift))
  }
  return `${fromWei(shiftedBalance)} ${tokenSymbol}`
}

export function splitRelayUrlForRegistrar (url: string, partsCount: number = 3): string[] {
  const maxLength = 32 * partsCount
  if (url.length > maxLength) {
    throw new Error(`The URL does not fit to the RelayRegistrar. Please shorten it to less than ${maxLength} characters. The provided URL is: ${url}`)
  }
  const parts = url.match(/.{1,32}/g) ?? []
  const result: string[] = []
  for (let i = 0; i < partsCount; i++) {
    result.push(`0x${Buffer.from(parts[i] ?? '').toString('hex').padEnd(64, '0')}`)
  }
  return result
}

export function packRelayUrlForRegistrar (parts: string[]): string {
  return Buffer.from(
    parts.join('')
      .replace(/0x/g, '')
      .replace(/(00)+$/g, ''), 'hex').toString()
}

function isBigNumber (object: Object): boolean {
  return object?.constructor?.name === 'BigNumber' || object?.constructor?.name === 'BN'
}

export function toNumber (numberish: number | string | BN | BigInt): number {
  switch (typeof numberish) {
    case 'string':
      return parseFloat(numberish)
    case 'number':
      return numberish
    case 'bigint':
      return Number(numberish)
    case 'object':
      if (isBigNumber(numberish)) {
        // @ts-ignore
        return numberish.toNumber()
      }
      throw new Error(`unsupported object of type ${numberish.constructor.name}`)
    default:
      throw new Error(`unsupported type ${typeof numberish}`)
  }
}

export function getRelayRequestID (relayRequest: RelayRequest, signature: PrefixedHexString = '0x'): PrefixedHexString {
  const web3 = new Web3()
  const types = ['address', 'uint256', 'bytes']
  const parameters = [relayRequest.request.from, relayRequest.request.nonce, signature]
<<<<<<< HEAD
  const hash = web3.utils.keccak256(web3.eth.abi.encodeParameters(types, parameters))
  const rawRelayRequestId = removeHexPrefix(hash).padStart(64, '0')
  const prefixSize = 8
  const prefixedRelayRequestId = rawRelayRequestId.replace(new RegExp(`^.{${prefixSize}}`), '0'.repeat(prefixSize))
  return `0x${prefixedRelayRequestId}`
=======
  return web3.utils.keccak256(web3.eth.abi.encodeParameters(types, parameters))
}

export function getERC165InterfaceID (abi: AbiItem[]): string {
  const web3 = new Web3()
  let interfaceId =
    abi
      .filter(it => it.type === 'function')
      .map(web3.eth.abi.encodeFunctionSignature)
      .filter(it => it !== '0x01ffc9a7') // remove the IERC165 method itself
      .map((x) => parseInt(x, 16))
      .reduce((x, y) => x ^ y)
  interfaceId = interfaceId > 0 ? interfaceId : 0xFFFFFFFF + interfaceId + 1
  return '0x' + interfaceId.toString(16).padStart(8, '0')
>>>>>>> 4224a2be
}<|MERGE_RESOLUTION|>--- conflicted
+++ resolved
@@ -382,14 +382,11 @@
   const web3 = new Web3()
   const types = ['address', 'uint256', 'bytes']
   const parameters = [relayRequest.request.from, relayRequest.request.nonce, signature]
-<<<<<<< HEAD
   const hash = web3.utils.keccak256(web3.eth.abi.encodeParameters(types, parameters))
   const rawRelayRequestId = removeHexPrefix(hash).padStart(64, '0')
   const prefixSize = 8
   const prefixedRelayRequestId = rawRelayRequestId.replace(new RegExp(`^.{${prefixSize}}`), '0'.repeat(prefixSize))
   return `0x${prefixedRelayRequestId}`
-=======
-  return web3.utils.keccak256(web3.eth.abi.encodeParameters(types, parameters))
 }
 
 export function getERC165InterfaceID (abi: AbiItem[]): string {
@@ -403,5 +400,4 @@
       .reduce((x, y) => x ^ y)
   interfaceId = interfaceId > 0 ? interfaceId : 0xFFFFFFFF + interfaceId + 1
   return '0x' + interfaceId.toString(16).padStart(8, '0')
->>>>>>> 4224a2be
 }
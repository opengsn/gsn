import BN from 'bn.js'
import abi from 'web3-eth-abi'
import web3Utils, { fromWei, toWei, toBN } from 'web3-utils'
import { EventData } from 'web3-eth-contract'
import { JsonRpcResponse } from 'web3-core-helpers'
import {
  Capability,
  FeeMarketEIP1559Transaction,
  Transaction,
  TransactionFactory,
  TxOptions,
  TypedTransaction
} from '@ethereumjs/tx'
import {
  bnToUnpaddedBuffer,
  bufferToHex,
  ecrecover,
  PrefixedHexString,
  pubToAddress,
  toBuffer,
  unpadBuffer
} from 'ethereumjs-util'

import { Address } from './types/Aliases'

import chalk from 'chalk'
import { encode, List } from 'rlp'
import { EIP712TypedData } from 'eth-sig-util'

export function removeHexPrefix (hex: string): string {
  if (hex == null || typeof hex.replace !== 'function') {
    throw new Error('Cannot remove hex prefix')
  }
  return hex.replace(/^0x/, '')
}

const zeroPad = '0000000000000000000000000000000000000000000000000000000000000000'

export function padTo64 (hex: string): string {
  if (hex.length < 64) {
    hex = (zeroPad + hex).slice(-64)
  }
  return hex
}

export function signatureRSV2Hex (r: BN | Buffer, s: BN | Buffer, v: number): string {
  return '0x' + padTo64(r.toString('hex')) + padTo64(s.toString('hex')) + v.toString(16).padStart(2, '0')
}

export function event2topic (contract: any, names: string[]): any {
  // for testing: don't crash on mockup..
  // eslint-disable-next-line @typescript-eslint/strict-boolean-expressions
  if (!contract.options || !contract.options.jsonInterface) { return names }
  return contract.options.jsonInterface
    .filter((e: any) => names.includes(e.name))
    // @ts-ignore
    .map(abi.encodeEventSignature)
}

export function addresses2topics (addresses: string[]): string[] {
  return addresses.map(address2topic)
}

export function address2topic (address: string): string {
  return '0x' + '0'.repeat(24) + address.toLowerCase().slice(2)
}

// This conversion is needed since WS provider returns error as false instead of null/undefined in (error,result)
export function errorAsBoolean (err: any): boolean {
  return err as boolean
}

// extract revert reason from a revert bytes array.
export function decodeRevertReason (revertBytes: PrefixedHexString, throwOnError = false): string | null {
  if (revertBytes == null) { return null }
  if (!revertBytes.startsWith('0x08c379a0')) {
    if (throwOnError) {
      throw new Error('invalid revert bytes: ' + revertBytes)
    }
    return revertBytes
  }
  // @ts-ignore
  return abi.decodeParameter('string', '0x' + revertBytes.slice(10)) as any
}

export async function getDefaultMethodSuffix (web3: Web3): Promise<string> {
  const nodeInfo = await web3.eth.getNodeInfo()
  // ganache-cli
  if (nodeInfo.toLowerCase().includes('testrpc')) return ''
  // hardhat
  if (nodeInfo.toLowerCase().includes('hardhat')) return '_v4'
  // all other networks
  return '_v4'
}

export async function getEip712Signature (
  web3: Web3,
  typedRequestData: EIP712TypedData,
  methodSuffix: string | null = null,
  jsonStringifyRequest = false
): Promise<PrefixedHexString> {
  const senderAddress = typedRequestData.message.from
  let dataToSign: EIP712TypedData | string
  if (jsonStringifyRequest) {
    dataToSign = JSON.stringify(typedRequestData)
  } else {
    dataToSign = typedRequestData
  }
  methodSuffix = methodSuffix ?? await getDefaultMethodSuffix(web3)
  return await new Promise((resolve, reject) => {
    let method
    // @ts-ignore (the entire web3 typing is fucked up)
    if (typeof web3.currentProvider.sendAsync === 'function') {
      // @ts-ignore
      method = web3.currentProvider.sendAsync
    } else {
      // @ts-ignore
      method = web3.currentProvider.send
    }
    const paramBlock = {
      method: `eth_signTypedData${methodSuffix}`,
      params: [senderAddress, dataToSign],
      jsonrpc: '2.0',
      id: Date.now()
    }
    method.bind(web3.currentProvider)(paramBlock, (error: Error | string | null | boolean, result?: JsonRpcResponse) => {
      if (result?.error != null) {
        error = result.error
      }
      if ((errorAsBoolean(error)) || result == null) {
        reject((error as any).message ?? error)
      } else {
        resolve(correctV(result.result))
      }
    })
  })
}

function correctV (result: PrefixedHexString): PrefixedHexString {
  const buffer = toBuffer(result)
  const last = buffer.length - 1
  const oldV = buffer[last]
  if (oldV < 2) {
    buffer[last] += 27
    console.warn(`signature V adjusted from ${oldV} to ${buffer[last]}`)
  }
  return bufferToHex(buffer)
}

/**
 * @param calldata the hex string of data to be sent to the blockchain
 * @returns { calldataZeroBytes, calldataNonzeroBytes } - number of zero and nonzero bytes in the given calldata input
 */
export function calculateCalldataBytesZeroNonzero (
  calldata: PrefixedHexString
): { calldataZeroBytes: number, calldataNonzeroBytes: number } {
  const calldataBuf = Buffer.from(calldata.replace('0x', ''), 'hex')
  let calldataZeroBytes = 0
  let calldataNonzeroBytes = 0
  calldataBuf.forEach(ch => {
    ch === 0 ? calldataZeroBytes++ : calldataNonzeroBytes++
  })
  return { calldataZeroBytes, calldataNonzeroBytes }
}

export function getEcRecoverMeta (message: PrefixedHexString, signature: string | Signature): PrefixedHexString {
  if (typeof signature === 'string') {
    const r = parseHexString(signature.substr(2, 65))
    const s = parseHexString(signature.substr(66, 65))
    const v = parseHexString(signature.substr(130, 2))

    signature = {
      v: v,
      r: r,
      s: s
    }
  }
  const msg = Buffer.concat([Buffer.from('\x19Ethereum Signed Message:\n32'), Buffer.from(removeHexPrefix(message), 'hex')])
  const signed = web3Utils.sha3('0x' + msg.toString('hex'))
  if (signed == null) {
    throw new Error('web3Utils.sha3 failed somehow')
  }
  const bufSigned = Buffer.from(removeHexPrefix(signed), 'hex')
  const recoveredPubKey = ecrecover(bufSigned, signature.v[0], Buffer.from(signature.r), Buffer.from(signature.s))
  return bufferToHex(pubToAddress(recoveredPubKey))
}

export function parseHexString (str: string): number[] {
  const result = []
  while (str.length >= 2) {
    result.push(parseInt(str.substring(0, 2), 16))

    str = str.substring(2, str.length)
  }

  return result
}

export function isSameAddress (address1: Address, address2: Address): boolean {
  return address1.toLowerCase() === address2.toLowerCase()
}

export async function sleep (ms: number): Promise<void> {
  return await new Promise(resolve => setTimeout(resolve, ms))
}

export function ether (n: string): BN {
  return new BN(toWei(n, 'ether'))
}

export function randomInRange (min: number, max: number): number {
  return Math.floor(Math.random() * (max - min) + min)
}

export function eventsComparator (a: EventData, b: EventData): number {
  if (a.blockNumber === b.blockNumber) {
    return b.transactionIndex - a.transactionIndex
  }
  return b.blockNumber - a.blockNumber
}

export function isSecondEventLater (a: EventData, b: EventData): boolean {
  return eventsComparator(a, b) > 0
}

export function getLatestEventData (events: EventData[]): EventData | undefined {
  if (events.length === 0) {
    return
  }
  const eventDataSorted = events.sort(eventsComparator)
  return eventDataSorted[0]
}

export interface PaymasterGasAndDataLimits {
  acceptanceBudget: BN
  preRelayedCallGasLimit: BN
  postRelayedCallGasLimit: BN
  calldataSizeLimit: BN
}

interface Signature {
  v: number[]
  r: number[]
  s: number[]
}

export function boolString (bool: boolean): string {
  return bool ? chalk.green('good'.padEnd(14)) : chalk.red('wrong'.padEnd(14))
}

export function getDataAndSignature (tx: TypedTransaction, chainId: number): { data: string, signature: string } {
  if (tx.to == null) {
    throw new Error('tx.to must be defined')
  }
  if (tx.s == null || tx.r == null || tx.v == null) {
    throw new Error('tx signature must be defined')
  }
  const input: List = [bnToUnpaddedBuffer(tx.nonce)]
  if (!tx.supports(Capability.EIP1559FeeMarket)) {
    input.push(
      bnToUnpaddedBuffer((tx as Transaction).gasPrice)
    )
  } else {
    input.push(
      bnToUnpaddedBuffer((tx as FeeMarketEIP1559Transaction).maxPriorityFeePerGas),
      bnToUnpaddedBuffer((tx as FeeMarketEIP1559Transaction).maxFeePerGas)
    )
  }
  input.push(
    bnToUnpaddedBuffer(tx.gasLimit),
    tx.to.toBuffer(),
    bnToUnpaddedBuffer(tx.value),
    tx.data,
    toBuffer(chainId),
    unpadBuffer(toBuffer(0)),
    unpadBuffer(toBuffer(0))
  )
  let vInt = tx.v.toNumber()
  if (vInt > 28) {
    vInt -= chainId * 2 + 8
  }
  const data = `0x${encode(input).toString('hex')}`
  const signature = signatureRSV2Hex(tx.r, tx.s, vInt)
  return {
    data,
    signature
  }
}

export function signedTransactionToHash (signedTransaction: PrefixedHexString, transactionOptions: TxOptions): PrefixedHexString {
  return bufferToHex(TransactionFactory.fromSerializedData(toBuffer(signedTransaction), transactionOptions).hash())
}

/**
 * remove properties with null (or undefined) value
 * (does NOT handle inner arrays)
 * @param obj - object to clean
 * @param recursive - descend into inner objects
 */
export function removeNullValues<T> (obj: T, recursive = false): Partial<T> {
  const c: any = {}
  Object.assign(c, obj)

  for (const k of Object.keys(c)) {
    if (c[k] == null) {
      // eslint-disable-next-line @typescript-eslint/no-dynamic-delete
      delete c[k]
    } else if (recursive) {
      let val = c[k]
      if (typeof val === 'object' && !Array.isArray(val) && !BN.isBN(val)) {
        val = removeNullValues(val, recursive)
      }
      c[k] = val
    }
  }
  return c
}

export function formatTokenAmount (balance: BN, tokenDecimals: BN, tokenSymbol: string): string {
  let shiftedBalance: BN
  if (tokenDecimals.eqn(18)) {
    shiftedBalance = balance
  } else if (tokenDecimals.ltn(18)) {
    const shift = toBN(18).sub(tokenDecimals)
    shiftedBalance = balance.mul(toBN(10).pow(shift))
  } else {
    const shift = tokenDecimals.subn(18)
    shiftedBalance = balance.div(toBN(10).pow(shift))
  }
  return `${fromWei(shiftedBalance)} ${tokenSymbol}`
}

export function splitRelayUrlForRegistrar (url: string, partsCount: number = 3): string[] {
  const maxLength = 32 * partsCount
  if (url.length > maxLength) {
<<<<<<< HEAD
    throw new Error(`The URL does not fit to the RelayRegistrar. Please shorten it to less than ${maxLength} characters`)
=======
    throw new Error(`The URL does not fit to the RelayRegistrar. Please shorten it to less than ${maxLength} characters. The provided URL is: ${url}`)
>>>>>>> 474b98ff
  }
  const parts = url.match(/.{1,32}/g) ?? []
  const result: string[] = []
  for (let i = 0; i < partsCount; i++) {
    result.push(`0x${Buffer.from(parts[i] ?? '').toString('hex').padEnd(64, '0')}`)
  }
  return result
}

export function packRelayUrlForRegistrar (parts: string[]): string {
  let result = ''
  for (const part of parts) {
    result += Buffer.from(removeHexPrefix(part), 'hex').filter(it => it !== 0).toString()
  }
  return result
}

function isBigNumber (object: Object): boolean {
  return object?.constructor?.name === 'BigNumber' || object?.constructor?.name === 'BN'
}

export function toNumber (numberish: number | string | BN | BigInt): number {
  switch (typeof numberish) {
    case 'string':
      return parseInt(numberish)
    case 'number':
      return numberish
    case 'bigint':
      return Number(numberish)
    case 'object':
      if (isBigNumber(numberish)) {
        // @ts-ignore
        return numberish.toNumber()
      }
      throw new Error(`unsupported object of type ${numberish.constructor.name}`)
    default:
      throw new Error(`unsupported type ${typeof numberish}`)
  }
}<|MERGE_RESOLUTION|>--- conflicted
+++ resolved
@@ -333,11 +333,7 @@
 export function splitRelayUrlForRegistrar (url: string, partsCount: number = 3): string[] {
   const maxLength = 32 * partsCount
   if (url.length > maxLength) {
-<<<<<<< HEAD
-    throw new Error(`The URL does not fit to the RelayRegistrar. Please shorten it to less than ${maxLength} characters`)
-=======
     throw new Error(`The URL does not fit to the RelayRegistrar. Please shorten it to less than ${maxLength} characters. The provided URL is: ${url}`)
->>>>>>> 474b98ff
   }
   const parts = url.match(/.{1,32}/g) ?? []
   const result: string[] = []

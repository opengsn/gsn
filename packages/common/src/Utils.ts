--- conflicted
+++ resolved
@@ -1,15 +1,9 @@
 import BN from 'bn.js'
 import chalk from 'chalk'
-<<<<<<< HEAD
 
 import { JsonRpcProvider } from '@ethersproject/providers'
 
 import { AbiCoder, JsonFragment, Interface } from '@ethersproject/abi'
-=======
-import { AbiItem, fromWei, toWei, toBN, toHex } from 'web3-utils'
-import { EventData } from 'web3-eth-contract'
-import { JsonRpcResponse } from 'web3-core-helpers'
->>>>>>> 9d5c758e
 import { TypedMessage } from '@metamask/eth-sig-util'
 import { encode, List } from 'rlp'
 
@@ -35,14 +29,9 @@
 import { Address, EIP1559Fees, RelaySelectionResult } from './types/Aliases'
 
 import { MessageTypes } from './EIP712/TypedRequestData'
-<<<<<<< HEAD
 import { fromWei, isBigNumber, toBN, toWei } from './web3js/Web3JSUtils'
 import { ethers } from 'ethers'
 import { keccak256 } from 'ethers/lib/utils'
-=======
-import { PartialRelayInfo } from './types/RelayInfo'
-import { RelayRequest } from './EIP712/RelayRequest'
->>>>>>> 9d5c758e
 
 export function removeHexPrefix (hex: string): string {
   if (hex == null || typeof hex.replace !== 'function') {

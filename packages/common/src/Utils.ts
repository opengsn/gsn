--- conflicted
+++ resolved
@@ -486,8 +486,6 @@
 export function averageBN (array: BN[]): BN {
   const sum = array.reduce((a, v) => a.add(v))
   return sum.divn(array.length)
-<<<<<<< HEAD
-=======
 }
 
 export function validateRelayUrl (relayUrl: string): boolean {
@@ -498,5 +496,4 @@
     return false
   }
   return url.protocol === 'http:' || url.protocol === 'https:'
->>>>>>> 130a19fd
 }
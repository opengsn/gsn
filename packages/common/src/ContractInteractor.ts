--- conflicted
+++ resolved
@@ -229,6 +229,13 @@
     if (block.baseFeePerGas != null) {
       this.logger.info('Network supports Type 2 Transactions (EIP-1559). Checking RPC node \'eth_feeHistory\' method')
       try {
+        // hard-coded default values as these are not used but compared to 'gasPrice' and logged
+        const { baseFeePerGas, priorityFeePerGas } = await this.getGasFees(5, 50)
+        const gasPrice = await this.getGasPrice()
+        const gasPriceOverFee = parseInt(gasPrice) / (parseInt(baseFeePerGas) + parseInt(priorityFeePerGas))
+        if (gasPriceOverFee > 10 || gasPriceOverFee < 0.1) {
+          this.logger.warn(`Order of magnitude difference between getGasPrice (${gasPrice}) and getFeeHistory (${baseFeePerGas} & ${priorityFeePerGas}). Clients will have issues.`)
+        }
         await this.getFeeHistory('0x1', 'latest', [0.5])
         this.transactionType = TransactionType.TYPE_TWO
         this.logger.debug('RPC node supports \'eth_feeHistory\'. Initializing to Type 2 Transactions.')
@@ -930,23 +937,13 @@
     blockCount: number,
     rewardPercentile: number
   ): Promise<{ baseFeePerGas: string, priorityFeePerGas: string }> {
-<<<<<<< HEAD
-    const gasPrice = await this.getGasPrice()
-=======
->>>>>>> 130a19fd
     if (this.transactionType === TransactionType.LEGACY) {
+      const gasPrice = await this.getGasPrice()
       return { baseFeePerGas: gasPrice, priorityFeePerGas: gasPrice }
     }
     const networkHistoryFees = await this.getFeeHistory(toHex(blockCount), 'pending', [rewardPercentile])
     const baseFeePerGas = networkHistoryFees.baseFeePerGas[0]
     const priorityFeePerGas = averageBN(networkHistoryFees.reward.map(rewards => rewards[0]).map(toBN)).toString()
-<<<<<<< HEAD
-    const gasPriceOverFee = parseInt(gasPrice) / (parseInt(baseFeePerGas) + parseInt(priorityFeePerGas))
-    if (gasPriceOverFee > 10 || gasPriceOverFee < 0.1) {
-      this.logger.warn('Order of magnitude difference between getGasPrice and getFeeHistory. Clients will have issues.')
-    }
-=======
->>>>>>> 130a19fd
     return { baseFeePerGas, priorityFeePerGas }
   }
 

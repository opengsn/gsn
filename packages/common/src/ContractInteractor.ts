import BN from 'bn.js'
import Web3 from 'web3'
import { BlockTransactionString } from 'web3-eth'
import { EventData, PastEventOptions } from 'web3-eth-contract'
import { PrefixedHexString, toBuffer } from 'ethereumjs-util'
import { TxOptions } from '@ethereumjs/tx'
import { toBN, toHex } from 'web3-utils'
import { BlockNumber, Transaction, TransactionReceipt } from 'web3-core'

import abi from 'web3-eth-abi'
import { RelayRequest } from './EIP712/RelayRequest'
import paymasterAbi from './interfaces/IPaymaster.json'
import relayHubAbi from './interfaces/IRelayHub.json'
import forwarderAbi from './interfaces/IForwarder.json'
import stakeManagerAbi from './interfaces/IStakeManager.json'
import penalizerAbi from './interfaces/IPenalizer.json'
import gsnRecipientAbi from './interfaces/IRelayRecipient.json'
import versionRegistryAbi from './interfaces/IVersionRegistry.json'

import { VersionsManager } from './VersionsManager'
import { replaceErrors } from './ErrorReplacerJSON'
import { LoggerInterface } from './LoggerInterface'
import {
  address2topic,
  calculateCalldataBytesZeroNonzero,
  decodeRevertReason,
  event2topic,
  PaymasterGasAndDataLimits
} from './Utils'
import {
  BaseRelayRecipientInstance,
  IForwarderInstance,
  IPaymasterInstance,
  IPenalizerInstance,
  IRelayHubInstance,
  IRelayRecipientInstance,
  IStakeManagerInstance,
  IVersionRegistryInstance
} from '@opengsn/contracts/types/truffle-contracts'

import { Address, EventName, IntString, ObjectMap, SemVerString, Web3ProviderBaseInterface } from './types/Aliases'
import { GsnTransactionDetails } from './types/GsnTransactionDetails'

import { Contract, TruffleContract } from './LightTruffleContract'
import { gsnRequiredVersion, gsnRuntimeVersion } from './Version'
import Common from '@ethereumjs/common'
import { GSNContractsDeployment } from './GSNContractsDeployment'
import { ActiveManagerEvents, RelayWorkersAdded, StakeInfo } from './types/GSNContractsDataTypes'
import { sleep } from './Utils.js'
import { Environment } from './Environments'
import { RelayHubConfiguration } from './types/RelayHubConfiguration'
import { RelayTransactionRequest } from './types/RelayTransactionRequest'

import TransactionDetails = Truffle.TransactionDetails

export interface ConstructorParams {
  provider: Web3ProviderBaseInterface
  logger: LoggerInterface
  versionManager?: VersionsManager
  deployment?: GSNContractsDeployment
  maxPageSize: number
  environment: Environment
}

export interface RelayCallABI {
  signature: PrefixedHexString
  relayRequest: RelayRequest
  approvalData: PrefixedHexString
  maxAcceptanceBudget: PrefixedHexString
}

export function asRelayCallAbi (r: RelayTransactionRequest): RelayCallABI {
  return {
    relayRequest: r.relayRequest,
    signature: r.metadata.signature,
    approvalData: r.metadata.approvalData,
    maxAcceptanceBudget: r.metadata.maxAcceptanceBudget
  }
}

export class ContractInteractor {
  private readonly IPaymasterContract: Contract<IPaymasterInstance>
  private readonly IRelayHubContract: Contract<IRelayHubInstance>
  private readonly IForwarderContract: Contract<IForwarderInstance>
  private readonly IStakeManager: Contract<IStakeManagerInstance>
  private readonly IPenalizer: Contract<IPenalizerInstance>
  private readonly IRelayRecipient: Contract<BaseRelayRecipientInstance>
  private readonly IVersionRegistry: Contract<IVersionRegistryInstance>

  private paymasterInstance!: IPaymasterInstance
  relayHubInstance!: IRelayHubInstance
  relayHubConfiguration!: RelayHubConfiguration
  private forwarderInstance!: IForwarderInstance
  private stakeManagerInstance!: IStakeManagerInstance
  penalizerInstance!: IPenalizerInstance
  versionRegistry!: IVersionRegistryInstance
  private relayRecipientInstance?: BaseRelayRecipientInstance
  private readonly relayCallMethod: any

  readonly web3: Web3
  private readonly provider: Web3ProviderBaseInterface
  private deployment: GSNContractsDeployment
  private readonly versionManager: VersionsManager
  private readonly logger: LoggerInterface
  private readonly maxPageSize: number
  private lastBlockNumber: number

  private rawTxOptions?: TxOptions
  chainId!: number
  private networkId?: number
  private networkType?: string
  private paymasterVersion?: SemVerString
  readonly environment: Environment

  constructor (
    {
      maxPageSize,
      provider,
      versionManager,
      logger,
      environment,
      deployment = {}
    }: ConstructorParams) {
    this.maxPageSize = maxPageSize
    this.logger = logger
    this.versionManager = versionManager ?? new VersionsManager(gsnRuntimeVersion, gsnRequiredVersion)
    this.web3 = new Web3(provider as any)
    this.deployment = deployment
    this.provider = provider
    this.lastBlockNumber = 0
    this.environment = environment
    // @ts-ignore
    this.IPaymasterContract = TruffleContract({
      contractName: 'IPaymaster',
      abi: paymasterAbi
    })
    // @ts-ignore
    this.IRelayHubContract = TruffleContract({
      contractName: 'IRelayHub',
      abi: relayHubAbi
    })
    // @ts-ignore
    this.IForwarderContract = TruffleContract({
      contractName: 'IForwarder',
      abi: forwarderAbi
    })
    // @ts-ignore
    this.IStakeManager = TruffleContract({
      contractName: 'IStakeManager',
      abi: stakeManagerAbi
    })
    // @ts-ignore
    this.IPenalizer = TruffleContract({
      contractName: 'IPenalizer',
      abi: penalizerAbi
    })
    // @ts-ignore
    this.IRelayRecipient = TruffleContract({
      contractName: 'IRelayRecipient',
      abi: gsnRecipientAbi
    })
    // @ts-ignore
    this.IVersionRegistry = TruffleContract({
      contractName: 'IVersionRegistry',
      abi: versionRegistryAbi
    })
    this.IStakeManager.setProvider(this.provider, undefined)
    this.IRelayHubContract.setProvider(this.provider, undefined)
    this.IPaymasterContract.setProvider(this.provider, undefined)
    this.IForwarderContract.setProvider(this.provider, undefined)
    this.IPenalizer.setProvider(this.provider, undefined)
    this.IRelayRecipient.setProvider(this.provider, undefined)
    this.IVersionRegistry.setProvider(this.provider, undefined)

    this.relayCallMethod = this.IRelayHubContract.createContract('').methods.relayCall
  }

  async init (): Promise<ContractInteractor> {
    const initStartTimestamp = Date.now()
    this.logger.debug('interactor init start')
    if (this.rawTxOptions != null) {
      throw new Error('_init was already called')
    }
    await this._resolveDeployment()
    await this._initializeContracts()
    await this._validateCompatibility()
<<<<<<< HEAD
    if (this.relayHubInstance != null) {
      this.relayHubConfiguration = await this.relayHubInstance.getConfiguration()
    }
    const chain = await this.web3.eth.net.getNetworkType()
    this.chainId = await this.web3.eth.getChainId()
    this.networkId = await this.web3.eth.net.getId()
    this.networkType = await this.web3.eth.net.getNetworkType()
    // chain === 'private' means we're on ganache, and ethereumjs-tx.Transaction doesn't support that chain type
    this.rawTxOptions = getRawTxOptions(this.chainId, this.networkId, chain)
    this.logger.debug(`client init finished in ${Date.now() - initStartTimestamp} ms`)
    return this
=======
    await this._initializeNetworkParams()
    return this
  }

  async _initializeNetworkParams (): Promise<void> {
    this.chainId = await this.web3.eth.getChainId()
    this.networkId = await this.web3.eth.net.getId()
    this.networkType = await this.web3.eth.net.getNetworkType()
    // networkType === 'private' means we're on ganache, and ethereumjs-tx.Transaction doesn't support that chain type
    this.rawTxOptions = getRawTxOptions(this.chainId, this.networkId, this.networkType)
>>>>>>> 9b8c266e
  }

  async _resolveDeployment (): Promise<void> {
    if (this.deployment.paymasterAddress != null && this.deployment.relayHubAddress != null) {
      this.logger.warn('Already resolved!')
      return
    }

    if (this.deployment.paymasterAddress != null) {
      await this._resolveDeploymentFromPaymaster(this.deployment.paymasterAddress)
    } else if (this.deployment.relayHubAddress != null) {
      // TODO: this branch shouldn't exist as it's only used by the Server and can lead to broken Client configuration
      await this._resolveDeploymentFromRelayHub(this.deployment.relayHubAddress)
    } else {
      this.logger.info(`Contract interactor cannot resolve a full deployment from the following input: ${JSON.stringify(this.deployment)}`)
    }
  }

  async _resolveDeploymentFromPaymaster (paymasterAddress: Address): Promise<void> {
    this.paymasterInstance = await this._createPaymaster(paymasterAddress)
    const [
      relayHubAddress, forwarderAddress, paymasterVersion
    ] = await Promise.all([
      this.paymasterInstance.getHubAddr().catch((e: Error) => { throw new Error(`Not a paymaster contract: ${e.message}`) }),
      this.paymasterInstance.trustedForwarder().catch((e: Error) => { throw new Error(`paymaster has no trustedForwarder(): ${e.message}`) }),
      this.paymasterInstance.versionPaymaster().catch((e: Error) => { throw new Error(`Not a paymaster contract: ${e.message}`) }).then((version: string) => {
        this._validateVersion(version, 'Paymaster')
        return version
      })
    ])
    this.deployment.relayHubAddress = relayHubAddress
    this.deployment.forwarderAddress = forwarderAddress
    this.paymasterVersion = paymasterVersion
    await this._resolveDeploymentFromRelayHub(relayHubAddress)
  }

  async _resolveDeploymentFromRelayHub (relayHubAddress: Address): Promise<void> {
    this.relayHubInstance = await this._createRelayHub(relayHubAddress)
    const [stakeManagerAddress, penalizerAddress] = await Promise.all([
      this._hubStakeManagerAddress(),
      this._hubPenalizerAddress()
    ])
    this.deployment.relayHubAddress = relayHubAddress
    this.deployment.stakeManagerAddress = stakeManagerAddress
    this.deployment.penalizerAddress = penalizerAddress
  }

  async _validateCompatibility (): Promise<void> {
    if (this.deployment == null || this.relayHubInstance == null) {
      return
    }
    const hub = this.relayHubInstance
    const version = await hub.versionHub()
    this._validateVersion(version, 'RelayHub')
  }

  _validateVersion (version: string, contractName: string): void {
    const versionSatisfied = this.versionManager.isRequiredVersionSatisfied(version)
    if (!versionSatisfied) {
      throw new Error(`Provided ${contractName} version(${version}) does not satisfy the requirement(${this.versionManager.requiredVersionRange})`)
    }
  }

  async _initializeContracts (): Promise<void> {
    if (this.relayHubInstance == null && this.deployment.relayHubAddress != null) {
      this.relayHubInstance = await this._createRelayHub(this.deployment.relayHubAddress)
    }
    if (this.paymasterInstance == null && this.deployment.paymasterAddress != null) {
      this.paymasterInstance = await this._createPaymaster(this.deployment.paymasterAddress)
    }
    if (this.deployment.forwarderAddress != null) {
      this.forwarderInstance = await this._createForwarder(this.deployment.forwarderAddress)
    }
    if (this.deployment.stakeManagerAddress != null) {
      this.stakeManagerInstance = await this._createStakeManager(this.deployment.stakeManagerAddress)
    }
    if (this.deployment.penalizerAddress != null) {
      this.penalizerInstance = await this._createPenalizer(this.deployment.penalizerAddress)
    }
    if (this.deployment.versionRegistryAddress != null) {
      this.versionRegistry = await this._createVersionRegistry(this.deployment.versionRegistryAddress)
    }
  }

  // must use these options when creating Transaction object
  getRawTxOptions (): TxOptions {
    if (this.rawTxOptions == null) {
      throw new Error('_init not called')
    }
    return this.rawTxOptions
  }

  async _createRecipient (address: Address): Promise<IRelayRecipientInstance> {
    if (this.relayRecipientInstance != null && this.relayRecipientInstance.address.toLowerCase() === address.toLowerCase()) {
      return this.relayRecipientInstance
    }
    this.relayRecipientInstance = await this.IRelayRecipient.at(address)
    return this.relayRecipientInstance
  }

  async _createPaymaster (address: Address): Promise<IPaymasterInstance> {
    return await this.IPaymasterContract.at(address)
  }

  async _createRelayHub (address: Address): Promise<IRelayHubInstance> {
    return await this.IRelayHubContract.at(address)
  }

  async _createForwarder (address: Address): Promise<IForwarderInstance> {
    return await this.IForwarderContract.at(address)
  }

  async _createStakeManager (address: Address): Promise<IStakeManagerInstance> {
    return await this.IStakeManager.at(address)
  }

  async _createPenalizer (address: Address): Promise<IPenalizerInstance> {
    return await this.IPenalizer.at(address)
  }

  async _createVersionRegistry (address: Address): Promise<IVersionRegistryInstance> {
    return await this.IVersionRegistry.at(address)
  }

  async isTrustedForwarder (recipientAddress: Address, forwarder: Address): Promise<boolean> {
    const recipient = await this._createRecipient(recipientAddress)
    return await recipient.isTrustedForwarder(forwarder)
  }

  async getSenderNonce (sender: Address, forwarderAddress: Address): Promise<IntString> {
    const forwarder = await this._createForwarder(forwarderAddress)
    const nonce = await forwarder.getNonce(sender)
    return nonce.toString()
  }

  async _getBlockGasLimit (): Promise<number> {
    const latestBlock = await this.web3.eth.getBlock('latest')
    return latestBlock.gasLimit
  }

  /**
   * make a view call to relayCall(), just like the way it will be called by the relayer.
   * returns:
   * - paymasterAccepted - true if accepted
   * - reverted - true if relayCall was reverted.
   * - returnValue - if either reverted or paymaster NOT accepted, then this is the reason string.
   */
  async validateRelayCall (
    relayCallABIData: RelayCallABI,
    viewCallGasLimit: BN): Promise<{ paymasterAccepted: boolean, returnValue: string, reverted: boolean }> {
    if (viewCallGasLimit == null || relayCallABIData.relayRequest.relayData.gasPrice == null) {
      throw new Error('validateRelayCall: invalid input')
    }
    const relayHub = this.relayHubInstance
    try {
      const encodedRelayCall = this.encodeABI(relayCallABIData)
      const res: string = await new Promise((resolve, reject) => {
        const rpcPayload = {
          jsonrpc: '2.0',
          id: 1,
          method: 'eth_call',
          params: [
            {
              from: relayCallABIData.relayRequest.relayData.relayWorker,
              to: relayHub.address,
              gasPrice: toHex(relayCallABIData.relayRequest.relayData.gasPrice),
              gas: toHex(viewCallGasLimit),
              data: encodedRelayCall
            },
            'latest'
          ]
        }
        this.logger.debug(`Sending in view mode: \n${JSON.stringify(rpcPayload)}\n encoded data: \n${JSON.stringify(relayCallABIData)}`)
        // @ts-ignore
        this.web3.currentProvider.send(rpcPayload, (err: any, res: { result: string }) => {
          const revertMsg = this._decodeRevertFromResponse(err, res)
          if (revertMsg != null) {
            reject(new Error(revertMsg))
          }
          if (err !== null) {
            reject(err)
          } else {
            resolve(res.result)
          }
        })
      })
      this.logger.debug('relayCall res=' + res)

      // @ts-ignore
      const decoded = abi.decodeParameters(['bool', 'bytes'], res)
      const paymasterAccepted: boolean = decoded[0]
      let returnValue: string
      if (paymasterAccepted) {
        returnValue = decoded[1]
      } else {
        returnValue = this._decodeRevertFromResponse({}, { result: decoded[1] }) ?? decoded[1]
      }
      return {
        returnValue: returnValue,
        paymasterAccepted: paymasterAccepted,
        reverted: false
      }
    } catch (e) {
      const message = e instanceof Error ? e.message : JSON.stringify(e, replaceErrors)
      return {
        paymasterAccepted: false,
        reverted: true,
        returnValue: `view call to 'relayCall' reverted in client: ${message}`
      }
    }
  }

  async getMaxViewableGasLimit (relayRequest: RelayRequest, maxViewableGasLimit: IntString): Promise<BN> {
    const maxViewableGasLimitBN = toBN(maxViewableGasLimit)
    const gasPrice = toBN(relayRequest.relayData.gasPrice)
    if (gasPrice.eqn(0)) {
      return maxViewableGasLimitBN
    }
    const workerBalanceString = await this.getBalance(relayRequest.relayData.relayWorker)
    if (workerBalanceString == null) {
      this.logger.error('getMaxViewableGasLimit: failed to get relay worker balance')
      return maxViewableGasLimitBN
    }
    const workerBalance = toBN(workerBalanceString)
    const workerGasLimit = workerBalance.div(gasPrice)
    return BN.min(maxViewableGasLimitBN, workerGasLimit)
  }

  /**
   * decode revert from rpc response.
   * called from the callback of the provider "eth_call" call.
   * check if response is revert, and extract revert reason from it.
   * support kovan, geth, ganache error formats..
   * @param err - provider err value
   * @param res - provider res value
   */
  // decode revert from rpc response.
  //
  _decodeRevertFromResponse (err?: { message?: string, data?: any }, res?: { error?: any, result?: string }): string | null {
    let matchGanache = err?.data?.message?.toString().match(/: revert(?:ed)? (.*)/)
    if (matchGanache == null) {
      matchGanache = res?.error?.message?.toString().match(/: revert(?:ed)? (.*)/)
    }
    if (matchGanache != null) {
      return matchGanache[1]
    }
    const m = err?.data?.toString().match(/(0x08c379a0\S*)/)
    if (m != null) {
      return decodeRevertReason(m[1])
    }

    const result = res?.result ?? ''
    if (result.startsWith('0x08c379a0')) {
      return decodeRevertReason(result)
    }
    return null
  }

  encodeABI (
    _: RelayCallABI
  ): PrefixedHexString {
    return this.relayCallMethod(_.maxAcceptanceBudget, _.relayRequest, _.signature, _.approvalData).encodeABI()
  }

  async getPastEventsForHub (extraTopics: string[], options: PastEventOptions, names: EventName[] = ActiveManagerEvents): Promise<EventData[]> {
    return await this._getPastEventsPaginated(this.relayHubInstance.contract, names, extraTopics, options)
  }

  async getPastEventsForStakeManager (names: EventName[], extraTopics: string[], options: PastEventOptions): Promise<EventData[]> {
    const stakeManager = await this.stakeManagerInstance
    return await this._getPastEventsPaginated(stakeManager.contract, names, extraTopics, options)
  }

  async getPastEventsForPenalizer (names: EventName[], extraTopics: string[], options: PastEventOptions): Promise<EventData[]> {
    return await this._getPastEventsPaginated(this.penalizerInstance.contract, names, extraTopics, options)
  }

  async getPastEventsForVersionRegistry (names: EventName[], extraTopics: string[], options: PastEventOptions): Promise<EventData[]> {
    return await this._getPastEventsPaginated(this.versionRegistry.contract, names, extraTopics, options)
  }

  getLogsPagesForRange (fromBlock: BlockNumber = 1, toBlock?: BlockNumber): number {
    // save 'getBlockNumber' roundtrip for a known max value
    if (this.maxPageSize === Number.MAX_SAFE_INTEGER) {
      return 1
    }
    // noinspection SuspiciousTypeOfGuard - known false positive
    if (typeof fromBlock !== 'number' || typeof toBlock !== 'number') {
      throw new Error(`ContractInteractor:getLogsPagesForRange: [${fromBlock.toString()}..${toBlock?.toString()}]: only numbers supported when using pagination`)
    }
    const rangeSize = toBlock - fromBlock + 1
    const pagesForRange = Math.max(Math.ceil(rangeSize / this.maxPageSize), 1)
    if (pagesForRange > 1) {
      this.logger.info(`Splitting request for ${rangeSize} blocks into ${pagesForRange} smaller paginated requests!`)
    }
    return pagesForRange
  }

  splitRange (fromBlock: BlockNumber, toBlock: BlockNumber, parts: number): Array<{ fromBlock: BlockNumber, toBlock: BlockNumber }> {
    if (parts === 1) {
      return [{ fromBlock, toBlock }]
    }
    // noinspection SuspiciousTypeOfGuard - known false positive
    if (typeof fromBlock !== 'number' || typeof toBlock !== 'number') {
      // eslint-disable-next-line @typescript-eslint/restrict-template-expressions
      throw new Error(`ContractInteractor:splitRange: only number supported for block range when using pagination, ${fromBlock} ${toBlock} ${parts}`)
    }
    const rangeSize = toBlock - fromBlock + 1
    const splitSize = Math.ceil(rangeSize / parts)

    const ret: Array<{ fromBlock: number, toBlock: number }> = []
    for (let b = fromBlock; b <= toBlock; b += splitSize) {
      ret.push({ fromBlock: b, toBlock: Math.min(toBlock, b + splitSize - 1) })
    }
    return ret
  }

  /**
   * Splits requested range into pages to avoid fetching too many blocks at once.
   * In case 'getLogs' returned with a common error message of "more than X events" dynamically decrease page size.
   */
  async _getPastEventsPaginated (contract: any, names: EventName[], extraTopics: string[], options: PastEventOptions): Promise<EventData[]> {
    const delay = this.getNetworkType() === 'private' ? 0 : 300
    if (options.toBlock == null) {
      // this is to avoid '!' for TypeScript
      options.toBlock = 'latest'
    }
    if (options.fromBlock == null) {
      options.fromBlock = 1
    }
    // save 'getBlockNumber' roundtrip for a known max value (must match check in getLogsPagesForRange)
    if (this.maxPageSize !== Number.MAX_SAFE_INTEGER && options.toBlock === 'latest') {
      options.toBlock = await this.getBlockNumber()
      if (options.fromBlock > options.toBlock) {
        options.toBlock = options.fromBlock
      }
    }
    if (options.fromBlock > options.toBlock) {
      const message = `fromBlock(${options.fromBlock.toString()}) >  
              toBlock(${options.toBlock.toString()})`
      this.logger.error(message)
      throw new Error(message)
    }
    let pagesCurrent: number = await this.getLogsPagesForRange(options.fromBlock, options.toBlock)
    const relayEventParts: EventData[][] = []
    while (true) {
      const rangeParts = await this.splitRange(options.fromBlock, options.toBlock, pagesCurrent)
      try {
        // eslint-disable-next-line
        for (const { fromBlock, toBlock } of rangeParts) {
          // this.logger.debug('Getting events from block ' + fromBlock.toString() + ' to ' + toBlock.toString())
          let attempts = 0
          while (true) {
            try {
              const pastEvents = await this._getPastEvents(contract, names, extraTopics, Object.assign({}, options, {
                fromBlock,
                toBlock
              }))
              relayEventParts.push(pastEvents)
              break
            } catch (e) {
              /* eslint-disable */
              this.logger.error(`error in getPastEvents. 
              fromBlock: ${fromBlock.toString()} 
              toBlock: ${toBlock.toString()} 
              attempts: ${attempts.toString()}
              names: ${names.toString()}
              extraTopics: ${extraTopics.toString()}
              options: ${JSON.stringify(options)}
              \n${e.toString()}`)
              /* eslint-enable */
              attempts++
              if (attempts >= 100) {
                this.logger.error('Too many attempts. throwing ')
                throw e
              }
              await sleep(delay)
            }
          }
        }
        break
      } catch (e) {
        // dynamically adjust query size fo some RPC providers
        if (e.toString().match(/query returned more than/) != null) {
          this.logger.warn('Received "query returned more than X events" error from server, will try to split the request into smaller chunks')
          if (pagesCurrent > 16) {
            throw new Error(`Too many events after splitting by ${pagesCurrent}`)
          }
          pagesCurrent *= 4
        } else {
          throw e
        }
      }
    }
    return relayEventParts.flat()
  }

  async _getPastEvents (contract: any, names: EventName[], extraTopics: string[], options: PastEventOptions): Promise<EventData[]> {
    const topics: string[][] = []
    const eventTopic = event2topic(contract, names)
    topics.push(eventTopic)
    // TODO: AFAIK this means only the first parameter of the event is supported
    if (extraTopics.length > 0) {
      topics.push(extraTopics)
    }
    return contract.getPastEvents('allEvents', Object.assign({}, options, { topics }))
  }

  async getBalance (address: Address, defaultBlock: BlockNumber = 'latest'): Promise<string> {
    return await this.web3.eth.getBalance(address, defaultBlock)
  }

  async getBlockNumber (): Promise<number> {
    let blockNumber = -1
    let attempts = 0
    const delay = this.getNetworkType() === 'private' ? 0 : 1000
    while (blockNumber < this.lastBlockNumber && attempts <= 10) {
      try {
        blockNumber = await this.web3.eth.getBlockNumber()
      } catch (e) {
        this.logger.error(`getBlockNumber: ${(e as Error).message}`)
      }
      if (blockNumber >= this.lastBlockNumber) {
        break
      }
      await sleep(delay)
      attempts++
    }
    if (blockNumber < this.lastBlockNumber) {
      throw new Error(`couldn't retrieve latest blockNumber from node. last block: ${this.lastBlockNumber}, got block: ${blockNumber}`)
    }
    this.lastBlockNumber = blockNumber
    return blockNumber
  }

  async sendSignedTransaction (rawTx: string): Promise<TransactionReceipt> {
    // noinspection ES6RedundantAwait - PromiEvent makes lint less happy about this line
    return await this.web3.eth.sendSignedTransaction(rawTx)
  }

  async estimateGas (gsnTransactionDetails: GsnTransactionDetails): Promise<number> {
    return await this.web3.eth.estimateGas(gsnTransactionDetails)
  }

  async estimateGasWithoutCalldata (gsnTransactionDetails: GsnTransactionDetails): Promise<number> {
    const originalGasEstimation = await this.web3.eth.estimateGas(gsnTransactionDetails)
    const calldataGasCost = this.calculateCalldataCost(gsnTransactionDetails.data)
    const adjustedEstimation = originalGasEstimation - calldataGasCost
    this.logger.debug(`estimateGasWithoutCalldata: original estimation: ${originalGasEstimation}; calldata cost: ${calldataGasCost}; adjusted estimation: ${adjustedEstimation}`)
    if (adjustedEstimation < 0) {
      throw new Error('estimateGasWithoutCalldata: calldataGasCost exceeded originalGasEstimation\n' +
        'your Environment configuration and Ethereum node you are connected to are not compatible')
    }
    return adjustedEstimation
  }

  /**
   * @returns result - maximum possible gas consumption by this relayed call
   * (calculated on chain by RelayHub.verifyGasAndDataLimits)
   */
  calculateTransactionMaxPossibleGas (
    _: {
      msgData: PrefixedHexString
      gasAndDataLimits: PaymasterGasAndDataLimits
      relayCallGasLimit: string
    }): number {
    const msgDataLength = toBuffer(_.msgData).length
    const msgDataGasCostInsideTransaction =
      new BN(this.environment.dataOnChainHandlingGasCostPerByte)
        .muln(msgDataLength)
        .toNumber()
    const calldataCost = this.calculateCalldataCost(_.msgData)
    const result = parseInt(this.relayHubConfiguration.gasOverhead.toString()) +
      msgDataGasCostInsideTransaction +
      calldataCost +
      parseInt(_.relayCallGasLimit) +
      parseInt(_.gasAndDataLimits.preRelayedCallGasLimit.toString()) +
      parseInt(_.gasAndDataLimits.postRelayedCallGasLimit.toString())
    this.logger.debug(`
input:\n${JSON.stringify(_)}
msgDataLength: ${msgDataLength}
calldataCost: ${calldataCost}
msgDataGasCostInsideTransaction: ${msgDataGasCostInsideTransaction}
environment: ${JSON.stringify(this.environment)}
relayHubConfiguration: ${JSON.stringify(this.relayHubConfiguration)}
calculateTransactionMaxPossibleGas: result: ${result}
`)
    return result
  }

  /**
   * @param relayRequestOriginal request input of the 'relayCall' method with some fields not yet initialized
   * @param variableFieldSizes configurable sizes of 'relayCall' parameters with variable size types
   * @return {PrefixedHexString} top boundary estimation of how much gas sending this data will consume
   */
  estimateCalldataCostForRequest (
    relayRequestOriginal: RelayRequest,
    variableFieldSizes: { maxApprovalDataLength: number, maxPaymasterDataLength: number }
  ): PrefixedHexString {
    // protecting the original object from temporary modifications done here
    const relayRequest: RelayRequest =
      Object.assign(
        {}, relayRequestOriginal,
        {
          relayData: Object.assign({}, relayRequestOriginal.relayData)
        })
    relayRequest.relayData.transactionCalldataGasUsed = '0xffffffffff'
    relayRequest.relayData.paymasterData = '0x' + 'ff'.repeat(variableFieldSizes.maxPaymasterDataLength)
    const maxAcceptanceBudget = '0xffffffffff'
    const signature = '0x' + 'ff'.repeat(65)
    const approvalData = '0x' + 'ff'.repeat(variableFieldSizes.maxApprovalDataLength)
    const encodedData = this.encodeABI({
      relayRequest,
      signature,
      approvalData,
      maxAcceptanceBudget
    })
    return `0x${this.calculateCalldataCost(encodedData).toString(16)}`
  }

  calculateCalldataCost (msgData: PrefixedHexString): number {
    const { calldataZeroBytes, calldataNonzeroBytes } = calculateCalldataBytesZeroNonzero(msgData)
    return calldataZeroBytes * this.environment.gtxdatazero +
      calldataNonzeroBytes * this.environment.gtxdatanonzero
  }

  // TODO: cache response for some time to optimize. It doesn't make sense to optimize these requests in calling code.
  async getGasPrice (): Promise<IntString> {
    const gasPriceFromNode = await this.web3.eth.getGasPrice()
    if (gasPriceFromNode == null) {
      throw new Error('getGasPrice: node returned null value')
    }
    // eslint-disable-next-line @typescript-eslint/strict-boolean-expressions
    if (!this.environment.getGasPriceFactor) {
      this.logger.warn('Environment not set')
      return gasPriceFromNode
    }
    const gasPriceActual =
      new BN(gasPriceFromNode)
        .muln(this.environment.getGasPriceFactor)
    return gasPriceActual.toString()
  }

  async getTransactionCount (address: string, defaultBlock?: BlockNumber): Promise<number> {
    // @ts-ignore (web3 does not define 'defaultBlock' as optional)
    return await this.web3.eth.getTransactionCount(address, defaultBlock)
  }

  async getTransaction (transactionHash: string): Promise<Transaction> {
    return await this.web3.eth.getTransaction(transactionHash)
  }

  async getBlock (blockHashOrBlockNumber: BlockNumber): Promise<BlockTransactionString> {
    return await this.web3.eth.getBlock(blockHashOrBlockNumber)
  }

  validateAddress (address: string, exceptionTitle = 'invalid address:'): void {
    if (!this.web3.utils.isAddress(address)) { throw new Error(exceptionTitle + ' ' + address) }
  }

  async getCode (address: string): Promise<string> {
    return await this.web3.eth.getCode(address)
  }

  getNetworkId (): number {
    if (this.networkId == null) {
      throw new Error('_init not called')
    }
    return this.networkId
  }

  getNetworkType (): string {
    if (this.networkType == null) {
      throw new Error('_init not called')
    }
    return this.networkType
  }

  async isContractDeployed (address: Address): Promise<boolean> {
    const code = await this.web3.eth.getCode(address)
    return code !== '0x'
  }

  async getStakeInfo (managerAddress: Address): Promise<{
    stake: BN
    unstakeDelay: BN
    withdrawBlock: BN
    owner: string
  }> {
    const stakeManager = await this.stakeManagerInstance
    return await stakeManager.getStakeInfo(managerAddress)
  }

  async workerToManager (worker: Address): Promise<string> {
    return await this.relayHubInstance.workerToManager(worker)
  }

  /**
   * Gets balance of an address on the current RelayHub.
   * @param address - can be a Paymaster or a Relay Manger
   */
  async hubBalanceOf (address: Address): Promise<BN> {
    return await this.relayHubInstance.balanceOf(address)
  }

  /**
   * Gets stake of an address on the current StakeManager.
   * @param address - must be a Relay Manger
   */
  async stakeManagerStakeInfo (address: Address): Promise<StakeInfo> {
    return await this.stakeManagerInstance.getStakeInfo(address)
  }

  async isRelayManagerStakedOnHub (relayManager: Address): Promise<boolean> {
    return await this.relayHubInstance.isRelayManagerStaked(relayManager)
  }

  async isRelayManagerStakedOnSM (relayManager: Address, minAmount: number, minUnstakeDelay: number): Promise<boolean> {
    return await this.stakeManagerInstance.isRelayManagerStaked(relayManager, this.relayHubInstance.address, minAmount, minUnstakeDelay)
  }

  async initDeployment (deployment: GSNContractsDeployment): Promise<void> {
    this.deployment = deployment
    await this._initializeContracts()
  }

  getDeployment (): GSNContractsDeployment {
    if (this.deployment == null) {
      throw new Error('Contracts deployment is not initialized for Contract Interactor!')
    }
    return this.deployment
  }

  async withdrawHubBalanceEstimateGas (amount: BN, destination: Address, managerAddress: Address, gasPrice: IntString): Promise<{
    gasCost: BN
    gasLimit: number
    method: any
  }> {
    const hub = this.relayHubInstance
    const method = hub.contract.methods.withdraw(amount.toString(), destination)
    const withdrawTxGasLimit = await method.estimateGas(
      {
        from: managerAddress
      })
    const gasCost = toBN(withdrawTxGasLimit).mul(toBN(gasPrice))
    return {
      gasLimit: parseInt(withdrawTxGasLimit),
      gasCost,
      method
    }
  }

  // TODO: a way to make a relay hub transaction with a specified nonce without exposing the 'method' abstraction
  async getRegisterRelayMethod (baseRelayFee: IntString, pctRelayFee: number, url: string): Promise<any> {
    const hub = this.relayHubInstance
    return hub.contract.methods.registerRelayServer(baseRelayFee, pctRelayFee, url)
  }

  async getAddRelayWorkersMethod (workers: Address[]): Promise<any> {
    const hub = this.relayHubInstance
    return hub.contract.methods.addRelayWorkers(workers)
  }

  async getSetRelayManagerMethod (owner: Address): Promise<any> {
    const sm = this.stakeManagerInstance
    return sm.contract.methods.setRelayManagerOwner(owner)
  }

  /**
   * Web3.js as of 1.2.6 (see web3-core-method::_confirmTransaction) does not allow
   * broadcasting of a transaction without waiting for it to be mined.
   * This method sends the RPC call directly
   * @param signedTransaction - the raw signed transaction to broadcast
   */
  async broadcastTransaction (signedTransaction: PrefixedHexString): Promise<PrefixedHexString> {
    return await new Promise((resolve, reject) => {
      if (this.provider == null) {
        throw new Error('provider is not set')
      }
      this.provider.send({
        jsonrpc: '2.0',
        method: 'eth_sendRawTransaction',
        params: [
          signedTransaction
        ],
        id: Date.now()
      }, (e: Error | null, r: any) => {
        if (e != null) {
          reject(e)
        } else if (r.error != null) {
          reject(r.error)
        } else {
          resolve(r.result)
        }
      })
    })
  }

  async hubDepositFor (paymaster: Address, transactionDetails: TransactionDetails): Promise<any> {
    return await this.relayHubInstance.depositFor(paymaster, transactionDetails)
  }

  async resolveDeploymentVersions (): Promise<ObjectMap<PrefixedHexString>> {
    const versionsMap: ObjectMap<PrefixedHexString> = {}
    if (this.deployment.relayHubAddress != null) {
      versionsMap[this.deployment.relayHubAddress] = await this.relayHubInstance.versionHub()
    }
    if (this.deployment.penalizerAddress != null) {
      versionsMap[this.deployment.penalizerAddress] = await this.penalizerInstance.versionPenalizer()
    }
    if (this.deployment.stakeManagerAddress != null) {
      versionsMap[this.deployment.stakeManagerAddress] = await this.stakeManagerInstance.versionSM()
    }
    return versionsMap
  }

  async queryDeploymentBalances (): Promise<ObjectMap<IntString>> {
    const balances: ObjectMap<IntString> = {}
    if (this.deployment.relayHubAddress != null) {
      balances[this.deployment.relayHubAddress] = await this.getBalance(this.deployment.relayHubAddress)
    }
    if (this.deployment.penalizerAddress != null) {
      balances[this.deployment.penalizerAddress] = await this.getBalance(this.deployment.penalizerAddress)
    }
    if (this.deployment.stakeManagerAddress != null) {
      balances[this.deployment.stakeManagerAddress] = await this.getBalance(this.deployment.stakeManagerAddress)
    }
    return balances
  }

  private async _hubStakeManagerAddress (): Promise<Address> {
    return await this.relayHubInstance.stakeManager()
  }

  stakeManagerAddress (): Address {
    return this.stakeManagerInstance.address
  }

  private async _hubPenalizerAddress (): Promise<Address> {
    return await this.relayHubInstance.penalizer()
  }

  penalizerAddress (): Address {
    return this.penalizerInstance.address
  }

  async getRegisteredWorkers (managerAddress: Address): Promise<Address[]> {
    const topics = address2topic(managerAddress)
    const workersAddedEvents = await this.getPastEventsForHub([topics], { fromBlock: 1 }, [RelayWorkersAdded])
    return workersAddedEvents.map(it => it.returnValues.newRelayWorkers).flat()
  }

  /* Version Registry methods */

  async addVersionInVersionRegistry (id: string, version: string, value: string, transactionDetails: TransactionDetails): Promise<void> {
    await this.versionRegistry.addVersion(id, version, value, transactionDetails)
  }

  async cancelVersionInVersionRegistry (id: string, version: string, cancelReason: string, transactionDetails: TransactionDetails): Promise<void> {
    await this.versionRegistry.cancelVersion(id, version, cancelReason, transactionDetails)
  }
}

/**
 * Ganache does not seem to enforce EIP-155 signature. Buidler does, though.
 * This is how {@link Transaction} constructor allows support for custom and private network.
 * @param chainId
 * @param networkId
 * @param chain
 * @return {{common: Common}}
 */
export function getRawTxOptions (chainId: number, networkId: number, chain?: string): TxOptions {
  if (chain == null || chain === 'main' || chain === 'private') {
    chain = 'mainnet'
  }
  return {
    common: Common.forCustomChain(
      chain,
      {
        chainId,
        networkId
      }, 'istanbul')
  }
}<|MERGE_RESOLUTION|>--- conflicted
+++ resolved
@@ -184,20 +184,11 @@
     await this._resolveDeployment()
     await this._initializeContracts()
     await this._validateCompatibility()
-<<<<<<< HEAD
+    await this._initializeNetworkParams()
     if (this.relayHubInstance != null) {
       this.relayHubConfiguration = await this.relayHubInstance.getConfiguration()
     }
-    const chain = await this.web3.eth.net.getNetworkType()
-    this.chainId = await this.web3.eth.getChainId()
-    this.networkId = await this.web3.eth.net.getId()
-    this.networkType = await this.web3.eth.net.getNetworkType()
-    // chain === 'private' means we're on ganache, and ethereumjs-tx.Transaction doesn't support that chain type
-    this.rawTxOptions = getRawTxOptions(this.chainId, this.networkId, chain)
     this.logger.debug(`client init finished in ${Date.now() - initStartTimestamp} ms`)
-    return this
-=======
-    await this._initializeNetworkParams()
     return this
   }
 
@@ -207,7 +198,6 @@
     this.networkType = await this.web3.eth.net.getNetworkType()
     // networkType === 'private' means we're on ganache, and ethereumjs-tx.Transaction doesn't support that chain type
     this.rawTxOptions = getRawTxOptions(this.chainId, this.networkId, this.networkType)
->>>>>>> 9b8c266e
   }
 
   async _resolveDeployment (): Promise<void> {

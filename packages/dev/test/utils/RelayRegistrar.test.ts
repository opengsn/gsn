--- conflicted
+++ resolved
@@ -1,31 +1,5 @@
 import { RelayRegistrarInstance, TestRelayHubForRegistrarInstance } from '@opengsn/contracts'
 import { expect } from 'chai'
-<<<<<<< HEAD
-import { RelayRegistrarInstance } from '@opengsn/contracts'
-import '../utils/chaiHelper'
-import { cleanValue } from './chaiHelper'
-import { evmMineMany } from '../TestUtils'
-import { constants } from '@opengsn/common'
-const RelayRegistrar = artifacts.require('RelayRegistrar')
-
-const HashZero = constants.ZERO_BYTES32
-
-contract('#RelayRegistrar', function ([fromAddress, relay, relay2]) {
-  let reg: RelayRegistrarInstance
-  let relay1block: number
-  let firstBlockNumber: number
-  let secondBlockNumber: number
-
-  before(async function () {
-    reg = await RelayRegistrar.new(constants.ZERO_ADDRESS, true)
-    await reg.registerRelayServer(1, 2, 'http://relay', { from: relay })
-    relay1block = await web3.eth.getBlockNumber()
-    await reg.registerRelayServer(210, 220, 'http://relay20', { from: relay2 })
-    firstBlockNumber = await web3.eth.getBlockNumber()
-    await evmMineMany(2)
-    await reg.registerRelayServer(21, 22, 'http://relay2', { from: relay2 })
-    secondBlockNumber = await web3.eth.getBlockNumber()
-=======
 import { expectEvent, expectRevert } from '@openzeppelin/test-helpers'
 
 import { splitRelayUrlForRegistrar, toNumber } from '@opengsn/common'
@@ -92,7 +66,6 @@
     await relayHubTwo.setRelayManagerStaked(relay1, true)
     relayRegistrar = await RelayRegistrar.new()
     id = (await snapshot()).result
->>>>>>> f1e4cb6e
   })
 
   afterEach(async function () {

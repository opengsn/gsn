import { expect } from 'chai'
<<<<<<< HEAD
import { RelayRegistrarInstance } from '@opengsn/contracts'
import '../utils/chaiHelper'
import { cleanValue } from './chaiHelper'
import { evmMineMany } from '../TestUtils'
import { constants } from '@opengsn/common'
const RelayRegistrar = artifacts.require('RelayRegistrar')

const HashZero = constants.ZERO_BYTES32

contract('#RelayRegistrar', function ([fromAddress, relay, relay2]) {
  let reg: RelayRegistrarInstance
  let relay1block: number
  let firstBlockNumber: number
  let secondBlockNumber: number

  before(async function () {
    reg = await RelayRegistrar.new(constants.ZERO_ADDRESS, true)
    await reg.registerRelayServer(1, 2, 'http://relay', { from: relay })
    relay1block = await web3.eth.getBlockNumber()
    await reg.registerRelayServer(210, 220, 'http://relay20', { from: relay2 })
    firstBlockNumber = await web3.eth.getBlockNumber()
    await evmMineMany(2)
    await reg.registerRelayServer(21, 22, 'http://relay2', { from: relay2 })
    secondBlockNumber = await web3.eth.getBlockNumber()
=======
import { RelayRegistrarInstance, TestRelayHubForRegistrarInstance } from '@opengsn/contracts'
import { cleanValue } from './chaiHelper'
import { evmMine, evmMineMany, revert, snapshot } from '../TestUtils'
import { expectEvent, expectRevert } from '@openzeppelin/test-helpers'
import { splitRelayUrlForRegistrar } from '@opengsn/common'

const TestRelayHubForRegistrar = artifacts.require('TestRelayHubForRegistrar')
const RelayRegistrar = artifacts.require('RelayRegistrar')

contract('RelayRegistrar', function ([_, relay1, relay2, relay3, relay4]) {
  const splitUrl1 = splitRelayUrlForRegistrar('http://relay1')
  const splitUrl2 = splitRelayUrlForRegistrar('http://relay2')
  const splitUrl4 = splitRelayUrlForRegistrar('http://relay4')
  const relay1Info = {
    relayManager: relay1,
    baseRelayFee: '111',
    pctRelayFee: '1111',
    urlParts: splitUrl1
  }
  const relay2Info = {
    relayManager: relay2,
    baseRelayFee: '222',
    pctRelayFee: '2222',
    urlParts: splitUrl2
  }
  const relay3Info = {
    relayManager: relay3,
    baseRelayFee: '333',
    pctRelayFee: '3333',
    urlParts: splitUrl1
  }
  const relay4Info = {
    relayManager: relay4,
    baseRelayFee: '444',
    pctRelayFee: '4444',
    urlParts: splitUrl4
  }

  // remove block number, to make the test deterministic..
  function cleanBlockNumbers (info: any): void {
    info.forEach((item: any) => {
      delete item.lastSeenBlockNumber
      delete item.firstSeenBlockNumber
    })
  }

  let id: string
  let relayHubOne: TestRelayHubForRegistrarInstance
  let relayHubTwo: TestRelayHubForRegistrarInstance
  let relayRegistrar: RelayRegistrarInstance
  let firstSeenBlockNumber: number
  let lastSeenBlockNumber: number

  before(async function () {
    relayHubOne = await TestRelayHubForRegistrar.new()
    relayHubTwo = await TestRelayHubForRegistrar.new()
    await relayHubOne.setRelayManagerStaked(relay1, true)
    await relayHubTwo.setRelayManagerStaked(relay1, true)
    relayRegistrar = await RelayRegistrar.new(true)
  })

  beforeEach(async function () {
    id = (await snapshot()).result
>>>>>>> 37ecc388
  })

  afterEach(async function () {
    await revert(id)
  })

  context('#registerRelayServer()', function () {
    it('should fail to register if the Relay Manager does not get approved by the RelayHub', async function () {
      await relayHubOne.setRelayManagerStaked(relay1, false)
      await expectRevert(relayRegistrar.registerRelayServer(relayHubOne.address, 1, 2, splitUrl1, { from: relay1 }), 'verifyCanRegister: cannot')
    })

    it('should store the relay details on-chain and emit an event', async function () {
      const { tx } = await relayRegistrar.registerRelayServer(relayHubOne.address, 111, 1111, splitUrl1, { from: relay1 })
      await expectEvent.inTransaction(tx, RelayRegistrar, 'RelayServerRegistered', {
        relayManager: relay1,
        baseRelayFee: '111',
        pctRelayFee: '1111',
        relayUrl: splitUrl1
      })
      let info = await relayRegistrar.getRelayInfo(relayHubOne.address, relay1)
      info = cleanValue(info)
      cleanBlockNumbers([info])
      expect(info).to.eql(relay1Info)
    })

    context('with multiple re-registrations by a single relay', function () {
      before(async function () {
        await relayRegistrar.registerRelayServer(relayHubOne.address, 210, 220, splitUrl1, { from: relay1 })
        firstSeenBlockNumber = await web3.eth.getBlockNumber()
        await evmMineMany(2)
        await relayRegistrar.registerRelayServer(relayHubOne.address, 21, 22, splitUrl2, { from: relay1 })
        await evmMineMany(2)
        await relayRegistrar.registerRelayServer(relayHubOne.address, 121, 122, splitUrl2, { from: relay1 })
        lastSeenBlockNumber = await web3.eth.getBlockNumber()
      })

      it('should save first registration block number and last registration block number', async () => {
        const info = await relayRegistrar.getRelayInfo(relayHubOne.address, relay1)
        expect(info.lastSeenBlockNumber).to.eql(lastSeenBlockNumber)
        expect(info.firstSeenBlockNumber).to.eql(firstSeenBlockNumber)
      })
    })
  })

  context('#readRelayInfos()', function () {
    context('with multiple relays across multiple RelayHubs', function () {
      let oldestBlock: number
      before(async function () {
        await relayHubOne.setRelayManagerStaked(relay2, true)
        await relayHubTwo.setRelayManagerStaked(relay3, true)
        await relayHubOne.setRelayManagerStaked(relay4, true)
        await relayRegistrar.registerRelayServer(relayHubOne.address, 111, 1111, splitUrl1, { from: relay1 })
        await relayRegistrar.registerRelayServer(relayHubTwo.address, 111, 1111, splitUrl1, { from: relay1 })
        await relayRegistrar.registerRelayServer(relayHubOne.address, 222, 2222, splitUrl2, { from: relay2 })
        await evmMine()
        oldestBlock = await web3.eth.getBlockNumber()
        await relayRegistrar.registerRelayServer(relayHubTwo.address, 333, 3333, splitUrl1, { from: relay3 })
        await relayRegistrar.registerRelayServer(relayHubOne.address, 444, 4444, splitUrl4, { from: relay4 })
      })

      it('should read all relays relevant for this hub', async () => {
        let info = await relayRegistrar.readRelayInfos(relayHubOne.address, 0, 5) as any
        info = cleanValue(info)
        cleanBlockNumbers(info)
        expect(info).to.eql([relay1Info, relay2Info, relay4Info])
      })

      it('should read all relays relevant for that hub', async () => {
        let info = await relayRegistrar.readRelayInfos(relayHubTwo.address, 0, 5) as any
        info = cleanValue(info)
        cleanBlockNumbers(info)
        expect(info).to.eql([relay1Info, relay3Info])
      })

      it('should not include relays last re-registered before oldestBlock, but have empty elements left (leaked implementation detail)', async function () {
        let info = await relayRegistrar.readRelayInfos(relayHubOne.address, oldestBlock, 5) as any
        info = cleanValue(info)
        cleanBlockNumbers(info)
        expect(info).to.eql([relay4Info])
      })

      it('should not include relays that fail verifyRelayManagerStaked', async function () {
        await relayHubOne.setRelayManagerStaked(relay2, false)
        let info = await relayRegistrar.readRelayInfos(relayHubOne.address, 0, 5) as any
        info = cleanValue(info)
        cleanBlockNumbers(info)
        expect(info).to.eql([relay1Info, relay4Info])
      })
    })
  })

  context('#getRelayInfo()', function () {
    let firstSeenBlockNumber: number

    before(async function () {
      await relayRegistrar.registerRelayServer(relayHubOne.address, 111, 222, splitUrl1, { from: relay1 })
      firstSeenBlockNumber = await web3.eth.getBlockNumber()
    })

    it('should revert if such relay is not registered for this hub', async function () {
      await expectRevert(relayRegistrar.getRelayInfo(relayHubTwo.address, relay4), 'relayManager not found')
    })

    it('should return all the registration details', async () => {
      const info = await relayRegistrar.getRelayInfo(relayHubOne.address, relay1)
      expect(info.lastSeenBlockNumber).to.eql(firstSeenBlockNumber)
      expect(info.baseRelayFee).to.eql(111)
      expect(info.pctRelayFee).to.eql(222)
      expect(info.urlParts).to.eql(splitUrl1)
      expect(info.relayManager).to.eql(relay1)
    })
  })
})<|MERGE_RESOLUTION|>--- conflicted
+++ resolved
@@ -1,39 +1,15 @@
 import { expect } from 'chai'
-<<<<<<< HEAD
-import { RelayRegistrarInstance } from '@opengsn/contracts'
-import '../utils/chaiHelper'
-import { cleanValue } from './chaiHelper'
-import { evmMineMany } from '../TestUtils'
-import { constants } from '@opengsn/common'
-const RelayRegistrar = artifacts.require('RelayRegistrar')
-
-const HashZero = constants.ZERO_BYTES32
-
-contract('#RelayRegistrar', function ([fromAddress, relay, relay2]) {
-  let reg: RelayRegistrarInstance
-  let relay1block: number
-  let firstBlockNumber: number
-  let secondBlockNumber: number
-
-  before(async function () {
-    reg = await RelayRegistrar.new(constants.ZERO_ADDRESS, true)
-    await reg.registerRelayServer(1, 2, 'http://relay', { from: relay })
-    relay1block = await web3.eth.getBlockNumber()
-    await reg.registerRelayServer(210, 220, 'http://relay20', { from: relay2 })
-    firstBlockNumber = await web3.eth.getBlockNumber()
-    await evmMineMany(2)
-    await reg.registerRelayServer(21, 22, 'http://relay2', { from: relay2 })
-    secondBlockNumber = await web3.eth.getBlockNumber()
-=======
 import { RelayRegistrarInstance, TestRelayHubForRegistrarInstance } from '@opengsn/contracts'
 import { cleanValue } from './chaiHelper'
 import { evmMine, evmMineMany, revert, snapshot } from '../TestUtils'
 import { expectEvent, expectRevert } from '@openzeppelin/test-helpers'
 import { splitRelayUrlForRegistrar } from '@opengsn/common'
 
+import { constants } from '@opengsn/common'
 const TestRelayHubForRegistrar = artifacts.require('TestRelayHubForRegistrar')
 const RelayRegistrar = artifacts.require('RelayRegistrar')
 
+const HashZero = constants.ZERO_BYTES32
 contract('RelayRegistrar', function ([_, relay1, relay2, relay3, relay4]) {
   const splitUrl1 = splitRelayUrlForRegistrar('http://relay1')
   const splitUrl2 = splitRelayUrlForRegistrar('http://relay2')
@@ -88,7 +64,6 @@
 
   beforeEach(async function () {
     id = (await snapshot()).result
->>>>>>> 37ecc388
   })
 
   afterEach(async function () {

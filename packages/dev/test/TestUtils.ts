/* eslint-disable @typescript-eslint/strict-boolean-expressions */
import childProcess, { ChildProcessWithoutNullStreams } from 'child_process'
import fs from 'fs'
import path from 'path'

import { ether } from '@openzeppelin/test-helpers'

import {
  StakeManagerInstance,
  RelayHubContract,
  RelayHubInstance,
  TestTokenInstance
} from '@opengsn/contracts/types/truffle-contracts'
import {
  Address,
  Environment,
  HttpClient,
  HttpWrapper,
  IntString,
  RelayHubConfiguration,
  constants,
  defaultEnvironment,
  isSameAddress,
  sleep,
  toNumber
} from '@opengsn/common'

import { defaultGsnConfig, GSNConfig } from '@opengsn/provider/dist/GSNConfigurator'

import { PrefixedHexString } from 'ethereumjs-util'

import { createServerLogger } from '@opengsn/logger/dist/ServerWinstonLogger'

import { toBN } from 'web3-utils'

const RelayHub = artifacts.require('RelayHub')
const RelayRegistrar = artifacts.require('RelayRegistrar')

const localhostOne = 'http://localhost:8090'

export const serverWorkDir = '/tmp/gsn/test/server'

// start a background relay process.
// rhub - relay hub contract
// options:
//  stake, delay, pctRelayFee, url, relayOwner: parameters to pass to registerNewRelay, to stake and register it.
//
export async function startRelay (
  relayHubAddress: string,
  testToken: TestTokenInstance,
  stakeManager: StakeManagerInstance,
  options: any): Promise<ChildProcessWithoutNullStreams> {
  const args = []

  const rmPrevWorkdir = options.rmPrevWorkdir ?? true
  if (rmPrevWorkdir) {
    fs.rmSync(serverWorkDir, {
      recursive: true,
      force: true
    })
  }
  args.push('--workdir', serverWorkDir)
  args.push('--devMode')
  if (options.checkInterval) {
    args.push('--checkInterval', options.checkInterval)
  } else {
    args.push('--checkInterval', 100)
  }
  args.push('--logLevel', 'debug')
  args.push('--relayHubAddress', relayHubAddress)
  args.push('--managerStakeTokenAddress', testToken.address)
  let configFile = path.resolve(__dirname, './server-config.json')
  if (!fs.existsSync(configFile)) {
    configFile = path.resolve(__dirname, '../../../dev/test/server-config.json')
  }
  args.push('--config', configFile)
  args.push('--ownerAddress', options.relayOwner)
  if (options.loggingProvider) {
    args.push('--loggingProvider', options.loggingProvider)
  }
  if (options.dbPruneTxAfterBlocks) {
    args.push('--dbPruneTxAfterBlocks', options.dbPruneTxAfterBlocks)
  }
  if (options.dbPruneTxAfterSeconds) {
    args.push('--dbPruneTxAfterSeconds', options.dbPruneTxAfterSeconds)
  }

  if (options.ethereumNodeUrl) {
    args.push('--ethereumNodeUrl', options.ethereumNodeUrl)
  }
  if (options.gasPriceFactor) {
    args.push('--gasPriceFactor', options.gasPriceFactor)
  }
  if (options.checkInterval) {
    args.push('--checkInterval', options.checkInterval)
  }
  if (options.initialReputation) {
    args.push('--initialReputation', options.initialReputation)
  }
  if (options.workerTargetBalance) {
    args.push('--workerTargetBalance', options.workerTargetBalance)
  }
  if (options.environmentName) {
    args.push('--environmentName', options.environmentName)
  }
  if (options.refreshStateTimeoutBlocks) {
    args.push('--refreshStateTimeoutBlocks', options.refreshStateTimeoutBlocks)
  }
<<<<<<< HEAD
  let runServerPath = path.resolve(__dirname, '../../relay/dist/runServer.js')
  if (!fs.existsSync(runServerPath)) {
    runServerPath = path.resolve(__dirname, '../../../relay/dist/runServer.js')
  }
=======
  if (options.maxFeePerGas) {
    args.push('--maxFeePerGas', options.maxFeePerGas)
  }
  const runServerPath = path.resolve(__dirname, '../../relay/dist/runServer.js')
>>>>>>> 82d23283
  const proc: ChildProcessWithoutNullStreams = childProcess.spawn('./node_modules/.bin/ts-node',
    [runServerPath, ...args])

  // eslint-disable-next-line @typescript-eslint/no-empty-function
  let relaylog = function (_: string): void {}
  if (options.relaylog) {
    relaylog = (msg: string) => msg.split('\n').forEach(line => console.log(`relay-${proc.pid?.toString()}> ${line}`))
  }

  await new Promise((resolve, reject) => {
    let lastresponse: string
    const listener = (data: any): void => {
      const str = data.toString().replace(/\s+$/, '')
      lastresponse = str
      relaylog(str)
      if (str.indexOf('Listening on port') >= 0) {
        // @ts-ignore
        proc.alreadystarted = 1
        resolve(proc)
      }
    }
    proc.stdout.on('data', listener)
    proc.stderr.on('data', listener)
    const doaListener = (code: Object): void => {
      // @ts-ignore
      if (!proc.alreadystarted) {
        relaylog(`died before init code=${JSON.stringify(code)}`)
        reject(new Error(lastresponse))
      }
    }
    proc.on('exit', doaListener.bind(proc))
  })

  const logger = createServerLogger('error', '', '')
  let res: any
  const http = new HttpClient(new HttpWrapper(), logger)
  let count1 = 3
  while (count1-- > 0) {
    try {
      res = await http.getPingResponse(localhostOne)
      if (res) break
    } catch (e) {
      console.log('startRelay getaddr error', e)
    }
    console.log('sleep before cont.')
    await sleep(1000)
  }
  assert.ok(res, 'can\'t ping server')
  // eslint-disable-next-line @typescript-eslint/restrict-template-expressions
  assert.ok(res.relayWorkerAddress, `server returned unknown response ${res.toString()}`)
  const relayManagerAddress = res.relayManagerAddress
  console.log('Relay Server Address', relayManagerAddress)
  // @ts-ignore
  await web3.eth.sendTransaction({
    to: relayManagerAddress,
    from: options.relayOwner,
    value: options.value ?? ether('2')
  })

  // TODO: this entire function is a logical duplicate of 'CommandsLogic::registerRelay'
  // now wait for server until it sets the owner on stake manager
  let i = 0
  while (true) {
    await sleep(100)
    const newStakeInfo = await stakeManager.getStakeInfo(relayManagerAddress)
    if (isSameAddress(newStakeInfo[0].owner, options.relayOwner)) {
      console.log('RelayServer successfully set its owner on the StakeManager')
      break
    }
    if (i++ === 5) {
      throw new Error('RelayServer failed to set its owner on the StakeManager')
    }
  }

  const amount = options.stake || ether('1')
  await stakeManager.stakeForRelayManager(testToken.address, relayManagerAddress, options.delay || 15000, amount, {
    from: options.relayOwner
  })
  await sleep(500)
  await stakeManager.authorizeHubByOwner(relayManagerAddress, relayHubAddress, {
    from: options.relayOwner
  })

  // now ping server until it "sees" the stake and funding, and gets "ready"
  res = ''
  let count = 25
  while (count-- > 0) {
    res = await http.getPingResponse(localhostOne)
    if (res?.ready) break
    await sleep(500)
  }
  assert.ok(res.ready, 'Timed out waiting for relay to get staked and registered')

  // TODO: this is temporary hack to make helper test work!!!
  // @ts-ignore
  proc.relayManagerAddress = relayManagerAddress
  return proc
}

export function stopRelay (proc: ChildProcessWithoutNullStreams): void {
  proc?.kill()
}

export async function increaseTime (time: number): Promise<void> {
  return await new Promise((resolve, reject) => {
    // @ts-ignore
    web3.currentProvider.send({
      jsonrpc: '2.0',
      method: 'evm_increaseTime',
      params: [time],
      id: Date.now()
    }, (err: Error | null) => {
      if (err) return reject(err)
      evmMine()
        .then((r: any) => resolve(r))
        .catch((e: Error) => reject(e))
    })
  })
}

export async function setNextBlockTimestamp (time: number | string | BN): Promise<void> {
  return await new Promise((resolve, reject) => {
    // @ts-ignore
    web3.currentProvider.send({
      jsonrpc: '2.0',
      method: 'evm_setNextBlockTimestamp',
      params: [toNumber(time)],
      id: Date.now()
    }, (e: Error | null, r: any) => {
      if (e) {
        reject(e)
      } else {
        resolve(r)
      }
    })
  })
}

export async function evmMineMany (count: number): Promise<void> {
  if (count > 101) {
    throw new Error(`Mining ${count} blocks will make tests run way too long`)
  }
  for (let i = 0; i < count; i++) {
    await evmMine()
  }
}

export async function evmMine (): Promise<any> {
  return await new Promise((resolve, reject) => {
    // @ts-ignore
    web3.currentProvider.send({
      jsonrpc: '2.0',
      method: 'evm_mine',
      params: [],
      id: Date.now()
    }, (e: Error | null, r: any) => {
      if (e) {
        reject(e)
      } else {
        resolve(r)
      }
    })
  })
}

export async function snapshot (): Promise<{ id: number, jsonrpc: string, result: string }> {
  return await new Promise((resolve, reject) => {
    // @ts-ignore
    web3.currentProvider.send({
      jsonrpc: '2.0',
      method: 'evm_snapshot',
      id: Date.now()
    }, (err: Error | null, snapshotId: { id: number, jsonrpc: string, result: string }) => {
      if (err) { return reject(err) }
      return resolve(snapshotId)
    })
  })
}

export async function revert (id: string): Promise<void> {
  return await new Promise((resolve, reject) => {
    // @ts-ignore
    web3.currentProvider.send({
      jsonrpc: '2.0',
      method: 'evm_revert',
      params: [id],
      id: Date.now()
    }, (err: Error | null, result: any) => {
      if (err) { return reject(err) }
      return resolve(result)
    })
  })
}

// encode revert reason string as a byte error returned by revert(string)
export function encodeRevertReason (reason: string): PrefixedHexString {
  return web3.eth.abi.encodeFunctionCall({
    name: 'Error',
    type: 'function',
    inputs: [{ name: 'error', type: 'string' }]
  }, [reason])
  // return '0x08c379a0' + removeHexPrefix(web3.eth.abi.encodeParameter('string', reason))
}

export async function deployHub (
  stakeManager: string,
  penalizer: string,
  batchGateway: string,
  testToken: string,
  testTokenMinimumStake: IntString,
  configOverride: Partial<RelayHubConfiguration> = {},
  environment: Environment = defaultEnvironment,
  hubContract: any = undefined,
  relayRegistrationMaxAge = constants.yearInSec): Promise<RelayHubInstance> {
  const relayHubConfiguration: RelayHubConfiguration = {
    ...environment.relayHubConfiguration,
    ...configOverride
  }
  const HubContract: RelayHubContract = hubContract ?? RelayHub
  const relayRegistrar = await RelayRegistrar.new(relayRegistrationMaxAge)
  const hub: RelayHubInstance = await HubContract.new(
    stakeManager,
    penalizer,
    batchGateway,
    relayRegistrar.address,
    relayHubConfiguration)

  await hub.setMinimumStakes([testToken], [testTokenMinimumStake])

  // TODO: it will be tedious to change return type of this method
  // @ts-ignore
  hub._secretRegistrarInstance = relayRegistrar
  return hub
}

export function configureGSN (partialConfig: Partial<GSNConfig>): GSNConfig {
  return Object.assign({}, defaultGsnConfig, partialConfig) as GSNConfig
}

export async function emptyBalance (source: Address, target: Address): Promise<void> {
  const gasPrice = toBN(1e9)
  const txCost = toBN(defaultEnvironment.mintxgascost).mul(gasPrice)
  let balance = toBN(await web3.eth.getBalance(source))
  const transferValue = balance.sub(txCost)
  console.log('bal=', balance.toString(), 'xfer=', transferValue.toString())
  if (transferValue.gtn(0)) {
    await web3.eth.sendTransaction({
      from: source,
      to: target,
      value: transferValue,
      gasPrice,
      gas: defaultEnvironment.mintxgascost
    })
  }
  balance = toBN(await web3.eth.getBalance(source))
  assert.isTrue(balance.eqn(0))
}

export function disableTruffleAutoEstimateGas (truffleContract: any): void {
  if (truffleContract.autoGas) {
    truffleContract.autoGas = false
  }
  truffleContract.defaults
  delete truffleContract.class_defaults.gas
}

/**
 * Not all "signatures" are valid, so using a hard-coded one for predictable error message.
 */
export const INCORRECT_ECDSA_SIGNATURE = '0xdeadface00000a58b757da7dea5678548be5ff9b16e9d1d87c6157aff6889c0f6a406289908add9ea6c3ef06d033a058de67d057e2c0ae5a02b36854be13b0731c'<|MERGE_RESOLUTION|>--- conflicted
+++ resolved
@@ -106,17 +106,13 @@
   if (options.refreshStateTimeoutBlocks) {
     args.push('--refreshStateTimeoutBlocks', options.refreshStateTimeoutBlocks)
   }
-<<<<<<< HEAD
+  if (options.maxFeePerGas) {
+    args.push('--maxFeePerGas', options.maxFeePerGas)
+  }
   let runServerPath = path.resolve(__dirname, '../../relay/dist/runServer.js')
   if (!fs.existsSync(runServerPath)) {
     runServerPath = path.resolve(__dirname, '../../../relay/dist/runServer.js')
   }
-=======
-  if (options.maxFeePerGas) {
-    args.push('--maxFeePerGas', options.maxFeePerGas)
-  }
-  const runServerPath = path.resolve(__dirname, '../../relay/dist/runServer.js')
->>>>>>> 82d23283
   const proc: ChildProcessWithoutNullStreams = childProcess.spawn('./node_modules/.bin/ts-node',
     [runServerPath, ...args])
 

/* eslint-disable @typescript-eslint/strict-boolean-expressions */
import childProcess, { ChildProcessWithoutNullStreams } from 'child_process'
import fs from 'fs'
import path from 'path'

import { ether } from '@openzeppelin/test-helpers'

import { IStakeManagerInstance, RelayHubInstance } from '@opengsn/contracts/types/truffle-contracts'
import { HttpWrapper } from '@opengsn/common/dist/HttpWrapper'
import { HttpClient } from '@opengsn/common/dist/HttpClient'
import { defaultGsnConfig, GSNConfig } from '@opengsn/provider/dist/GSNConfigurator'
import { defaultEnvironment } from '@opengsn/common/dist/Environments'
import { PrefixedHexString } from 'ethereumjs-util'
import { isSameAddress, sleep } from '@opengsn/common/dist/Utils'
import { RelayHubConfiguration } from '@opengsn/common/dist/types/RelayHubConfiguration'
import { createServerLogger } from '@opengsn/relay/dist/ServerWinstonLogger'
import { Environment } from '@opengsn/common'
import { Address } from '@opengsn/common/dist/types/Aliases'
import { toBN } from 'web3-utils'

require('source-map-support').install({ errorFormatterForce: true })

const RelayHub = artifacts.require('RelayHub')

const localhostOne = 'http://localhost:8090'

// start a background relay process.
// rhub - relay hub contract
// options:
//  stake, delay, pctRelayFee, url, relayOwner: parameters to pass to registerNewRelay, to stake and register it.
//
export async function startRelay (
  relayHubAddress: string,
  stakeManager: IStakeManagerInstance,
  options: any): Promise<ChildProcessWithoutNullStreams> {
  const args = []

  const serverWorkDir = '/tmp/gsn/test/server'

  fs.rmSync(serverWorkDir, {
    recursive: true,
    force: true
  })
  args.push('--workdir', serverWorkDir)
  args.push('--devMode')
  if (options.checkInterval) {
    args.push('--checkInterval', options.checkInterval)
  } else {
    args.push('--checkInterval', 100)
  }
  args.push('--logLevel', 'debug')
  args.push('--relayHubAddress', relayHubAddress)
  const configFile = path.resolve(__dirname, './server-config.json')
  args.push('--config', configFile)
  args.push('--ownerAddress', options.relayOwner)

  if (options.ethereumNodeUrl) {
    args.push('--ethereumNodeUrl', options.ethereumNodeUrl)
  }
  if (options.gasPriceFactor) {
    args.push('--gasPriceFactor', options.gasPriceFactor)
  }
  if (options.pctRelayFee) {
    args.push('--pctRelayFee', options.pctRelayFee)
  }
  if (options.baseRelayFee) {
    args.push('--baseRelayFee', options.baseRelayFee)
  }
  if (options.checkInterval) {
    args.push('--checkInterval', options.checkInterval)
  }
  if (options.initialReputation) {
    args.push('--initialReputation', options.initialReputation)
  }
  if (options.workerTargetBalance) {
    args.push('--workerTargetBalance', options.workerTargetBalance)
  }
<<<<<<< HEAD
  if (options.environmentName) {
    args.push('--environmentName', options.environmentName)
=======
  if (options.refreshStateTimeoutBlocks) {
    args.push('--refreshStateTimeoutBlocks', options.refreshStateTimeoutBlocks)
>>>>>>> 9b8c266e
  }
  const runServerPath = path.resolve(__dirname, '../../relay/dist/runServer.js')
  const proc: ChildProcessWithoutNullStreams = childProcess.spawn('./node_modules/.bin/ts-node',
    [runServerPath, ...args])

  // eslint-disable-next-line @typescript-eslint/no-empty-function
  let relaylog = function (_: string): void {}
  if (options.relaylog) {
    relaylog = (msg: string) => msg.split('\n').forEach(line => console.log(`relay-${proc.pid!.toString()}> ${line}`))
  }

  await new Promise((resolve, reject) => {
    let lastresponse: string
    const listener = (data: any): void => {
      const str = data.toString().replace(/\s+$/, '')
      lastresponse = str
      relaylog(str)
      if (str.indexOf('Listening on port') >= 0) {
        // @ts-ignore
        proc.alreadystarted = 1
        resolve(proc)
      }
    }
    proc.stdout.on('data', listener)
    proc.stderr.on('data', listener)
    const doaListener = (code: Object): void => {
      // @ts-ignore
      if (!proc.alreadystarted) {
        relaylog(`died before init code=${JSON.stringify(code)}`)
        reject(new Error(lastresponse))
      }
    }
    proc.on('exit', doaListener.bind(proc))
  })

  const logger = createServerLogger('error', '', '')
  let res: any
  const http = new HttpClient(new HttpWrapper(), logger)
  let count1 = 3
  while (count1-- > 0) {
    try {
      res = await http.getPingResponse(localhostOne)
      if (res) break
    } catch (e) {
      console.log('startRelay getaddr error', e)
    }
    console.log('sleep before cont.')
    await sleep(1000)
  }
  assert.ok(res, 'can\'t ping server')
  // eslint-disable-next-line @typescript-eslint/restrict-template-expressions
  assert.ok(res.relayWorkerAddress, `server returned unknown response ${res.toString()}`)
  const relayManagerAddress = res.relayManagerAddress
  console.log('Relay Server Address', relayManagerAddress)
  // @ts-ignore
  await web3.eth.sendTransaction({
    to: relayManagerAddress,
    from: options.relayOwner,
    value: options.value ?? ether('2')
  })

  // TODO: this entire function is a logical duplicate of 'CommandsLogic::registerRelay'
  // now wait for server until it sets the owner on stake manager
  let i = 0
  while (true) {
    await sleep(100)
    const newStakeInfo = await stakeManager.getStakeInfo(relayManagerAddress)
    if (isSameAddress(newStakeInfo.owner, options.relayOwner)) {
      console.log('RelayServer successfully set its owner on the StakeManager')
      break
    }
    if (i++ === 5) {
      throw new Error('RelayServer failed to set its owner on the StakeManager')
    }
  }

  await stakeManager.stakeForRelayManager(relayManagerAddress, options.delay || 2000, {
    from: options.relayOwner,
    value: options.stake || ether('1')
  })
  await sleep(500)
  await stakeManager.authorizeHubByOwner(relayManagerAddress, relayHubAddress, {
    from: options.relayOwner
  })

  // now ping server until it "sees" the stake and funding, and gets "ready"
  res = ''
  let count = 25
  while (count-- > 0) {
    res = await http.getPingResponse(localhostOne)
    if (res?.ready) break
    await sleep(500)
  }
  assert.ok(res.ready, 'Timed out waiting for relay to get staked and registered')

  // TODO: this is temporary hack to make helper test work!!!
  // @ts-ignore
  proc.relayManagerAddress = relayManagerAddress
  return proc
}

export function stopRelay (proc: ChildProcessWithoutNullStreams): void {
  proc?.kill()
}

export async function increaseTime (time: number): Promise<void> {
  return await new Promise((resolve, reject) => {
    // @ts-ignore
    web3.currentProvider.send({
      jsonrpc: '2.0',
      method: 'evm_increaseTime',
      params: [time],
      id: Date.now()
    }, (err: Error | null) => {
      if (err) return reject(err)
      evmMine()
        .then((r: any) => resolve(r))
        .catch((e: Error) => reject(e))
    })
  })
}

export async function evmMineMany (count: number): Promise<void> {
  for (let i = 0; i < count; i++) {
    await evmMine()
  }
}

export async function evmMine (): Promise<any> {
  return await new Promise((resolve, reject) => {
    // @ts-ignore
    web3.currentProvider.send({
      jsonrpc: '2.0',
      method: 'evm_mine',
      params: [],
      id: Date.now()
    }, (e: Error | null, r: any) => {
      if (e) {
        reject(e)
      } else {
        resolve(r)
      }
    })
  })
}

export async function snapshot (): Promise<{ id: number, jsonrpc: string, result: string }> {
  return await new Promise((resolve, reject) => {
    // @ts-ignore
    web3.currentProvider.send({
      jsonrpc: '2.0',
      method: 'evm_snapshot',
      id: Date.now()
    }, (err: Error | null, snapshotId: { id: number, jsonrpc: string, result: string }) => {
      if (err) { return reject(err) }
      return resolve(snapshotId)
    })
  })
}

export async function revert (id: string): Promise<void> {
  return await new Promise((resolve, reject) => {
    // @ts-ignore
    web3.currentProvider.send({
      jsonrpc: '2.0',
      method: 'evm_revert',
      params: [id],
      id: Date.now()
    }, (err: Error | null, result: any) => {
      if (err) { return reject(err) }
      return resolve(result)
    })
  })
}

// encode revert reason string as a byte error returned by revert(string)
export function encodeRevertReason (reason: string): PrefixedHexString {
  return web3.eth.abi.encodeFunctionCall({
    name: 'Error',
    type: 'function',
    inputs: [{ name: 'error', type: 'string' }]
  }, [reason])
  // return '0x08c379a0' + removeHexPrefix(web3.eth.abi.encodeParameter('string', reason))
}

export async function deployHub (
  stakeManager: string,
  penalizer: string,
  configOverride: Partial<RelayHubConfiguration> = {},
  environment: Environment = defaultEnvironment): Promise<RelayHubInstance> {
  const relayHubConfiguration: RelayHubConfiguration = {
    ...environment.relayHubConfiguration,
    ...configOverride
  }
  const hub: RelayHubInstance = await RelayHub.new(
    stakeManager,
    penalizer,
    relayHubConfiguration)
  return hub
}

export function configureGSN (partialConfig: Partial<GSNConfig>): GSNConfig {
  return Object.assign({}, defaultGsnConfig, partialConfig) as GSNConfig
}

export async function emptyBalance (source: Address, target: Address): Promise<void> {
  const gasPrice = toBN(1e9)
  const txCost = toBN(defaultEnvironment.mintxgascost).mul(gasPrice)
  let balance = toBN(await web3.eth.getBalance(source))
  await web3.eth.sendTransaction({ from: source, to: target, value: balance.sub(txCost), gasPrice, gas: defaultEnvironment.mintxgascost })
  balance = toBN(await web3.eth.getBalance(source))
  assert.isTrue(balance.eqn(0))
}

/**
 * Not all "signatures" are valid, so using a hard-coded one for predictable error message.
 */
export const INCORRECT_ECDSA_SIGNATURE = '0xdeadface00000a58b757da7dea5678548be5ff9b16e9d1d87c6157aff6889c0f6a406289908add9ea6c3ef06d033a058de67d057e2c0ae5a02b36854be13b0731c'<|MERGE_RESOLUTION|>--- conflicted
+++ resolved
@@ -75,13 +75,11 @@
   if (options.workerTargetBalance) {
     args.push('--workerTargetBalance', options.workerTargetBalance)
   }
-<<<<<<< HEAD
   if (options.environmentName) {
     args.push('--environmentName', options.environmentName)
-=======
+  }
   if (options.refreshStateTimeoutBlocks) {
     args.push('--refreshStateTimeoutBlocks', options.refreshStateTimeoutBlocks)
->>>>>>> 9b8c266e
   }
   const runServerPath = path.resolve(__dirname, '../../relay/dist/runServer.js')
   const proc: ChildProcessWithoutNullStreams = childProcess.spawn('./node_modules/.bin/ts-node',

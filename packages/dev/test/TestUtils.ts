--- conflicted
+++ resolved
@@ -14,11 +14,7 @@
 import { isSameAddress, sleep } from '@opengsn/common/dist/Utils'
 import { RelayHubConfiguration } from '@opengsn/common/dist/types/RelayHubConfiguration'
 import { createServerLogger } from '@opengsn/relay/dist/ServerWinstonLogger'
-<<<<<<< HEAD
 import { constants, Environment } from '@opengsn/common'
-=======
-import { Environment } from '@opengsn/common'
->>>>>>> 9d07145d
 import { Address } from '@opengsn/common/dist/types/Aliases'
 import { toBN } from 'web3-utils'
 
@@ -82,12 +78,9 @@
   if (options.environmentName) {
     args.push('--environmentName', options.environmentName)
   }
-<<<<<<< HEAD
-=======
   if (options.refreshStateTimeoutBlocks) {
     args.push('--refreshStateTimeoutBlocks', options.refreshStateTimeoutBlocks)
   }
->>>>>>> 9d07145d
   const runServerPath = path.resolve(__dirname, '../../relay/dist/runServer.js')
   const proc: ChildProcessWithoutNullStreams = childProcess.spawn('./node_modules/.bin/ts-node',
     [runServerPath, ...args])
@@ -275,10 +268,7 @@
 export async function deployHub (
   stakeManager: string,
   penalizer: string,
-<<<<<<< HEAD
   batchGateway: string = constants.ZERO_ADDRESS,
-=======
->>>>>>> 9d07145d
   configOverride: Partial<RelayHubConfiguration> = {},
   environment: Environment = defaultEnvironment): Promise<RelayHubInstance> {
   const relayHubConfiguration: RelayHubConfiguration = {
@@ -288,10 +278,7 @@
   const hub: RelayHubInstance = await RelayHub.new(
     stakeManager,
     penalizer,
-<<<<<<< HEAD
     batchGateway,
-=======
->>>>>>> 9d07145d
     relayHubConfiguration)
   return hub
 }

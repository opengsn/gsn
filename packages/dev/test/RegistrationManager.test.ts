--- conflicted
+++ resolved
@@ -26,11 +26,8 @@
 import chaiAsPromised from 'chai-as-promised'
 import { defaultEnvironment } from '@opengsn/common/dist/Environments'
 
-<<<<<<< HEAD
 const TestRelayHub = artifacts.require('TestRelayHub')
-=======
 const TestToken = artifacts.require('TestToken')
->>>>>>> 8f64ee61
 
 const { oneEther } = constants
 
@@ -550,8 +547,6 @@
         assert.equal(receipts.length, 0)
         expect(newServer.logger.error).to.have.been.calledWith(errorMessage1)
         expect(newServer.logger.error).to.have.been.calledWith(errorMessage2)
-<<<<<<< HEAD
-=======
       })
 
       it('should not attempt registration if incorrect token is staked on hub', async function () {
@@ -570,7 +565,6 @@
         assert.equal(receipts.length, 0)
         expect(newServer.logger.error).to.have.been.calledWith(errorMessage1)
         expect(newServer.logger.error).to.have.been.calledWith(errorMessage2)
->>>>>>> 8f64ee61
       })
 
       it('should not attempt registration incorrect token is staked on hub', async function () {})

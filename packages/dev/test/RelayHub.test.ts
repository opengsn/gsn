import { balance, ether, expectEvent, expectRevert } from '@openzeppelin/test-helpers'
import BN from 'bn.js'
import chai from 'chai'

import { decodeRevertReason, getEip712Signature, removeHexPrefix } from '@opengsn/common/dist/Utils'
import { RelayRequest, cloneRelayRequest } from '@opengsn/common/dist/EIP712/RelayRequest'
import { defaultEnvironment } from '@opengsn/common/dist/Environments'
import { TypedRequestData } from '@opengsn/common/dist/EIP712/TypedRequestData'

import {
  RelayHubInstance,
  PenalizerInstance,
  StakeManagerInstance,
  TestRecipientInstance,
  ForwarderInstance,
  TestPaymasterEverythingAcceptedInstance,
  TestPaymasterConfigurableMisbehaviorInstance,
  GatewayForwarderInstance, TestTokenInstance
} from '@opengsn/contracts/types/truffle-contracts'
import { deployHub, encodeRevertReason, revert, snapshot } from './TestUtils'
import { registerForwarderForGsn } from '@opengsn/common/dist/EIP712/ForwarderUtil'

import chaiAsPromised from 'chai-as-promised'
import { RelayRegistrarInstance } from '@opengsn/contracts'
import { constants } from '@opengsn/common'

const { expect, assert } = chai.use(chaiAsPromised)

const RelayHub = artifacts.require('RelayHub')
const StakeManager = artifacts.require('StakeManager')
const Forwarder = artifacts.require('Forwarder')
const Penalizer = artifacts.require('Penalizer')
const GatewayForwarder = artifacts.require('GatewayForwarder')
const TestPaymasterEverythingAccepted = artifacts.require('TestPaymasterEverythingAccepted')
const TestToken = artifacts.require('TestToken')
const TestRecipient = artifacts.require('TestRecipient')
const TestPaymasterStoreContext = artifacts.require('TestPaymasterStoreContext')
const TestPaymasterConfigurableMisbehavior = artifacts.require('TestPaymasterConfigurableMisbehavior')
const RelayRegistrar = artifacts.require('RelayRegistrar')

contract('RelayHub', function ([paymasterOwner, relayOwner, relayManager, relayWorker, senderAddress, other, dest, incorrectWorker]) { // eslint-disable-line no-unused-vars
  const RelayCallStatusCodes = {
    OK: new BN('0'),
    RelayedCallFailed: new BN('1'),
    RejectedByPreRelayed: new BN('2'),
    RejectedByForwarder: new BN('3'),
    RejectedByRecipientRevert: new BN('4'),
    PostRelayedFailed: new BN('5'),
    PaymasterBalanceChanged: new BN('6')
  }

  const chainId = defaultEnvironment.chainId
  const oneEther = ether('1')

  let relayHub: string
  let testToken: TestTokenInstance
  let stakeManager: StakeManagerInstance
  let penalizer: PenalizerInstance
  let relayHubInstance: RelayHubInstance
  let relayRegistrar: RelayRegistrarInstance
  let recipientContract: TestRecipientInstance
  let paymasterContract: TestPaymasterEverythingAcceptedInstance
  let forwarderInstance: ForwarderInstance
  let target: string
  let paymaster: string
  let forwarder: string

  beforeEach(async function () {
    testToken = await TestToken.new()
    stakeManager = await StakeManager.new(defaultEnvironment.maxUnstakeDelay, constants.BURN_ADDRESS)
    penalizer = await Penalizer.new(defaultEnvironment.penalizerConfiguration.penalizeBlockDelay, defaultEnvironment.penalizerConfiguration.penalizeBlockExpiration)
    relayHubInstance = await deployHub(stakeManager.address, penalizer.address, constants.ZERO_ADDRESS, testToken.address, oneEther.toString())
    relayRegistrar = await RelayRegistrar.at(await relayHubInstance.relayRegistrar())

    paymasterContract = await TestPaymasterEverythingAccepted.new()
    forwarderInstance = await Forwarder.new()
    forwarder = forwarderInstance.address
    recipientContract = await TestRecipient.new(forwarder)

    // register hub's RelayRequest with forwarder, if not already done.
    await registerForwarderForGsn(forwarderInstance)

    target = recipientContract.address
    paymaster = paymasterContract.address
    relayHub = relayHubInstance.address

    await paymasterContract.setTrustedForwarder(forwarder)
    await paymasterContract.setRelayHub(relayHub)
  })

  it('should retrieve version number', async function () {
    const version = await relayHubInstance.versionHub()
    assert.match(version, /2\.\d*\.\d*-?.*\+opengsn\.hub\.irelayhub/)
  })

<<<<<<< HEAD
=======
  it('should reject setRegistrar for an address that does not implement IPaymaster', async function () {
    await expectRevert(relayHubInstance.setRegistrar(relayHub), 'target is not a valid IRegistrar')
  })

>>>>>>> 04a93a94
  describe('balances', function () {
    async function testDeposit (sender: string, paymaster: string, amount: BN): Promise<void> {
      const senderBalanceTracker = await balance.tracker(sender)
      const relayHubBalanceTracker = await balance.tracker(relayHub)
      const gasPrice = new BN(1e9)
      const res = await relayHubInstance.depositFor(paymaster, {
        from: sender,
        value: amount,
        gasPrice
      })
      expectEvent.inLogs(res.logs, 'Deposited', {
        paymaster,
        from: sender,
        amount
      })
      const txCost = (new BN(res.receipt.gasUsed)).mul(gasPrice)
      expect(await relayHubInstance.balanceOf(paymaster)).to.be.bignumber.equal(amount)
      expect(await senderBalanceTracker.delta()).to.be.bignumber.equal(amount.neg().sub(txCost))
      expect(await relayHubBalanceTracker.delta()).to.be.bignumber.equal(amount)
    }

    it('can deposit for a valid IPaymaster', async function () {
      await testDeposit(other, paymaster, ether('1'))
    })

    it('can deposit multiple times and have a total deposit larger than the limit', async function () {
      await relayHubInstance.depositFor(paymaster, {
        from: other,
        value: ether('1'),
        gasPrice: 1e9
      })
      await relayHubInstance.depositFor(paymaster, {
        from: other,
        value: ether('1'),
        gasPrice: 1e9
      })
      await relayHubInstance.depositFor(paymaster, {
        from: other,
        value: ether('1'),
        gasPrice: 1e9
      })

      expect(await relayHubInstance.balanceOf(paymaster)).to.be.bignumber.equals(ether('3'))
    })

    it('accounts with deposits can withdraw partially', async function () {
      const amount = ether('1')
      await testDeposit(other, paymaster, amount)

      const { tx } = await paymasterContract.withdrawRelayHubDepositTo(amount.divn(2), dest, { from: paymasterOwner })
      await expectEvent.inTransaction(tx, RelayHub, 'Withdrawn', {
        account: paymaster,
        dest,
        amount: amount.divn(2)
      })
    })

    it('accounts with deposits can withdraw all their balance', async function () {
      const amount = ether('1')
      await testDeposit(other, paymaster, amount)

      const { tx } = await paymasterContract.withdrawRelayHubDepositTo(amount, dest, { from: paymasterOwner })
      await expectEvent.inTransaction(tx, RelayHub, 'Withdrawn', {
        account: paymaster,
        dest,
        amount
      })
    })

    it('accounts cannot withdraw more than their balance', async function () {
      const amount = ether('1')
      await testDeposit(other, paymaster, amount)
<<<<<<< HEAD

      await expectRevert(paymasterContract.withdrawRelayHubDepositTo(amount.addn(1), dest, { from: paymasterOwner }), 'insufficient funds')
    })

    it('cannot deposit for an address that does not implement IPaymaster', async function () {
=======

      await expectRevert(paymasterContract.withdrawRelayHubDepositTo(amount.addn(1), dest, { from: paymasterOwner }), 'insufficient funds')
    })

    it('should reject depositFor for an address that does not implement IPaymaster', async function () {
>>>>>>> 04a93a94
      await expectRevert(relayHubInstance.depositFor(target, {
        value: ether('1')
      }), 'target is not a valid IPaymaster')
    })
  })

  describe('relayCall', function () {
    const baseRelayFee = '10000'
    const pctRelayFee = '10'
    const gasPrice = 1e9.toString()
    const maxFeePerGas = 1e9.toString()
    const maxPriorityFeePerGas = 1e9.toString()
    const gasLimit = '1000000'
    const senderNonce = '0'
    let sharedRelayRequestData: RelayRequest
    const paymasterData = '0x'
    const clientId = '1'

    beforeEach(function () {
      sharedRelayRequestData = {
        request: {
          to: target,
          data: '',
          from: senderAddress,
          nonce: senderNonce,
          value: '0',
          gas: gasLimit,
          validUntil: '0'
        },
        relayData: {
          pctRelayFee,
          baseRelayFee,
          transactionCalldataGasUsed: 7e6.toString(),
          maxFeePerGas,
          maxPriorityFeePerGas,
          relayWorker,
          forwarder,
          paymaster,
          paymasterData,
          clientId
        }
      }
    })

    context('with unknown worker', function () {
      const signature = '0xdeadbeef'
      const approvalData = '0x'
      const gas = 4e6
      let relayRequest: RelayRequest
      beforeEach(async function () {
        relayRequest = cloneRelayRequest(sharedRelayRequestData)
        relayRequest.request.data = '0xdeadbeef'
        await relayHubInstance.depositFor(paymaster, {
          from: other,
          value: ether('1'),
          gasPrice: 1e9
        })
      })

      it('should not accept a relay call', async function () {
        await expectRevert(
          relayHubInstance.relayCall(10e6, relayRequest, signature, approvalData, {
            from: relayWorker,
            gas
          }),
          'Unknown relay worker')
      })

      context('#setMinimumStakes()', function () {
        it('should assign values correctly with arrays of any size', async function () {
          const tokens = [
            '0xa0b86991c6218b36c1d19d4a2e9eb0ce3606eb48',
            '0x1f9840a85d5af5bf1d1762f925bdaddc4201f984',
            '0xc944e90c64b2c07662a292be6244bdf05cda44a7',
            '0x6b175474e89094c44da98b954eedeac495271d0f',
            '0xeb4c2781e4eba804ce9a9803c67d0893436bb27d',
            '0x8dae6cb04688c62d939ed9b68d32bc62e49970b1',
            '0xba100000625a3754423978a60c9317c58a424e3d',
            '0x111111111117dc0aa78b770fa6a738034120c302'
          ]
          const minimums = [100, 200, 300, 400, 500, 600, 700, 8000]
          assert.equal(tokens.length, minimums.length)
          await relayHubInstance.setMinimumStakes(tokens, minimums)
          for (let i = 0; i < tokens.length; i++) {
            const min = await relayHubInstance.minimumStakePerToken(tokens[i])
            assert.equal(min.toNumber(), minimums[i])
          }
        })

        it('should revert if array lengths do not match', async function () {
          await expectRevert(
            relayHubInstance.setMinimumStakes([relayOwner], [0, 0]),
            'setMinimumStakes: wrong length'
          )
        })
      })

      context('#verifyRelayManagerStaked()', function () {
        let id: string

        async function mintApproveSetOwnerStake (token: TestTokenInstance = testToken, stake: BN = oneEther, unstakeDelay: number = 1000): Promise<void> {
          await token.mint(stake, { from: relayOwner })
          await token.approve(stakeManager.address, stake, { from: relayOwner })
          await stakeManager.setRelayManagerOwner(relayOwner, { from: relayManager })
          await stakeManager.stakeForRelayManager(token.address, relayManager, unstakeDelay, stake, {
            from: relayOwner
          })
        }

        function testRejectsAddRelayWorkers (expectedError: string): void {
          it('should not accept a relay call with error: ' + expectedError, async function () {
            await expectRevert(
              relayHubInstance.addRelayWorkers([relayWorker], {
                from: relayManager
              }),
              expectedError
            )
          })
        }

        afterEach(async function () {
          await revert(id)
        })

        context('with no stake at all', function () {
          testRejectsAddRelayWorkers('relay manager not staked')
        })

        context('with manager stake in forbidden token', function () {
          beforeEach(async function () {
            id = (await snapshot()).result
            const forbiddenToken = await TestToken.new()
            await mintApproveSetOwnerStake(forbiddenToken)
          })
          testRejectsAddRelayWorkers('staking this token is forbidden')
        })

        context('with manager stake that is too small', function () {
          beforeEach(async function () {
            id = (await snapshot()).result
            await mintApproveSetOwnerStake(testToken, ether('0.001'))
            await relayHubInstance.setMinimumStakes([testToken.address], [oneEther])
          })
          testRejectsAddRelayWorkers('stake amount is too small')
        })

        context('with manager stake that unlocks too soon', function () {
          beforeEach(async function () {
            id = (await snapshot()).result
            await mintApproveSetOwnerStake(testToken, ether('1'), 10)
            await relayHubInstance.setMinimumStakes([testToken.address], [oneEther])
          })
          testRejectsAddRelayWorkers('unstake delay is too small')
        })

        context('with manager stake with authorized hub', function () {
          let unauthorizedHub: RelayHubInstance
          beforeEach(async function () {
            id = (await snapshot()).result
            unauthorizedHub = await deployHub(stakeManager.address, penalizer.address, constants.ZERO_ADDRESS, testToken.address, oneEther.toString())
            await mintApproveSetOwnerStake()
            await relayHubInstance.setMinimumStakes([testToken.address], [oneEther])
          })

          it('should not accept a relay call', async function () {
            await expectRevert(
              unauthorizedHub.addRelayWorkers([relayWorker], {
                from: relayManager
              }),
              'this hub is not authorized by SM'
            )
          })
        })

        context('with manager stake unlocked', function () {
          beforeEach(async function () {
            id = (await snapshot()).result
            await mintApproveSetOwnerStake()
            await relayHubInstance.setMinimumStakes([testToken.address], [oneEther])
            await stakeManager.authorizeHubByOwner(relayManager, relayHub, { from: relayOwner })
            await stakeManager.unlockStake(relayManager, { from: relayOwner })
          })
          testRejectsAddRelayWorkers('stake has been withdrawn')
        })
      })
    })

    context('with staked and registered relay', function () {
      const url = 'http://relay.com'
      const message = 'GSN RelayHub'
      const messageWithNoParams = 'Method with no parameters'

      let relayRequest: RelayRequest
      let encodedFunction: string
      let signatureWithPermissivePaymaster: string

      beforeEach(async function () {
        await testToken.mint(ether('2'), { from: relayOwner })
        await testToken.approve(stakeManager.address, ether('2'), { from: relayOwner })
        await stakeManager.setRelayManagerOwner(relayOwner, { from: relayManager })
        await stakeManager.stakeForRelayManager(testToken.address, relayManager, 1000, ether('2'), {
          from: relayOwner
        })
        await stakeManager.authorizeHubByOwner(relayManager, relayHub, { from: relayOwner })

        // truffle-contract doesn't let us create method data from the class, we need an actual instance
        encodedFunction = recipientContract.contract.methods.emitMessage(message).encodeABI()

        await relayHubInstance.addRelayWorkers([relayWorker], { from: relayManager })
        await relayRegistrar.registerRelayServer(baseRelayFee, pctRelayFee, url, { from: relayManager })
        relayRequest = cloneRelayRequest(sharedRelayRequestData)
        relayRequest.request.data = encodedFunction
        const dataToSign = new TypedRequestData(
          chainId,
          forwarder,
          relayRequest
        )
        signatureWithPermissivePaymaster = await getEip712Signature(
          web3,
          dataToSign
        )

        await relayHubInstance.depositFor(paymaster, {
          value: ether('1'),
          from: other
        })
      })

      context('with relay worker that is not externally-owned account', function () {
        it('should not accept relay requests', async function () {
          const signature = '0xdeadbeef'
          const gas = 4e6
          const TestRelayWorkerContract = artifacts.require('TestRelayWorkerContract')
          const testRelayWorkerContract = await TestRelayWorkerContract.new()
          await relayHubInstance.addRelayWorkers([testRelayWorkerContract.address], {
            from: relayManager
          })
          await expectRevert(
            testRelayWorkerContract.relayCall(
              relayHubInstance.address,
              10e6,
              relayRequest,
              signature,
              {
                gas
              }),
            'relay worker must be EOA')
        })
      })
      context('with view functions only', function () {
        let misbehavingPaymaster: TestPaymasterConfigurableMisbehaviorInstance
        let relayRequestMisbehavingPaymaster: RelayRequest

        beforeEach(async function () {
          misbehavingPaymaster = await TestPaymasterConfigurableMisbehavior.new()
          await misbehavingPaymaster.setTrustedForwarder(forwarder)
          await misbehavingPaymaster.setRelayHub(relayHub)
          await relayHubInstance.depositFor(misbehavingPaymaster.address, {
            value: ether('1'),
            from: other
          })
          relayRequestMisbehavingPaymaster = cloneRelayRequest(relayRequest)
          relayRequestMisbehavingPaymaster.relayData.paymaster = misbehavingPaymaster.address
        })

        it('should get \'paymasterAccepted = true\' and no revert reason as view call result of \'relayCall\' for a valid transaction', async function () {
          const relayCallView = await relayHubInstance.contract.methods.relayCall(
            10e6,
            relayRequest,
            signatureWithPermissivePaymaster, '0x')
            .call({
              from: relayWorker,
              gas: 7e6,
              gasPrice: 1e9
            })
          assert.equal(relayCallView.returnValue, null)
          assert.equal(relayCallView.paymasterAccepted, true)
        })

        it('should get Paymaster\'s reject reason from view call result of \'relayCall\' for a transaction with a wrong signature', async function () {
          await misbehavingPaymaster.setReturnInvalidErrorCode(true)
          const relayCallView =
            await relayHubInstance.contract.methods
              .relayCall(10e6, relayRequestMisbehavingPaymaster, '0x00', '0x')
              .call({ from: relayWorker, gas: 7e6, gasPrice: 1e9 })

          assert.equal(relayCallView.paymasterAccepted, false)

          assert.equal(relayCallView.returnValue, encodeRevertReason('invalid code'))
          assert.equal(decodeRevertReason(relayCallView.returnValue), 'invalid code')
        })
      })

      context('with funded paymaster', function () {
        let signature

        let paymasterWithContext
        let misbehavingPaymaster: TestPaymasterConfigurableMisbehaviorInstance

        let relayRequestPaymasterWithContext: RelayRequest
        let signatureWithContextPaymaster: string

        let signatureWithMisbehavingPaymaster: string
        let relayRequestMisbehavingPaymaster: RelayRequest
        const gas = 4e6

        beforeEach(async function () {
          paymasterWithContext = await TestPaymasterStoreContext.new()
          misbehavingPaymaster = await TestPaymasterConfigurableMisbehavior.new()
          await paymasterWithContext.setTrustedForwarder(forwarder)
          await misbehavingPaymaster.setTrustedForwarder(forwarder)
          await paymasterWithContext.setRelayHub(relayHub)
          await misbehavingPaymaster.setRelayHub(relayHub)
          await relayHubInstance.depositFor(paymasterWithContext.address, {
            value: ether('1'),
            from: other
          })
          await relayHubInstance.depositFor(misbehavingPaymaster.address, {
            value: ether('1'),
            from: other
          })
          let dataToSign = new TypedRequestData(
            chainId,
            forwarder,
            relayRequest
          )

          signature = await getEip712Signature(
            web3,
            dataToSign
          )

          relayRequestMisbehavingPaymaster = cloneRelayRequest(relayRequest)
          relayRequestMisbehavingPaymaster.relayData.paymaster = misbehavingPaymaster.address

          dataToSign = new TypedRequestData(
            chainId,
            forwarder,
            relayRequestMisbehavingPaymaster
          )
          signatureWithMisbehavingPaymaster = await getEip712Signature(
            web3,
            dataToSign
          )

          relayRequestPaymasterWithContext = cloneRelayRequest(relayRequest)
          relayRequestPaymasterWithContext.relayData.paymaster = paymasterWithContext.address
          dataToSign = new TypedRequestData(
            chainId,
            forwarder,
            relayRequestPaymasterWithContext
          )
          signatureWithContextPaymaster = await getEip712Signature(
            web3,
            dataToSign
          )
        })

        it('should revert if encoded function contains extra bytes', async () => {
          const encoded = await relayHubInstance.contract.methods.relayCall(10e6, relayRequest, signatureWithPermissivePaymaster, '0x').encodeABI() as string
          await expectRevert(web3.eth.call({
            data: encoded + '1234',
            from: relayWorker,
            to: relayHubInstance.address,
            gas,
            gasPrice
          }), 'Error: VM Exception while processing transaction: reverted with reason string \'extra msg.data bytes\'')
        })

        it('relayCall executes the transaction and increments sender nonce on hub', async function () {
          const nonceBefore = await forwarderInstance.getNonce(senderAddress)

          const {
            tx,
            logs
          } = await relayHubInstance.relayCall(10e6, relayRequest, signatureWithPermissivePaymaster, '0x', {
            from: relayWorker,
            gas,
            gasPrice
          })
          const nonceAfter = await forwarderInstance.getNonce(senderAddress)
          assert.equal(nonceBefore.addn(1).toNumber(), nonceAfter.toNumber())

          await expectEvent.inTransaction(tx, TestRecipient, 'SampleRecipientEmitted', {
            message,
            realSender: senderAddress,
            msgSender: forwarder,
            origin: relayWorker
          })

          const expectedReturnValue = web3.eth.abi.encodeParameter('string', 'emitMessage return value')
          expectEvent.inLogs(logs, 'TransactionResult', {
            status: RelayCallStatusCodes.OK,
            returnValue: expectedReturnValue
          })
          expectEvent.inLogs(logs, 'TransactionRelayed', {
            status: RelayCallStatusCodes.OK
          })
        })

        it('relayCall executes type 2 transaction and increments sender nonce on hub', async function () {
          const nonceBefore = await forwarderInstance.getNonce(senderAddress)
          const eip1559relayRequest = cloneRelayRequest(relayRequest)
          eip1559relayRequest.relayData.maxFeePerGas = 1e12.toString()
          eip1559relayRequest.relayData.maxPriorityFeePerGas = 1e9.toString()
          const gasPrice = 1e10.toString()
          const dataToSign = new TypedRequestData(
            chainId,
            eip1559relayRequest.relayData.forwarder,
            eip1559relayRequest
          )
          const signature = await getEip712Signature(
            web3,
            dataToSign
          )
          const {
            tx,
            logs
          } = await relayHubInstance.relayCall(10e6, eip1559relayRequest, signature, '0x', {
            from: relayWorker,
            gas,
            gasPrice
          })
          const nonceAfter = await forwarderInstance.getNonce(senderAddress)
          assert.equal(nonceBefore.addn(1).toNumber(), nonceAfter.toNumber())

          await expectEvent.inTransaction(tx, TestRecipient, 'SampleRecipientEmitted', {
            message,
            realSender: senderAddress,
            msgSender: forwarder,
            origin: relayWorker
          })

          const expectedReturnValue = web3.eth.abi.encodeParameter('string', 'emitMessage return value')
          expectEvent.inLogs(logs, 'TransactionResult', {
            status: RelayCallStatusCodes.OK,
            returnValue: expectedReturnValue
          })
          expectEvent.inLogs(logs, 'TransactionRelayed', {
            status: RelayCallStatusCodes.OK
          })
        })

        it('relayCall should refuse to re-send transaction with same nonce', async function () {
          const { tx } = await relayHubInstance.relayCall(10e6, relayRequest, signatureWithPermissivePaymaster, '0x', {
            from: relayWorker,
            gas,
            gasPrice
          })
          await expectEvent.inTransaction(tx, TestRecipient, 'SampleRecipientEmitted')

          const ret = await relayHubInstance.relayCall(10e6, relayRequest, signatureWithPermissivePaymaster, '0x', {
            from: relayWorker,
            gas,
            gasPrice
          })

          await expectEvent(ret, 'TransactionRejectedByPaymaster', { reason: encodeRevertReason('FWD: nonce mismatch') })
        })
        // This test is added due to a regression that almost slipped to production.
        it('relayCall executes the transaction with no parameters', async function () {
          const encodedFunction = recipientContract.contract.methods.emitMessageNoParams().encodeABI()
          const relayRequestNoCallData = cloneRelayRequest(relayRequest)
          relayRequestNoCallData.request.data = encodedFunction
          const dataToSign = new TypedRequestData(
            chainId,
            forwarder,
            relayRequestNoCallData
          )
          signature = await getEip712Signature(
            web3,
            dataToSign
          )
          const { tx } = await relayHubInstance.relayCall(10e6, relayRequestNoCallData, signature, '0x', {
            from: relayWorker,
            gas,
            gasPrice
          })
          await expectEvent.inTransaction(tx, TestRecipient, 'SampleRecipientEmitted', {
            message: messageWithNoParams,
            realSender: senderAddress,
            msgSender: forwarder,
            origin: relayWorker
          })
        })

        it('relayCall executes a transaction even if recipient call reverts', async function () {
          const encodedFunction = recipientContract.contract.methods.testRevert().encodeABI()
          const relayRequestRevert = cloneRelayRequest(relayRequest)
          relayRequestRevert.request.data = encodedFunction
          const dataToSign = new TypedRequestData(
            chainId,
            forwarder,
            relayRequestRevert
          )
          signature = await getEip712Signature(
            web3,
            dataToSign
          )
          const { logs } = await relayHubInstance.relayCall(10e6, relayRequestRevert, signature, '0x', {
            from: relayWorker,
            gas,
            gasPrice
          })

          const expectedReturnValue = '0x08c379a0' + removeHexPrefix(web3.eth.abi.encodeParameter('string', 'always fail'))
          expectEvent.inLogs(logs, 'TransactionResult', {
            status: RelayCallStatusCodes.RelayedCallFailed,
            returnValue: expectedReturnValue
          })
          expectEvent.inLogs(logs, 'TransactionRelayed', {
            status: RelayCallStatusCodes.RelayedCallFailed
          })
        })

        it('postRelayedCall receives values returned in preRelayedCall', async function () {
          const { tx } = await relayHubInstance.relayCall(10e6, relayRequestPaymasterWithContext,
            signatureWithContextPaymaster, '0x', {
              from: relayWorker,
              gas,
              gasPrice
            })

          await expectEvent.inTransaction(tx, TestPaymasterStoreContext, 'SampleRecipientPostCallWithValues', {
            context: 'context passed from preRelayedCall to postRelayedCall'
          })
        })

        it('relaying is aborted if the paymaster reverts the preRelayedCall', async function () {
          await misbehavingPaymaster.setReturnInvalidErrorCode(true)
          const { logs } = await relayHubInstance.relayCall(10e6, relayRequestMisbehavingPaymaster,
            signatureWithMisbehavingPaymaster, '0x', {
              from: relayWorker,
              gas,
              gasPrice
            })

          expectEvent.inLogs(logs, 'TransactionRejectedByPaymaster', { reason: encodeRevertReason('invalid code') })
        })

        it('should revert with out-of-gas if gas limit is too low for a relayed transaction', async function () {
          const gas = '200000' // not enough for a 'relayCall' transaction
          await expectRevert(
            relayHubInstance.relayCall(10e6, relayRequestMisbehavingPaymaster, signatureWithMisbehavingPaymaster, '0x', {
              from: relayWorker,
              gasPrice,
              gas: gas
            }),
            'revert')
        })

        it('should not accept relay requests with incorrect relay worker', async function () {
          await relayHubInstance.addRelayWorkers([incorrectWorker], { from: relayManager })
          await expectRevert(
            relayHubInstance.relayCall(10e6, relayRequestMisbehavingPaymaster, signatureWithMisbehavingPaymaster, '0x', {
              from: incorrectWorker,
              gasPrice,
              gas
            }),
            'Not a right worker')
        })

        it('should not accept relay requests if destination recipient doesn\'t have a balance to pay for it',
          async function () {
            const paymaster2 = await TestPaymasterEverythingAccepted.new()
            await paymaster2.setTrustedForwarder(forwarder)
            await paymaster2.setRelayHub(relayHub)
            const maxPossibleCharge = (await relayHubInstance.calculateCharge(gasLimit, {
              maxFeePerGas,
              maxPriorityFeePerGas,
              pctRelayFee,
              baseRelayFee,
              transactionCalldataGasUsed: 7e6.toString(),
              relayWorker,
              forwarder,
              paymaster: paymaster2.address,
              paymasterData: '0x',
              clientId: '1'
            })).toNumber()
            await paymaster2.deposit({ value: (maxPossibleCharge - 1).toString() }) // TODO: replace with correct margin calculation

            const relayRequestPaymaster2 = cloneRelayRequest(relayRequest)
            relayRequestPaymaster2.relayData.paymaster = paymaster2.address

            await expectRevert(
              relayHubInstance.relayCall(10e6, relayRequestPaymaster2, signatureWithMisbehavingPaymaster, '0x', {
                from: relayWorker,
                gas,
                gasPrice
              }),
              'Paymaster balance too low')
          })

        it('should not execute the \'relayedCall\' if \'preRelayedCall\' reverts', async function () {
          await misbehavingPaymaster.setRevertPreRelayCall(true)
          // @ts-ignore (there is a problem with web3 types annotations that must be solved)
          const startBlock = await web3.eth.getBlockNumber()

          const { logs } = await relayHubInstance.relayCall(10e6, relayRequestMisbehavingPaymaster,
            signatureWithMisbehavingPaymaster, '0x', {
              from: relayWorker,
              gas,
              gasPrice: gasPrice
            })

          // There should not be an event emitted, which means the result of 'relayCall' was indeed reverted
          const logsMessages = await recipientContract.contract.getPastEvents('SampleRecipientEmitted', {
            fromBlock: startBlock,
            toBlock: 'latest'
          })
          assert.equal(0, logsMessages.length)
          // const expectedReturnValue = '0x08c379a0' + removeHexPrefix(web3.eth.abi.encodeParameter('string', 'You asked me to revert, remember?'))
          expectEvent.inLogs(logs, 'TransactionRejectedByPaymaster', {
            reason: encodeRevertReason('You asked me to revert, remember?')
          })
        })

        it('should fail a transaction if paymaster.getGasAndDataLimits is too expensive', async function () {
          await misbehavingPaymaster.setExpensiveGasLimits(true)

          await expectRevert(relayHubInstance.relayCall(10e6, relayRequestMisbehavingPaymaster,
            signatureWithMisbehavingPaymaster, '0x', {
              from: relayWorker,
              gas,
              gasPrice: gasPrice
            }), 'revert')
        })

        it('should revert the \'relayedCall\' if \'postRelayedCall\' reverts', async function () {
          await misbehavingPaymaster.setRevertPostRelayCall(true)
          const { logs } = await relayHubInstance.relayCall(10e6, relayRequestMisbehavingPaymaster,
            signatureWithMisbehavingPaymaster, '0x', {
              from: relayWorker,
              gas,
              gasPrice: gasPrice
            })

          // @ts-ignore (there is a problem with web3 types annotations that must be solved)
          const startBlock = await web3.eth.getBlockNumber()
          // There should not be an event emitted, which means the result of 'relayCall' was indeed reverted
          const logsMessages = await recipientContract.contract.getPastEvents('SampleRecipientEmitted', {
            fromBlock: startBlock,
            toBlock: 'latest'
          })
          assert.equal(0, logsMessages.length)
          expectEvent.inLogs(logs, 'TransactionRelayed', { status: RelayCallStatusCodes.PostRelayedFailed })
        })

        describe('recipient balance withdrawal ban', function () {
          let misbehavingPaymaster: TestPaymasterConfigurableMisbehaviorInstance
          let relayRequestMisbehavingPaymaster: RelayRequest
          let signature: string
          beforeEach(async function () {
            misbehavingPaymaster = await TestPaymasterConfigurableMisbehavior.new()
            await misbehavingPaymaster.setTrustedForwarder(forwarder)
            await misbehavingPaymaster.setRelayHub(relayHub)
            await relayHubInstance.depositFor(misbehavingPaymaster.address, {
              value: ether('1'),
              from: other
            })

            relayRequestMisbehavingPaymaster = cloneRelayRequest(relayRequest)
            relayRequestMisbehavingPaymaster.relayData.paymaster = misbehavingPaymaster.address
            const dataToSign = new TypedRequestData(
              chainId,
              forwarder,
              relayRequestMisbehavingPaymaster
            )
            signature = await getEip712Signature(
              web3,
              dataToSign
            )
          })

          it('reverts relayed call if recipient withdraws balance during preRelayedCall', async function () {
            await misbehavingPaymaster.setWithdrawDuringPreRelayedCall(true)
            await assertRevertWithPaymasterBalanceChanged()
          })

          it('reverts relayed call if recipient withdraws balance during the relayed call', async function () {
            await recipientContract.setWithdrawDuringRelayedCall(misbehavingPaymaster.address)
            await assertRevertWithPaymasterBalanceChanged()
          })

          it('reverts relayed call if recipient withdraws balance during postRelayedCall', async function () {
            await misbehavingPaymaster.setWithdrawDuringPostRelayedCall(true)
            await assertRevertWithPaymasterBalanceChanged()
          })

          async function assertRevertWithPaymasterBalanceChanged (): Promise<void> {
            const { logs } = await relayHubInstance.relayCall(10e6, relayRequestMisbehavingPaymaster, signature, '0x', {
              from: relayWorker,
              gas,
              gasPrice
            })
            expectEvent.inLogs(logs, 'TransactionRelayed', { status: RelayCallStatusCodes.PaymasterBalanceChanged })
          }
        })
        context('with BatchGateway configured', function () {
          const batchGateway = other

          let gatewayForwarder: GatewayForwarderInstance
          let relayHubInstance: RelayHubInstance
          let recipientContract: TestRecipientInstance
          let relayRequest: RelayRequest

          before(async function () {
            relayRequest = cloneRelayRequest(sharedRelayRequestData)
            gatewayForwarder = await GatewayForwarder.new()
            await registerForwarderForGsn(gatewayForwarder)
            relayHubInstance = await deployHub(stakeManager.address, penalizer.address, batchGateway, testToken.address, oneEther.toString())
            recipientContract = await TestRecipient.new(gatewayForwarder.address)
            await gatewayForwarder.setTrustedRelayHub(relayHubInstance.address)
            await paymasterContract.setTrustedForwarder(gatewayForwarder.address)
            await paymasterContract.setRelayHub(relayHubInstance.address)
            await relayHubInstance.depositFor(paymasterContract.address, {
              from: senderAddress,
              value: ether('1')
            })

            // register relay manager and worker
            await stakeManager.authorizeHubByOwner(relayManager, relayHubInstance.address, { from: relayOwner })
            await relayHubInstance.addRelayWorkers([relayWorker], {
              from: relayManager
            })

            relayRequest.request.to = recipientContract.address
            relayRequest.request.data = recipientContract.contract.methods.emitMessageNoParams().encodeABI()
            relayRequest.relayData.paymaster = paymasterContract.address
            relayRequest.relayData.forwarder = gatewayForwarder.address
          })

          it('should reject relayCall with incorrect non-empty signature coming from the BatchGateway', async function () {
            const {
              logs
            } = await relayHubInstance.relayCall(10e6, relayRequest, '0xdeadbeef', '0x', {
              from: batchGateway,
              gas
            })
            // @ts-ignore
            const reasonHex: string = logs[1].args?.reason as string
            const rejectReason = decodeRevertReason(reasonHex)
            assert.equal(rejectReason, 'ECDSA: invalid signature length')
          })

          it('should relay relayCall with correct non-empty signature coming from the BatchGateway', async function () {
            const dataToSign = new TypedRequestData(
              chainId,
              gatewayForwarder.address,
              relayRequest
            )
            signatureWithPermissivePaymaster = await getEip712Signature(
              web3,
              dataToSign
            )
            const {
              tx
            } = await relayHubInstance.relayCall(10e6, relayRequest, signatureWithPermissivePaymaster, '0x', {
              from: batchGateway,
              gas
            })
            await expectEvent.inTransaction(tx, TestRecipient, 'SampleRecipientEmitted', {
              message: 'Method with no parameters'
            })
          })

          it('should reject relayCall with empty signature coming from a valid worker', async function () {
            await expectRevert(
              relayHubInstance.relayCall(10e6, relayRequest, '0x', '0x', {
                from: relayWorker,
                gas
              }),
              'missing signature or bad gateway')
          })

          it('should reject relayCall that reimburses an invalid worker', async function () {
            const relayRequestWithInvalidWorker = cloneRelayRequest(relayRequest)
            relayRequestWithInvalidWorker.relayData.relayWorker = incorrectWorker
            await expectRevert(
              relayHubInstance.relayCall(10e6, relayRequestWithInvalidWorker, signatureWithPermissivePaymaster, '0x', {
                from: batchGateway,
                gas
              }),
              'Unknown relay worker')
          })

          it('should accept relayCall with empty signature coming from the BatchGateway', async function () {
            const relayRequestWithNonce = cloneRelayRequest(relayRequest)
            relayRequestWithNonce.request.nonce = (await gatewayForwarder.getNonce(relayRequest.request.from)).toString()
            const dataToSign = new TypedRequestData(
              chainId,
              gatewayForwarder.address,
              relayRequestWithNonce
            )
            signatureWithPermissivePaymaster = await getEip712Signature(
              web3,
              dataToSign
            )
            const {
              tx
            } = await relayHubInstance.relayCall(10e6, relayRequestWithNonce, '0x', '0x', {
              from: batchGateway,
              gas
            })
            await expectEvent.inTransaction(tx, TestRecipient, 'SampleRecipientEmitted', {
              message: 'Method with no parameters',
              realSender: senderAddress,
              msgSender: gatewayForwarder.address,
              origin: batchGateway
            })
          })
        })
      })
    })
  })
})<|MERGE_RESOLUTION|>--- conflicted
+++ resolved
@@ -93,13 +93,10 @@
     assert.match(version, /2\.\d*\.\d*-?.*\+opengsn\.hub\.irelayhub/)
   })
 
-<<<<<<< HEAD
-=======
   it('should reject setRegistrar for an address that does not implement IPaymaster', async function () {
     await expectRevert(relayHubInstance.setRegistrar(relayHub), 'target is not a valid IRegistrar')
   })
 
->>>>>>> 04a93a94
   describe('balances', function () {
     async function testDeposit (sender: string, paymaster: string, amount: BN): Promise<void> {
       const senderBalanceTracker = await balance.tracker(sender)
@@ -172,19 +169,11 @@
     it('accounts cannot withdraw more than their balance', async function () {
       const amount = ether('1')
       await testDeposit(other, paymaster, amount)
-<<<<<<< HEAD
 
       await expectRevert(paymasterContract.withdrawRelayHubDepositTo(amount.addn(1), dest, { from: paymasterOwner }), 'insufficient funds')
     })
 
-    it('cannot deposit for an address that does not implement IPaymaster', async function () {
-=======
-
-      await expectRevert(paymasterContract.withdrawRelayHubDepositTo(amount.addn(1), dest, { from: paymasterOwner }), 'insufficient funds')
-    })
-
     it('should reject depositFor for an address that does not implement IPaymaster', async function () {
->>>>>>> 04a93a94
       await expectRevert(relayHubInstance.depositFor(target, {
         value: ether('1')
       }), 'target is not a valid IPaymaster')

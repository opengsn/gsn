--- conflicted
+++ resolved
@@ -157,19 +157,12 @@
     let sampleTransactionData: PrefixedHexString
 
     before(async function () {
-<<<<<<< HEAD
       contractInteractor = new ContractInteractor({ provider, logger, maxPageSize, environment })
-      const nonce = await web3.eth.getTransactionCount('0xb473D6BE09D0d6a23e1832046dBE258cF6E8635B')
-      let transaction = Transaction.fromTxData({ to: constants.ZERO_ADDRESS, gasLimit: '0x5208', nonce })
-      transaction = transaction.sign(Buffer.from('46e6ef4a356fa3fa3929bf4b59e6b3eb9d0521ea660fd2879c67bd501002ac2b', 'hex'))
-=======
-      contractInteractor = new ContractInteractor({ provider, logger, maxPageSize })
       await contractInteractor.init()
       provider.reset()
       const nonce = await web3.eth.getTransactionCount('0x9965507d1a55bcc2695c58ba16fb37d819b0a4dc')
       let transaction = Transaction.fromTxData({ to: constants.ZERO_ADDRESS, gasLimit: '0x5208', gasPrice: 105157849, nonce }, contractInteractor.getRawTxOptions())
       transaction = transaction.sign(Buffer.from('8b3a350cf5c34c9194ca85829a2df0ec3153be0318b5e2d3348e872092edffba', 'hex'))
->>>>>>> 2cbb0ffa
       sampleTransactionData = '0x' + transaction.serialize().toString('hex')
       sampleTransactionHash = '0x' + transaction.hash().toString('hex')
     })

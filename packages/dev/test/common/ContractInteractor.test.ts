import chai from 'chai'
import chaiAsPromised from 'chai-as-promised'
import sinon from 'sinon'
import BN from 'bn.js'
import { PastEventOptions } from 'web3-eth-contract'
import {
  PenalizerInstance,
  RelayHubInstance,
  StakeManagerInstance,
  TestPaymasterConfigurableMisbehaviorInstance,
  TestTokenInstance,
  TestDecimalsTokenInstance, TestRelayHubForRegistrarInstance
} from '@opengsn/contracts/types/truffle-contracts'
import { HttpProvider } from 'web3-core'
import { ProfilingProvider } from '@opengsn/common/dist/dev/ProfilingProvider'
import { ContractInteractor, RelayCallABI } from '@opengsn/common/dist/ContractInteractor'
import { PrefixedHexString } from 'ethereumjs-util'
import { Transaction } from '@ethereumjs/tx'
import { constants } from '@opengsn/common/dist/Constants'
import { createClientLogger } from '@opengsn/provider/dist/ClientWinstonLogger'
import { RelayRequest } from '@opengsn/common/dist/EIP712/RelayRequest'
import { deployHub } from '../TestUtils'
import { VersionsManager } from '@opengsn/common/dist/VersionsManager'
import { gsnRequiredVersion, gsnRuntimeVersion } from '@opengsn/common/dist/Version'
import { GSNContractsDeployment } from '@opengsn/common/dist/GSNContractsDeployment'
import { defaultEnvironment } from '@opengsn/common/dist/Environments'
import { EventName } from '@opengsn/common/dist/types/Aliases'
import { GsnTransactionDetails } from '@opengsn/common/dist/types/GsnTransactionDetails'
import { toHex } from 'web3-utils'
import { IRelayRegistrarInstance } from '../../../contracts/types/truffle-contracts'
import { RelayRegistrarInstance } from '@opengsn/contracts'
import { TransactionType } from '@opengsn/common/dist/types/TransactionType'
import { ether } from '@openzeppelin/test-helpers'
import { splitRelayUrlForRegistrar } from '@opengsn/common'

const { expect } = chai.use(chaiAsPromised)

const TestRelayHubForRegistrar = artifacts.require('TestRelayHubForRegistrar')
const TestDecimalsToken = artifacts.require('TestDecimalsToken')
const TestPaymasterConfigurableMisbehavior = artifacts.require('TestPaymasterConfigurableMisbehavior')
const TestToken = artifacts.require('TestToken')
const StakeManager = artifacts.require('StakeManager')
const Penalizer = artifacts.require('Penalizer')
const RelayRegistrar = artifacts.require('RelayRegistrar')

const environment = defaultEnvironment

contract('ContractInteractor', function (accounts) {
  const provider = new ProfilingProvider(web3.currentProvider as HttpProvider)
  const logger = createClientLogger({ logLevel: 'error' })
  const workerAddress = accounts[2]
  const maxPageSize = Number.MAX_SAFE_INTEGER
  const stake = ether('1')

  let rh: RelayHubInstance
  let sm: StakeManagerInstance
  let pen: PenalizerInstance
  let tt: TestTokenInstance
  let pm: TestPaymasterConfigurableMisbehaviorInstance

  before(async () => {
    tt = await TestToken.new()
    sm = await StakeManager.new(defaultEnvironment.maxUnstakeDelay, constants.BURN_ADDRESS)
    pen = await Penalizer.new(
      defaultEnvironment.penalizerConfiguration.penalizeBlockDelay,
      defaultEnvironment.penalizerConfiguration.penalizeBlockExpiration)
    rh = await deployHub(sm.address, pen.address, constants.ZERO_ADDRESS, tt.address, stake.toString())
    pm = await TestPaymasterConfigurableMisbehavior.new()
    await pm.setRelayHub(rh.address)
    const mgrAddress = accounts[1]

    await tt.mint(stake)
    await tt.approve(sm.address, stake)
    await sm.setRelayManagerOwner(accounts[0], { from: mgrAddress })
    await sm.stakeForRelayManager(tt.address, mgrAddress, 15000, stake)
    await sm.authorizeHubByOwner(mgrAddress, rh.address)
    await rh.addRelayWorkers([workerAddress], { from: mgrAddress })
  })

  function addr (n: number): string {
    return '0x'.padEnd(42, `${n}`)
  }

  context('init()', function () {
    it('should throw on bad node/internet connection', async function () {
      const contractInteractor = new ContractInteractor(
        {
          environment,
          provider: web3.currentProvider as HttpProvider,
          logger,
          maxPageSize,
          deployment: { paymasterAddress: pm.address }
        })
      const stub = sinon.stub(contractInteractor.web3.eth, 'getBlock').rejects(new Error('No block number for you'))
      try {
        await expect(contractInteractor.init())
          .to.eventually.rejectedWith('No block number for you')
      } finally {
        stub.restore()
      }
    })
    it('should complete initialization', async function () {
      const contractInteractor = new ContractInteractor(
        {
          environment,
          provider: web3.currentProvider as HttpProvider,
          logger,
          maxPageSize,
          deployment: { paymasterAddress: pm.address }
        })
      assert.equal(contractInteractor.transactionType, TransactionType.LEGACY)
      const spy = sinon.spy(contractInteractor)
      await contractInteractor.init()
      sinon.assert.callOrder(
        spy._resolveDeployment,
        spy._initializeContracts,
        spy._validateCompatibility,
        spy._initializeNetworkParams
      )
      assert.exists(contractInteractor.relayHubInstance)
      assert.exists(contractInteractor.relayHubConfiguration)
      assert.equal(contractInteractor.transactionType, TransactionType.TYPE_TWO)
    })
    it('should not initialize twice', async function () {
      const contractInteractor = new ContractInteractor(
        {
          environment,
          provider: web3.currentProvider as HttpProvider,
          logger,
          maxPageSize,
          deployment: { paymasterAddress: pm.address }
        })
      await contractInteractor.init().catch((e: Error) => { assert.equal(e.message, 'init was already called') })
    })
  })

  context('#validateRelayCall', () => {
    const versionManager = new VersionsManager(gsnRuntimeVersion, gsnRequiredVersion)
    let relayRequest: RelayRequest
    let encodedData: RelayCallABI
    before(function () {
      relayRequest = {
        request: {
          to: constants.ZERO_ADDRESS,
          data: '0x12345678',
          from: constants.ZERO_ADDRESS,
          nonce: '1',
          value: '0',
          gas: '50000',
          validUntilTime: '0'
        },
        relayData: {
          maxFeePerGas: '11',
          maxPriorityFeePerGas: '1',
          pctRelayFee: '0',
          baseRelayFee: '0',
          transactionCalldataGasUsed: '0',
          relayWorker: workerAddress,
          forwarder: constants.ZERO_ADDRESS,
          paymaster: pm.address,
          paymasterData: '0x',
          clientId: '1'
        }
      }
      encodedData = {
        maxAcceptanceBudget: '200000',
        relayRequest,
        signature: '0xdeadbeef',
        approvalData: '0x'
      }
    })

    it('should return relayCall revert reason', async () => {
      const contractInteractor = new ContractInteractor(
        {
          environment,
          provider: web3.currentProvider as HttpProvider,
          versionManager,
          logger,
          maxPageSize,
          deployment: { paymasterAddress: pm.address }
        })
      await contractInteractor.init()
      const blockGasLimit = await contractInteractor._getBlockGasLimit()
      const ret = await contractInteractor.validateRelayCall(encodedData, new BN(blockGasLimit))
      assert.deepEqual(ret, {
        paymasterAccepted: false,
        returnValue: 'view call to \'relayCall\' reverted in client: Paymaster balance too low',
        reverted: true
      })
    })

    it('should return paymaster revert reason', async () => {
      const pm = await TestPaymasterConfigurableMisbehavior.new()
      await pm.setRelayHub(rh.address)
      await rh.depositFor(pm.address, { value: 1e18.toString() })
      await pm.setRevertPreRelayCall(true)
      const contractInteractor = new ContractInteractor({
        environment,
        provider: web3.currentProvider as HttpProvider,
        versionManager,
        logger,
        maxPageSize: Number.MAX_SAFE_INTEGER,
        deployment: { paymasterAddress: pm.address }
      })
      await contractInteractor.init()

      const relayRequest: RelayRequest = {
        request: {
          to: addr(1),
          data: '0x12345678',
          from: addr(2),
          nonce: '1',
          value: '0',
          gas: '50000',
          validUntilTime: '0'
        },
        relayData: {
          maxFeePerGas: '1',
          maxPriorityFeePerGas: '1',
          pctRelayFee: '0',
          baseRelayFee: '0',
          transactionCalldataGasUsed: '0',
          relayWorker: workerAddress,
          forwarder: addr(4),
          paymaster: pm.address,
          paymasterData: '0x',
          clientId: '1'
        }
      }
      const blockGasLimit = await contractInteractor._getBlockGasLimit()
      const encodedData: RelayCallABI = {
        maxAcceptanceBudget: '200000',
        relayRequest,
        signature: '0xdeadbeef',
        approvalData: '0x'
      }
      const ret = await contractInteractor.validateRelayCall(encodedData, new BN(blockGasLimit))
      assert.deepEqual(ret, {
        paymasterAccepted: false,
        returnValue: 'You asked me to revert, remember?',
        reverted: false
      })
    })

    it('should use gasPrice on networks without eip1559 support', async function () {
      const contractInteractor = new ContractInteractor(
        {
          environment,
          provider: web3.currentProvider as HttpProvider,
          versionManager,
          logger,
          maxPageSize,
          deployment: { paymasterAddress: pm.address }
        })
      await contractInteractor.init()
      const blockGasLimit = await contractInteractor._getBlockGasLimit()
      const spy = sinon.spy(contractInteractor.web3.currentProvider as HttpProvider, 'send')
      try {
        contractInteractor.transactionType = TransactionType.LEGACY
        await contractInteractor.validateRelayCall(encodedData, new BN(blockGasLimit))
      } finally {
        sinon.assert.calledOnce(spy)
        const rpcPayload = spy.getCall(0).args[0]
        assert.equal(rpcPayload.method, 'eth_call')
        assert.equal(rpcPayload.params[0].gasPrice, toHex(relayRequest.relayData.maxFeePerGas))
        spy.restore()
      }
    })

    it('should use maxFeePerGas/maxPriorityFeePerGas on networks with eip1559 support', async function () {
      const contractInteractor = new ContractInteractor(
        {
          environment,
          provider: web3.currentProvider as HttpProvider,
          versionManager,
          logger,
          maxPageSize,
          deployment: { paymasterAddress: pm.address }
        })
      await contractInteractor.init()
      const blockGasLimit = await contractInteractor._getBlockGasLimit()
      const spy = sinon.spy(contractInteractor.web3.currentProvider as HttpProvider, 'send')
      try {
        await contractInteractor.validateRelayCall(encodedData, new BN(blockGasLimit))
      } finally {
        sinon.assert.calledOnce(spy)
        const rpcPayload = spy.getCall(0).args[0]
        assert.equal(rpcPayload.method, 'eth_call')
        assert.equal(rpcPayload.params[0].maxFeePerGas, toHex(relayRequest.relayData.maxFeePerGas))
        assert.equal(rpcPayload.params[0].maxPriorityFeePerGas, toHex(relayRequest.relayData.maxPriorityFeePerGas))
        spy.restore()
      }
    })

    context('#__fixGasFees()', () => {
      it('should return gas fees depending on network support', async function () {
        const contractInteractor = new ContractInteractor(
          {
            environment,
            provider: web3.currentProvider as HttpProvider,
            logger,
            maxPageSize,
            deployment: { paymasterAddress: pm.address }
          })
        await contractInteractor.init()
        contractInteractor.transactionType = TransactionType.LEGACY
        let gasFees = contractInteractor._fixGasFees(relayRequest)
        assert.equal(gasFees.gasPrice, toHex(relayRequest.relayData.maxFeePerGas))
        contractInteractor.transactionType = TransactionType.TYPE_TWO
        gasFees = contractInteractor._fixGasFees(relayRequest)
        assert.equal(gasFees.maxFeePerGas, toHex(relayRequest.relayData.maxFeePerGas))
        assert.equal(gasFees.maxPriorityFeePerGas, toHex(relayRequest.relayData.maxPriorityFeePerGas))
      })
    })
  })

  context('#broadcastTransaction()', function () {
    let contractInteractor: ContractInteractor
    let sampleTransactionHash: PrefixedHexString
    let sampleTransactionData: PrefixedHexString

    before(async function () {
      contractInteractor = new ContractInteractor({ provider, logger, maxPageSize, environment })
      await contractInteractor.init()
      provider.reset()
      const nonce = await web3.eth.getTransactionCount('0x9965507d1a55bcc2695c58ba16fb37d819b0a4dc')
      let transaction = Transaction.fromTxData({
        to: constants.ZERO_ADDRESS,
        gasLimit: '0x5208',
        gasPrice: toHex(await web3.eth.getGasPrice()),
        nonce
      }, contractInteractor.getRawTxOptions())
      transaction = transaction.sign(Buffer.from('8b3a350cf5c34c9194ca85829a2df0ec3153be0318b5e2d3348e872092edffba', 'hex'))
      sampleTransactionData = '0x' + transaction.serialize().toString('hex')
      sampleTransactionHash = '0x' + transaction.hash().toString('hex')
    })

    it('should send the transaction to the blockchain directly', async function () {
      const txHash = await contractInteractor.broadcastTransaction(sampleTransactionData)
      assert.equal(txHash, sampleTransactionHash)
      assert.equal(provider.methodsCount.size, 1)
      assert.equal(provider.methodsCount.get('eth_sendRawTransaction'), 1)
    })
  })

  context('#_resolveDeployment()', function () {
    it('should resolve the deployment from paymaster', async function () {
      const deployment: GSNContractsDeployment = {
        paymasterAddress: pm.address
      }
      const contractInteractor = new ContractInteractor({ provider, logger, deployment, maxPageSize, environment })
      await contractInteractor._resolveDeployment()
      const deploymentOut = contractInteractor.getDeployment()
      assert.equal(deploymentOut.paymasterAddress, pm.address)
      assert.equal(deploymentOut.relayHubAddress, rh.address)
      assert.equal(deploymentOut.stakeManagerAddress, sm.address)
      assert.equal(deploymentOut.penalizerAddress, pen.address)
    })

    it('should throw if no contract at paymaster address', async () => {
      const deployment: GSNContractsDeployment = {
        paymasterAddress: constants.ZERO_ADDRESS
      }
      const contractInteractor = new ContractInteractor({ provider, logger, deployment, maxPageSize, environment })
      await expect(contractInteractor._resolveDeployment())
        .to.eventually.rejectedWith('Not a paymaster contract')
    })

    it('should throw if not a paymaster contract', async () => {
      const deployment: GSNContractsDeployment = {
        paymasterAddress: sm.address
      }
      const contractInteractor = new ContractInteractor({ provider, logger, deployment, maxPageSize, environment })
      await expect(contractInteractor._resolveDeployment())
        .to.eventually.rejectedWith('Not a paymaster contract')
    })

    it('should throw if wrong contract paymaster version', async () => {
      const deployment: GSNContractsDeployment = {
        paymasterAddress: pm.address
      }
      const versionManager = new VersionsManager('1.0.0', '1.0.0-old-client')
      const contractInteractor = new ContractInteractor({
        provider,
        logger,
        versionManager,
        deployment,
        maxPageSize,
        environment
      })
      await expect(contractInteractor._resolveDeployment())
        .to.eventually.rejectedWith(/Provided.*version.*does not satisfy the requirement/)
    })
  })

  describe('#splitRange', () => {
    const contractInteractor = new ContractInteractor({ provider, logger, maxPageSize, environment })
    it('split 1', () => {
      assert.deepEqual(contractInteractor.splitRange(1, 6, 1),
        [{ fromBlock: 1, toBlock: 6 }])
    })
    it('split 2', () => {
      assert.deepEqual(contractInteractor.splitRange(1, 6, 2),
        [{ fromBlock: 1, toBlock: 3 }, { fromBlock: 4, toBlock: 6 }])
    })
    it('split 2 odd', () => {
      assert.deepEqual(contractInteractor.splitRange(1, 7, 2),
        [{ fromBlock: 1, toBlock: 4 }, { fromBlock: 5, toBlock: 7 }])
    })
    it('split 3', () => {
      assert.deepEqual(contractInteractor.splitRange(1, 9, 3),
        [{ fromBlock: 1, toBlock: 3 }, { fromBlock: 4, toBlock: 6 }, { fromBlock: 7, toBlock: 9 }])
    })

    it('split 3 odd', () => {
      assert.deepEqual(contractInteractor.splitRange(1, 10, 3),
        [{ fromBlock: 1, toBlock: 4 }, { fromBlock: 5, toBlock: 8 }, { fromBlock: 9, toBlock: 10 }])
    })

    it('split with exactly 1 block for last range', () => {
      const splitRange = contractInteractor.splitRange(100, 200, 21)
      assert.equal(splitRange.length, 21)
      assert.deepEqual(splitRange[20], { fromBlock: 200, toBlock: 200 })
    })
  })

  context('#formatTokenAmount()', function () {
    let contractInteractor: ContractInteractor
    let testDecimalsToken: TestDecimalsTokenInstance
    before(async function () {
      testDecimalsToken = await TestDecimalsToken.new()
      await testDecimalsToken.mint('123456789123456789123', { from: accounts[1] })
      const deployment: GSNContractsDeployment = { managerStakeTokenAddress: testDecimalsToken.address }
      contractInteractor = new ContractInteractor({ provider, logger, deployment, maxPageSize, environment })
      await contractInteractor.init()
    })

    it('should display amount correctly with 24 decimals', async function () {
      await testDecimalsToken.setDecimals(24)
      const balanceFormatted = await contractInteractor.getTokenBalanceFormatted(accounts[1])
      assert.equal(balanceFormatted, '0.000123456789123456 DEC')
    })

    it('should display amount correctly with 18 decimals', async function () {
      await testDecimalsToken.setDecimals(18)
      const balanceFormatted = await contractInteractor.getTokenBalanceFormatted(accounts[1])
      assert.equal(balanceFormatted, '123.456789123456789123 DEC')
    })

    it('should display amount correctly with 18 decimals but 0 total balance', async function () {
      await testDecimalsToken.setDecimals(18)
      const balanceFormatted = await contractInteractor.getTokenBalanceFormatted(accounts[3])
      assert.equal(balanceFormatted, '0 DEC')
    })

    it('should display amount correctly with 6 decimals', async function () {
      await testDecimalsToken.setDecimals(6)
      const balanceFormatted = await contractInteractor.getTokenBalanceFormatted(accounts[1])
      assert.equal(balanceFormatted, '123456789123456.789123 DEC')
    })

    it('should display amount correctly with 2 decimals', async function () {
      await testDecimalsToken.setDecimals(2)
      const balanceFormatted = await contractInteractor.getTokenBalanceFormatted(accounts[1])
      assert.equal(balanceFormatted, '1234567891234567891.23 DEC')
    })

    it('should display amount correctly with 0 decimals', async function () {
      await testDecimalsToken.setDecimals(0)
      const balanceFormatted = await contractInteractor.getTokenBalanceFormatted(accounts[1])
      assert.equal(balanceFormatted, '123456789123456789123 DEC')
    })
  })

  context('#isRelayManagerStakedOnHub()', function () {
    let contractInteractor: ContractInteractor
    before(async function () {
      const deployment: GSNContractsDeployment = { paymasterAddress: pm.address }
      contractInteractor = new ContractInteractor({ provider, logger, deployment, maxPageSize, environment })
      await contractInteractor.init()
    })

    it('should return false and an error message if not staked', async function () {
      const res = await contractInteractor.isRelayManagerStakedOnHub(accounts[0])
      assert.deepEqual(res, { isStaked: false, errorMessage: 'relay manager not staked' })
    })

    it('should return true and no error message if staked', async function () {
      const res = await contractInteractor.isRelayManagerStakedOnHub(accounts[1])
      assert.deepEqual(res, { isStaked: true, errorMessage: null })
    })
  })

  context('#_getPastEventsPaginated', function () {
    const maxPageSize = 5
    let contractInteractor: ContractInteractor
    before(async function () {
      const deployment: GSNContractsDeployment = { paymasterAddress: pm.address }
      contractInteractor = new ContractInteractor({ provider, logger, deployment, maxPageSize, environment })
      await contractInteractor.init()
      provider.reset()
    })

    it('should split requested events window into necessary number of parts', async function () {
      // from 100 to 200 is actually 101 blocks, with max page size of 5 it is 21 queries
      const expectedGetLogsCalls = 21
      await contractInteractor.getPastEventsForHub([], { fromBlock: 100, toBlock: 200 })
      const getLogsAfter = provider.methodsCount.get('eth_getLogs')
      assert.equal(getLogsAfter, expectedGetLogsCalls)
    })

    context('with stub 100 blocks getLogs limit', function () {
      before(function () {
        if (process.env.TEST_LONG == null) {
          console.log('skipped long test. set TEST_LONG to enable')
          this.skip()
          return
        }
        // @ts-ignore
        contractInteractor.maxPageSize = Number.MAX_SAFE_INTEGER
        sinon.stub(contractInteractor, '_getPastEvents').callsFake(async function (contract: any, names: EventName[], extraTopics: string[], options: PastEventOptions): Promise<any> {
          const fromBlock = options.fromBlock as number
          const toBlock = options.toBlock as number
          if (toBlock - fromBlock > 100) {
            throw new Error('query returned more than 100 events')
          }
          const ret: any[] = []
          for (let b = fromBlock; b <= toBlock; b++) {
            ret.push({ event: `event${b}-${fromBlock}-${toBlock}` })
          }
          return ret
        })
      })
      it('should break large request into multiple chunks', async () => {
        const ret = await contractInteractor.getPastEventsForHub([], { fromBlock: 1, toBlock: 300 })

        assert.equal(ret.length, 300)
        assert.equal(ret[0].event, 'event1-1-75')
        assert.equal(ret[299].event, 'event300-226-300')
      })
    })
  })

  context('gas calculations', function () {
    const originalGasEstimation = 100000
    const msgDataLength = 42
    let contractInteractor: ContractInteractor
    let gsnTransactionDetails: GsnTransactionDetails

    before(async function () {
      contractInteractor = new ContractInteractor({ provider, logger, maxPageSize, environment })
      await contractInteractor.init()
      sinon.stub(contractInteractor.web3.eth, 'estimateGas').resolves(originalGasEstimation)
    })

    context('#estimateGasWithoutCalldata()', function () {
      it('should calculate gas used for calculation only', async function () {
        gsnTransactionDetails = {
          from: accounts[0],
          to: accounts[0],
          data: '0x' + 'ff'.repeat(msgDataLength),
          clientId: '1',
          maxFeePerGas: '0x1',
          maxPriorityFeePerGas: '0x1'
        }
        const estimation = await contractInteractor.estimateGasWithoutCalldata(gsnTransactionDetails)
        const expectedEstimation = originalGasEstimation - msgDataLength * defaultEnvironment.gtxdatanonzero
        assert.equal(estimation, expectedEstimation)
      })

      it('should throw if calldataGasCost estimation exceeds originalGasEstimation', async function () {
        gsnTransactionDetails = {
          from: accounts[0],
          to: accounts[0],
          data: '0x' + 'ff'.repeat(msgDataLength * 10000),
          clientId: '1',
          maxFeePerGas: '0x1',
          maxPriorityFeePerGas: '0x1'
        }
        await expect(contractInteractor.estimateGasWithoutCalldata(gsnTransactionDetails))
          .to.eventually.be.rejectedWith('calldataGasCost exceeded originalGasEstimation')
      })
    })
  })

  context('#LightTruffleContract', () => {
    let contractInteractor: ContractInteractor
    let relayReg: RelayRegistrarInstance
    let testRelayHub: TestRelayHubForRegistrarInstance
    let lightreg: IRelayRegistrarInstance

    before(async () => {
      // Using contractInteractor, since hard to test directly: it has (deliberately) the same names as truffle contracts..
      contractInteractor = new ContractInteractor(
        {
          environment,
          provider: web3.currentProvider as HttpProvider,
          logger,
          maxPageSize,
          deployment: { paymasterAddress: pm.address }
        })
      await contractInteractor.init()
<<<<<<< HEAD
      relayReg = await RelayRegistrar.new(constants.ZERO_ADDRESS, true)
=======
      relayReg = await RelayRegistrar.new(true)
>>>>>>> 37ecc388
      lightreg = await contractInteractor._createRelayRegistrar(relayReg.address)

      testRelayHub = await TestRelayHubForRegistrar.new()
      await testRelayHub.setRelayManagerStaked(accounts[1], true)
      await testRelayHub.setRelayManagerStaked(accounts[2], true)
      await relayReg.registerRelayServer(testRelayHub.address, 10, 11, splitRelayUrlForRegistrar('url1'), { from: accounts[1] })
      await relayReg.registerRelayServer(testRelayHub.address, 20, 21, splitRelayUrlForRegistrar('url2'), { from: accounts[2] })
    })

    // it('should get matching numeric return value', async () => {
    //   expect(await lightreg.countRelays())
    //     .to.deep.equal(await relayReg.countRelays())
    // })
    it('should get matching returned struct', async () => {
      expect(await lightreg.getRelayInfo(testRelayHub.address, accounts[1]))
        .to.eql(await relayReg.getRelayInfo(testRelayHub.address, accounts[1]))
    })
    // note: this is no longer true - we retype tuples to BN in LightTruffleContracts while actual Truffle doesn't do so
    it.skip('should get matching mixed return values', async () => {
      expect(await lightreg.readRelayInfos(constants.ZERO_ADDRESS, 0, 100))
        .to.eql(await relayReg.readRelayInfos(constants.ZERO_ADDRESS, 0, 100))
    })
  })
})<|MERGE_RESOLUTION|>--- conflicted
+++ resolved
@@ -601,11 +601,7 @@
           deployment: { paymasterAddress: pm.address }
         })
       await contractInteractor.init()
-<<<<<<< HEAD
-      relayReg = await RelayRegistrar.new(constants.ZERO_ADDRESS, true)
-=======
       relayReg = await RelayRegistrar.new(true)
->>>>>>> 37ecc388
       lightreg = await contractInteractor._createRelayRegistrar(relayReg.address)
 
       testRelayHub = await TestRelayHubForRegistrar.new()

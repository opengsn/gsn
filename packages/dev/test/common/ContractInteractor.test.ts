--- conflicted
+++ resolved
@@ -439,28 +439,13 @@
     it('should display amount correctly with 24 decimals', async function () {
       await testDecimalsToken.setDecimals(24)
       const balanceFormatted = await contractInteractor.getTokenBalanceFormatted(accounts[1])
-<<<<<<< HEAD
-      assert.equal(balanceFormatted, '0.0001 DEC')
-=======
       assert.equal(balanceFormatted, '0.000123456789123456 DEC')
->>>>>>> 8f64ee61
     })
 
     it('should display amount correctly with 18 decimals', async function () {
       await testDecimalsToken.setDecimals(18)
       const balanceFormatted = await contractInteractor.getTokenBalanceFormatted(accounts[1])
-<<<<<<< HEAD
-      assert.equal(balanceFormatted, '123.4567 DEC')
-    })
-
-    it('should display amount correctly with 18 decimals but no visible fractional part', async function () {
-      await testDecimalsToken.setDecimals(18)
-      await testDecimalsToken.mint('123000009123456789123', { from: accounts[2] })
-      const balanceFormatted = await contractInteractor.getTokenBalanceFormatted(accounts[2])
-      assert.equal(balanceFormatted, '123 DEC')
-=======
       assert.equal(balanceFormatted, '123.456789123456789123 DEC')
->>>>>>> 8f64ee61
     })
 
     it('should display amount correctly with 18 decimals but 0 total balance', async function () {
@@ -472,11 +457,7 @@
     it('should display amount correctly with 6 decimals', async function () {
       await testDecimalsToken.setDecimals(6)
       const balanceFormatted = await contractInteractor.getTokenBalanceFormatted(accounts[1])
-<<<<<<< HEAD
-      assert.equal(balanceFormatted, '123456789123456.7891 DEC')
-=======
       assert.equal(balanceFormatted, '123456789123456.789123 DEC')
->>>>>>> 8f64ee61
     })
 
     it('should display amount correctly with 2 decimals', async function () {

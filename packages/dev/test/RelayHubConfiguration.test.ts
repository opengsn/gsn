import BN from 'bn.js'
import chai from 'chai'
import { ether, expectEvent, expectRevert } from '@openzeppelin/test-helpers'

import { deployHub, evmMine, evmMineMany } from './TestUtils'

import chaiAsPromised from 'chai-as-promised'
import { defaultEnvironment, getEip712Signature } from '@opengsn/common/dist'
import {
  ForwarderInstance,
  PenalizerInstance,
  RelayHubInstance,
  StakeManagerInstance, TestPaymasterEverythingAcceptedInstance,
  TestRecipientInstance
} from '@opengsn/contracts/types/truffle-contracts'
import { RelayRequest } from '@opengsn/common/dist/EIP712/RelayRequest'
import { registerForwarderForGsn } from '@opengsn/common/dist/EIP712/ForwarderUtil'
import { TypedRequestData } from '@opengsn/common/dist/EIP712/TypedRequestData'
import { RelayRegistrarInstance } from '@opengsn/contracts'
import { cleanValue } from './utils/chaiHelper'

const { assert } = chai.use(chaiAsPromised)

const StakeManager = artifacts.require('StakeManager')
const Forwarder = artifacts.require('Forwarder')
const Penalizer = artifacts.require('Penalizer')
const TestPaymasterEverythingAccepted = artifacts.require('TestPaymasterEverythingAccepted')
const TestRecipient = artifacts.require('TestRecipient')
const RelayRegistrar = artifacts.require('RelayRegistrar')

contract('RelayHub Configuration',
  function ([relayHubDeployer, relayOwner, relayManager, relayWorker, senderAddress, other, dest, incorrectOwner]) { // eslint-disable-line no-unused-vars
    const message = 'Configuration'
    const unstakeDelay = 1000
    const chainId = defaultEnvironment.chainId
    const baseRelayFee = new BN('300')
    const pctRelayFee = new BN('10')
    const gasPrice = new BN(1e9)
    const maxFeePerGas = new BN(1e9)
    const maxPriorityFeePerGas = new BN(1e9)
    const gasLimit = new BN('1000000')
    const externalGasLimit = 5e6.toString()
    const paymasterData = '0x'
    const apporovalData = '0x'
    const clientId = '1'
    const senderNonce = new BN('0')
    const maxAcceptanceBudget = 10e6
    const blocksForward = 10

    let relayHub: RelayHubInstance
    let relayRegistrar: RelayRegistrarInstance
    let stakeManager: StakeManagerInstance
    let penalizer: PenalizerInstance
    let recipient: TestRecipientInstance
    let paymaster: TestPaymasterEverythingAcceptedInstance
    let forwarderInstance: ForwarderInstance
    let encodedFunction
    let signature: string
    let relayRequest: RelayRequest
    let forwarder: string
    let relayHubOwner: string

    beforeEach(async function prepareForHub () {
      forwarderInstance = await Forwarder.new()
      forwarder = forwarderInstance.address
      recipient = await TestRecipient.new(forwarder)
      paymaster = await TestPaymasterEverythingAccepted.new()
      stakeManager = await StakeManager.new(defaultEnvironment.maxUnstakeDelay)
      penalizer = await Penalizer.new(
        defaultEnvironment.penalizerConfiguration.penalizeBlockDelay,
        defaultEnvironment.penalizerConfiguration.penalizeBlockExpiration)
      relayHub = await deployHub(stakeManager.address, penalizer.address)
      relayRegistrar = await RelayRegistrar.at(await relayHub.relayRegistrar())
      await paymaster.setTrustedForwarder(forwarder)
      await paymaster.setRelayHub(relayHub.address)
      // Register hub's RelayRequest with forwarder, if not already done.
      await registerForwarderForGsn(forwarderInstance)

      await relayHub.depositFor(paymaster.address, {
        value: ether('1'),
        from: other
      })

      await stakeManager.setRelayManagerOwner(relayOwner, { from: relayManager })
      await stakeManager.stakeForRelayManager(relayManager, unstakeDelay, {
        value: ether('2'),
        from: relayOwner
      })
      await stakeManager.authorizeHubByOwner(relayManager, relayHub.address, { from: relayOwner })
      await relayHub.addRelayWorkers([relayWorker], { from: relayManager })
      await relayRegistrar.registerRelayServer(0, pctRelayFee, '', { from: relayManager })
      encodedFunction = recipient.contract.methods.emitMessage(message).encodeABI()
      relayRequest = {
        request: {
          to: recipient.address,
          data: encodedFunction,
          from: senderAddress,
          nonce: senderNonce.toString(),
          value: '0',
          gas: gasLimit.toString(),
          validUntil: '0'
        },
        relayData: {
          baseRelayFee: baseRelayFee.toString(),
          pctRelayFee: pctRelayFee.toString(),
          transactionCalldataGasUsed: '0',
          maxFeePerGas: maxFeePerGas.toString(),
          maxPriorityFeePerGas: maxPriorityFeePerGas.toString(),
          relayWorker,
          forwarder,
          paymaster: paymaster.address,
          paymasterData,
          clientId
        }

      }
      const dataToSign = new TypedRequestData(
        chainId,
        forwarder,
        relayRequest
      )
      signature = await getEip712Signature(
        web3,
        dataToSign
      )

      relayHubOwner = await relayHub.owner()
      assert.equal(relayHubDeployer, relayHubOwner)
    })

    describe('#deprecateHub', function () {
      it('should let owner set hub deprecation block', async function () {
        const fromBlock = 0xef.toString()
        const res = await relayHub.deprecateHub(fromBlock, { from: relayHubOwner })
        expectEvent(
          res,
          'HubDeprecated', { fromBlock: fromBlock })
        const deprecationBlockFromHub = (await relayHub.deprecationBlock()).toString()
        assert.equal(fromBlock, deprecationBlockFromHub)
      })

      it('should not let non owners set hub deprecation block', async function () {
        await expectRevert(
          relayHub.deprecateHub(1, { from: incorrectOwner }),
          'caller is not the owner')
      })

      it('should let owner re-set deprecation only before it\'s due block', async function () {
        // Setting deprecation block
        let fromBlock = (parseInt((await web3.eth.getBlockNumber()).toString()) + blocksForward).toString()
        let res = await relayHub.deprecateHub(fromBlock, { from: relayHubOwner })
        expectEvent(
          res,
          'HubDeprecated', { fromBlock: fromBlock })
        await evmMine()

        // Resetting deprecation block before it's due
        fromBlock = (parseInt((await web3.eth.getBlockNumber()).toString()) + blocksForward).toString()
        res = await relayHub.deprecateHub(fromBlock, { from: relayHubOwner })
        expectEvent(
          res,
          'HubDeprecated', { fromBlock: fromBlock })

        // Mining till deprecation
        await evmMineMany(blocksForward)

        // Resetting deprecation block after it's due
        await expectRevert(
          relayHub.deprecateHub(fromBlock, { from: relayHubOwner }),
          'Already deprecated')
      })
    })

    describe('#isDeprecated', function () {
      it('should return true only after deprecation block set and passed', async function () {
        // Before deprecation block set
        let isDeprecated = await relayHub.isDeprecated()
        assert.isFalse(isDeprecated)
        let deprecationBlock = (await relayHub.deprecationBlock())
        const maxUint256 = 'f'.repeat(64)
        assert.equal(deprecationBlock.toString(16), maxUint256)

        // After deprecation block set but not yet passed
        const fromBlock = parseInt((await web3.eth.getBlockNumber()).toString()) + blocksForward
        await relayHub.deprecateHub(fromBlock)
        isDeprecated = await relayHub.isDeprecated()
        assert.isFalse(isDeprecated)
        deprecationBlock = (await relayHub.deprecationBlock())
        assert.equal(deprecationBlock.toNumber(), fromBlock)

        // After deprecation block set and passed
        await evmMineMany(blocksForward)
        isDeprecated = await relayHub.isDeprecated()
        assert.isTrue(isDeprecated)
      })
    })

    describe('#relayCall', function () {
      it('should revert if deprecationBlock set and passed', async function () {
        const block = parseInt((await web3.eth.getBlockNumber()).toString()) + blocksForward
        await relayHub.deprecateHub(block)
        await evmMineMany(blocksForward)

        await expectRevert(
          relayHub.relayCall(maxAcceptanceBudget, relayRequest, signature, apporovalData, {
            from: relayWorker,
            gasPrice,
            gas: externalGasLimit
          }),
          'hub deprecated')
      })

      it('should not revert before deprecationBlock set', async function () {
        const res = await relayHub.relayCall(maxAcceptanceBudget, relayRequest, signature, apporovalData, {
          from: relayWorker,
          gasPrice,
          gas: externalGasLimit
        })
        expectEvent(res, 'TransactionRelayed', { status: '0' })
      })

      it('should not revert before deprecationBlock passed', async function () {
        const block = parseInt((await web3.eth.getBlockNumber()).toString()) + blocksForward
        await relayHub.deprecateHub(block)
        await evmMineMany(blocksForward - 3)
        const res = await relayHub.relayCall(maxAcceptanceBudget, relayRequest, signature, apporovalData, {
          from: relayWorker,
          gasPrice,
          gas: externalGasLimit
        })
        expectEvent(res, 'TransactionRelayed', { status: '0' })
      })
    })

    describe('RelayHubConfig', function () {
      describe('#setConfiguration', function () {
        it('should not let non owner change configuration', async function () {
          const config = {
            ...defaultEnvironment.relayHubConfiguration
          }
          await expectRevert(
            relayHub.setConfiguration(config, { from: incorrectOwner }),
            'caller is not the owner')
        })

        it('should let owner change configuration', async function () {
          const config = {
            gasOverhead: 0xef.toString(),
            postOverhead: 0xef.toString(),
            gasReserve: 0xef.toString(),
            maxWorkerCount: 0xef.toString(),
            minimumStake: 0xef.toString(),
<<<<<<< HEAD
            minimumUnstakeDelay: 0xef.toString()
=======
            minimumUnstakeDelay: 0xef.toString(),
            maximumRecipientDeposit: 0xef.toString(),
            devAddress: '0xeFEfeFEfeFeFEFEFEfefeFeFefEfEfEfeFEFEFEf',
            devFee: 0x11.toString()
>>>>>>> 8eaab466
          }
          let configFromHub = await relayHub.getConfiguration()
          // relayHub.getConfiguration() returns an array, so we need to construct an object with its fields to compare to config.
          expect({ ...configFromHub }).to.not.include(config)
          const res = await relayHub.setConfiguration(config, { from: relayHubOwner })
          expectEvent(res, 'RelayHubConfigured')
          configFromHub = cleanValue(await relayHub.getConfiguration())
          expect(configFromHub).to.deep.include(config)
        })
        it('should not set dev fee to over 100% of charge', async function () {
          const config = {
            gasOverhead: 0xef.toString(),
            postOverhead: 0xef.toString(),
            gasReserve: 0xef.toString(),
            maxWorkerCount: 0xef.toString(),
            minimumStake: 0xef.toString(),
            minimumUnstakeDelay: 0xef.toString(),
            maximumRecipientDeposit: 0xef.toString(),
            devAddress: '0xeFEfeFEfeFeFEFEFEfefeFeFefEfEfEfeFEFEFEf',
            devFee: '101'
          }
          await expectRevert(
            relayHub.setConfiguration(config, { from: relayHubOwner }),
            'dev fee too high')
        })
      })
    })
  })<|MERGE_RESOLUTION|>--- conflicted
+++ resolved
@@ -250,14 +250,10 @@
             gasReserve: 0xef.toString(),
             maxWorkerCount: 0xef.toString(),
             minimumStake: 0xef.toString(),
-<<<<<<< HEAD
-            minimumUnstakeDelay: 0xef.toString()
-=======
             minimumUnstakeDelay: 0xef.toString(),
             maximumRecipientDeposit: 0xef.toString(),
             devAddress: '0xeFEfeFEfeFeFEFEFEfefeFeFefEfEfEfeFEFEFEf',
             devFee: 0x11.toString()
->>>>>>> 8eaab466
           }
           let configFromHub = await relayHub.getConfiguration()
           // relayHub.getConfiguration() returns an array, so we need to construct an object with its fields to compare to config.

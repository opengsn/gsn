--- conflicted
+++ resolved
@@ -215,14 +215,6 @@
         const commitHash = web3.utils.keccak256(web3.utils.keccak256(request) + committer.slice(2))
         await penalizer.commit(commitHash, { from: committer })
         await evmMineMany(10)
-<<<<<<< HEAD
-        const res = await penalizer.penalizeIllegalTransaction(penalizableTxData, penalizableTxSignature, relayHub.address, '0x', { from: committer })
-        expectEvent(res, 'StakePenalized', {
-          relayManager: relayManager,
-          beneficiary: committer,
-          reward: stake.divn(2)
-        })
-=======
         await expectRevert(
           penalizer.penalizeIllegalTransaction(penalizableTxData, penalizableTxSignature, relayHub.address, '0x', { from: committer }),
           'Legal relay transaction'
@@ -247,7 +239,6 @@
           penalizer.penalizeIllegalTransaction(penalizableTxData, penalizableTxSignature, relayHub.address, '0x', { from: committer }),
           'Legal relay transaction'
         )
->>>>>>> 9d07145d
       });
 
       // legacy tx first byte is in [0xc0, 0xfe]

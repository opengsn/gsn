--- conflicted
+++ resolved
@@ -7,16 +7,13 @@
 module.exports = async function (deployer) {
   await deployer.deploy(StakeManager, 30000)
   await deployer.deploy(Penalizer, 0, 0)
-<<<<<<< HEAD
-  await deployer.deploy(RelayHub, StakeManager.address, Penalizer.address, '0x0000000000000000000000000000000000000000', [0, 0, 0, 0, 0, 0, 0])
-=======
   await deployer.deploy(
     RelayHub,
     StakeManager.address,
     Penalizer.address,
+    '0x0000000000000000000000000000000000000000',
     [0, 0, 0, 0, 0, 0, 0, '0x0000000000000000000000000000000000000000', 0
     ])
->>>>>>> 9d3502e3
   await deployer.deploy(Forwarder)
   await deployer.deploy(SampleRecipient, Forwarder.address)
 }
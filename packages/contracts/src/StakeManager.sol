--- conflicted
+++ resolved
@@ -22,11 +22,7 @@
     uint256 public immutable override maxUnstakeDelay;
 
     address public immutable override burnAddress;
-<<<<<<< HEAD
-    uint256 public override creationBlock;
-=======
     uint256 private immutable creationBlock;
->>>>>>> 56a09105
 
     /// maps relay managers to their stakes
     mapping(address => StakeInfo) public stakes;
@@ -139,15 +135,9 @@
     /// @param beneficiary - address that receives half of the penalty amount
     /// @param amount - amount to withdraw from stake
     function penalizeRelayManager(address relayManager, address beneficiary, uint256 amount) external override {
-<<<<<<< HEAD
         uint256 removalTime = authorizedHubs[relayManager][msg.sender].removalTime;
         require(removalTime != 0, "hub not authorized");
         require(removalTime > block.timestamp, "hub authorization expired");
-=======
-        uint256 removalBlock = authorizedHubs[relayManager][msg.sender].removalBlock;
-        require(removalBlock != 0, "hub not authorized");
-        require(removalBlock > block.number, "hub authorization expired");
->>>>>>> 56a09105
 
         // Half of the stake will be burned (sent to address 0)
         require(stakes[relayManager].stake >= amount, "penalty exceeds stake");

--- conflicted
+++ resolved
@@ -8,11 +8,7 @@
 
 /**
  * @notice Extended ERC-20 token interface used internally in OpenGSN modules.
-<<<<<<< HEAD
- * @dev Renamed to avoid conflict with OZ namespace. Includes IERC20, ERC20Metadata.
-=======
  * Renamed to avoid conflict with OZ namespace. Includes IERC20, ERC20Metadata.
->>>>>>> f1e4cb6e
  * added semi-standard "wrapped eth" access methods deposit() and "withdraw()"
  */
 interface IERC20Token is IERC20, IERC20Metadata {

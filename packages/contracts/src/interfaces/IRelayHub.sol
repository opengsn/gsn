// SPDX-License-Identifier: GPL-3.0-only
pragma solidity >=0.7.6;
pragma abicoder v2;

import "@openzeppelin/contracts/interfaces/IERC165.sol";

import "../utils/GsnTypes.sol";
import "./IStakeManager.sol";

interface IRelayHub is IERC165 {
    struct RelayHubConfig {
        // maximum number of worker accounts allowed per manager
        uint256 maxWorkerCount;
        // Gas set aside for all relayCall() instructions to prevent unexpected out-of-gas exceptions
        uint256 gasReserve;
        // Gas overhead to calculate gasUseWithoutPost
        uint256 postOverhead;
        // Gas cost of all relayCall() instructions after actual 'calculateCharge()'
        // Assume that relay has non-zero balance (costs 15'000 more otherwise).
        uint256 gasOverhead;
        // Minimum unstake delay seconds of a relay manager's stake on the StakeManager
        uint256 minimumUnstakeDelay;
        // Developers address
        address devAddress;
        // 0 < fee < 100, as percentage of total charge from paymaster to relayer
        uint8 devFee;

    }

    event RelayHubConfigured(RelayHubConfig config);

    /// Emitted when relays are added by a relayManager
    event RelayWorkersAdded(
        address indexed relayManager,
        address[] newRelayWorkers,
        uint256 workersCount
    );

    /// Emitted when an account withdraws funds from RelayHub.
    event Withdrawn(
        address indexed account,
        address indexed dest,
        uint256 amount
    );

    /// Emitted when depositFor is called, including the amount and account that was funded.
    event Deposited(
        address indexed paymaster,
        address indexed from,
        uint256 amount
    );

    /// Emitted when an attempt to relay a call fails and Paymaster does not accept the transaction.
    /// The actual relayed call was not executed, and the recipient not charged.
    /// @param reason contains a revert reason returned from preRelayedCall or forwarder.
    event TransactionRejectedByPaymaster(
        address indexed relayManager,
        address indexed paymaster,
        bytes32 indexed relayRequestID,
        address from,
        address to,
        address relayWorker,
        bytes4 selector,
        uint256 innerGasUsed,
        bytes reason
    );

    /// Emitted when a transaction is relayed. Note that the actual encoded function might be reverted: this will be
    /// indicated in the status field.
    /// Useful when monitoring a relay's operation and relayed calls to a contract.
    /// Charge is the ether value deducted from the recipient's balance, paid to the relay's manager.
    event TransactionRelayed(
        address indexed relayManager,
        address indexed relayWorker,
        bytes32 indexed relayRequestID,
        address from,
        address to,
        address paymaster,
        bytes4 selector,
        RelayCallStatus status,
        uint256 charge
    );

    event TransactionResult(
        RelayCallStatus status,
        bytes returnValue
    );

    event HubDeprecated(uint256 deprecationTime);

    /// Reason error codes for the TransactionRelayed event
    /// @param OK - the transaction was successfully relayed and execution successful - never included in the event
    /// @param RelayedCallFailed - the transaction was relayed, but the relayed call failed
    /// @param RejectedByPreRelayed - the transaction was not relayed due to preRelatedCall reverting
    /// @param RejectedByForwarder - the transaction was not relayed due to forwarder check (signature,nonce)
    /// @param PostRelayedFailed - the transaction was relayed and reverted due to postRelatedCall reverting
    /// @param PaymasterBalanceChanged - the transaction was relayed and reverted due to the paymaster balance change
    enum RelayCallStatus {
        OK,
        RelayedCallFailed,
        RejectedByPreRelayed,
        RejectedByForwarder,
        RejectedByRecipientRevert,
        PostRelayedFailed,
        PaymasterBalanceChanged
    }

    /// Add new worker addresses controlled by sender who must be a staked Relay Manager address.
    /// Emits a RelayWorkersAdded event.
    /// This function can be called multiple times, emitting new events
    function addRelayWorkers(address[] calldata newRelayWorkers) external;

    function verifyCanRegister(address relayManager) external;

    // Balance management

    /// Deposits ether for a Paymaster, so that it can and pay for relayed transactions. Unused balance can only
    /// be withdrawn by the holder itself, by calling withdraw.
    /// Emits a Deposited event.
    function depositFor(address target) external payable;

    /// Withdraws from an account's balance, sending it back to it. Relay managers call this to retrieve their revenue, and
    /// contracts can also use it to reduce their funding.
    /// Emits a Withdrawn event.
    function withdraw(uint256 amount, address payable dest) external;

    // Relaying


    /// Relays a transaction. For this to succeed, multiple conditions must be met:
    ///  - Paymaster's "preRelayCall" method must succeed and not revert
    ///  - the sender must be a registered Relay Worker that the user signed
    ///  - the transaction's gas price must be equal or larger than the one that was signed by the sender
    ///  - the transaction must have enough gas to run all internal transactions if they use all gas available to them
    ///  - the Paymaster must have enough balance to pay the Relay Worker for the scenario when all gas is spent
    ///
    /// If all conditions are met, the call will be relayed and the recipient charged.
    ///
    /// Arguments:
    /// @param maxAcceptanceBudget - max valid value for paymaster.getGasLimits().acceptanceBudget
    /// @param relayRequest - all details of the requested relayed call
    /// @param signature - client's EIP-712 signature over the relayRequest struct
    /// @param approvalData: dapp-specific data forwarded to preRelayedCall.
    ///        This value is *not* verified by the Hub. For example, it can be used to pass a signature to the Paymaster
    ///
    /// Emits a TransactionRelayed event.
    function relayCall(
        uint maxAcceptanceBudget,
        GsnTypes.RelayRequest calldata relayRequest,
        bytes calldata signature,
        bytes calldata approvalData
    )
    external
    returns (bool paymasterAccepted, bytes memory returnValue);

    function penalize(address relayWorker, address payable beneficiary) external;

    function setConfiguration(RelayHubConfig memory _config) external;

    function setMinimumStakes(IERC20[] memory token, uint256[] memory minimumStake) external;

    // Deprecate hub (reverting relayCall()) from timestamp specified by '_deprecationTime' in seconds
    // Can only be called by owner
    function deprecateHub(uint256 _deprecationTime) external;

    /// The fee is expressed as a base fee in wei plus percentage on actual charge.
    /// E.g. a value of 40 stands for a 40% fee, so the recipient will be
    /// charged for 1.4 times the spent amount.
    function calculateCharge(uint256 gasUsed, GsnTypes.RelayData calldata relayData) external view returns (uint256);

    /* getters */

    /// Returns the whole hub configuration
    function getConfiguration() external view returns (RelayHubConfig memory config);

    function minimumStakePerToken(IERC20 token) external view returns (uint256);

    function workerToManager(address worker) external view returns(address);

    function workerCount(address manager) external view returns(uint256);

    /// Returns an account's deposits. It can be either a deposit of a paymaster, or a revenue of a relay manager.
    function balanceOf(address target) external view returns (uint256);

    function stakeManager() external view returns (IStakeManager);

    function penalizer() external view returns (address);

    function relayRegistrar() external view returns (address);

    function batchGateway() external view returns (address);

    /// Uses StakeManager info to decide if the Relay Manager can be considered staked
    /// returns if stake size and delay satisfy all requirements, reverts otherwise
    function verifyRelayManagerStaked(address relayManager) external view;

    // Checks hubs' deprecation status
    function isDeprecated() external view returns (bool);

    /**
     * @return the block number in which the contract has been deployed.
     */
<<<<<<< HEAD
    function creationBlock() external view returns (uint256);

    // Returns the timestamp from which the hub no longer allows relaying calls.
    function deprecationTime() external view returns (uint256);
=======
    function getCreationBlock() external view returns (uint256);

    // Returns the block number from which the hub no longer allows relaying calls.
    function deprecationBlock() external view returns (uint256);
>>>>>>> 56a09105

    /// @return a SemVer-compliant version of the hub contract
    function versionHub() external view returns (string memory);

    /// @return a total measurable amount of gas left to current execution; same as 'gasleft()' for pure EVMs
    function aggregateGasleft() external view returns (uint256);
}
<|MERGE_RESOLUTION|>--- conflicted
+++ resolved
@@ -197,20 +197,13 @@
     // Checks hubs' deprecation status
     function isDeprecated() external view returns (bool);
 
+    // Returns the timestamp from which the hub no longer allows relaying calls.
+    function deprecationTime() external view returns (uint256);
+
     /**
      * @return the block number in which the contract has been deployed.
      */
-<<<<<<< HEAD
-    function creationBlock() external view returns (uint256);
-
-    // Returns the timestamp from which the hub no longer allows relaying calls.
-    function deprecationTime() external view returns (uint256);
-=======
     function getCreationBlock() external view returns (uint256);
-
-    // Returns the block number from which the hub no longer allows relaying calls.
-    function deprecationBlock() external view returns (uint256);
->>>>>>> 56a09105
 
     /// @return a SemVer-compliant version of the hub contract
     function versionHub() external view returns (string memory);

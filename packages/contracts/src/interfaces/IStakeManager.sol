--- conflicted
+++ resolved
@@ -75,11 +75,7 @@
 
     /// @notice Emitted when a `devAddress` is changed.
     event DevAddressSet(
-<<<<<<< HEAD
-        address indexed burnAddress
-=======
         address indexed devAddress
->>>>>>> a01db9ae
     );
 
     /// @notice Emitted if Relay Server is inactive for an `abandonmentDelay` and contract owner initiates its removal.
@@ -88,21 +84,13 @@
         uint256 abandonedTime
     );
 
-<<<<<<< HEAD
-    /// @notice
-    event RelayKeepalive(
-=======
     /// @notice Emitted to indicate an action performed by a relay server to prevent it from being marked as abandoned.
     event RelayServerKeepalive(
->>>>>>> a01db9ae
         address indexed relayManager,
         uint256 keepaliveTime
     );
 
-<<<<<<< HEAD
-=======
     /// @notice Emitted when the stake of an abandoned relayer has been confiscated and transferred to the `devAddress`.
->>>>>>> a01db9ae
     event AbandonedRelayManagerStakeEscheated(
         address indexed relayManager,
         address indexed owner,
@@ -271,15 +259,9 @@
     function setDevAddress(address _burnAddress) external;
 
     /**
-<<<<<<< HEAD
-     * @return The address that will receive the 'abandoned' stake.
-     */
-    function getDevAddress() external view returns (address);
-=======
      * @return The structure that contains all configuration values for the 'abandoned' stake.
      */
     function getAbandonedRelayServerConfig() external view returns (AbandonedRelayServerConfig memory);
->>>>>>> a01db9ae
 
     /**
      * @return the block number in which the contract has been deployed.

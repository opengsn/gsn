--- conflicted
+++ resolved
@@ -38,13 +38,8 @@
      */
     event RelayServerRegistered(
         address indexed relayManager,
-<<<<<<< HEAD
-        uint80 baseRelayFee,
-        uint16 pctRelayFee,
-=======
         uint256 baseRelayFee,
         uint256 pctRelayFee,
->>>>>>> 474b98ff
         bytes32[3] relayUrl
     );
 

--- conflicted
+++ resolved
@@ -31,7 +31,6 @@
 contract RelayHub is IRelayHub, Ownable, ERC165 {
     using ERC165Checker for address;
     using SafeMath for uint256;
-    using ERC165Checker for address;
 
     function versionHub() override virtual public pure returns (string memory){
         return "2.2.3+opengsn.hub.irelayhub";
@@ -74,13 +73,8 @@
 
     mapping(address => uint256) internal balances;
 
-<<<<<<< HEAD
-    uint256 public override creationBlock;
-    uint256 public override deprecationTime = type(uint).max;
-=======
     uint256 private immutable creationBlock;
     uint256 public override deprecationBlock = type(uint).max;
->>>>>>> 56a09105
 
     constructor (
         IStakeManager _stakeManager,

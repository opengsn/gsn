//SPDX-License-Identifier: GPL-3.0-only
pragma solidity ^0.8.6;
/* solhint-disable no-inline-assembly */

import "@openzeppelin/contracts/utils/introspection/ERC165.sol";

import "./MinLibBytes.sol";
import "../interfaces/IRelayHub.sol";
import "../interfaces/IRelayRegistrar.sol";

/**
 * on-chain relayer registrar.
 * - keep a list of registered relayers (using registerRelayer).
 * - provide view functions to read the list of registered relayers (and filter out invalid ones)
 * - protect the list from spamming entries: only staked relayers are added.
 */
contract RelayRegistrar is IRelayRegistrar, ERC165 {
    using MinLibBytes for bytes;

    struct RelayStorageInfo {
        uint32 lastBlockNumber;
        uint32 stakeBlockNumber;
        uint96 baseRelayFee;
        uint96 pctRelayFee;
        bytes32[3] urlParts;
    }

    mapping(address => RelayStorageInfo) public values;
    address[] public indexedValues;

    bool public immutable override isUsingStorageRegistry;
<<<<<<< HEAD
    uint256 public override creationBlock;
=======
    uint256 private immutable creationBlock;
>>>>>>> 56a09105

    IRelayHub public immutable relayHub;

    constructor(IRelayHub _relayHub, bool _isUsingStorageRegistry) {
        creationBlock = block.number;
        relayHub = _relayHub;
        isUsingStorageRegistry = _isUsingStorageRegistry;
    }

    function getCreationBlock() external override view returns (uint256){
        return creationBlock;
    }

    function supportsInterface(bytes4 interfaceId) public view virtual override(IERC165, ERC165) returns (bool) {
        return interfaceId == type(IRelayRegistrar).interfaceId ||
            super.supportsInterface(interfaceId);
    }

    function registerRelayServer(uint256 baseRelayFee, uint256 pctRelayFee, string calldata url) external override {
        address relayManager = msg.sender;
        if (address(relayHub) != address(0)) {
            relayHub.verifyCanRegister(relayManager);
        }
        emit RelayServerRegistered(relayManager, baseRelayFee, pctRelayFee, url);
        if (isUsingStorageRegistry) {
            storeRelayServerRegistration(relayManager, baseRelayFee, pctRelayFee, url);
        }
    }

    function addItem(address relayManager) internal returns (RelayStorageInfo storage) {
        RelayStorageInfo storage storageInfo = values[relayManager];
        if (storageInfo.lastBlockNumber == 0) {
            indexedValues.push(relayManager);
        }
        return storageInfo;
    }

    function storeRelayServerRegistration(address relayManager, uint baseRelayFee, uint pctRelayFee, string calldata url) internal {
        RelayStorageInfo storage storageInfo = addItem(relayManager);
        if (storageInfo.stakeBlockNumber==0) {
            storageInfo.stakeBlockNumber = uint32(block.number);
        }
        storageInfo.lastBlockNumber = uint32(block.number);
        storageInfo.baseRelayFee = uint96(baseRelayFee);
        storageInfo.pctRelayFee = uint96(pctRelayFee);
        bytes32[3] memory parts = splitString(url);
        storageInfo.urlParts = parts;
    }

    function getRelayInfo(address relayManager) public view override returns (RelayInfo memory info) {
        RelayStorageInfo storage storageInfo = values[relayManager];
        require(storageInfo.lastBlockNumber != 0, "relayManager not found");
        info.lastBlockNumber = storageInfo.lastBlockNumber;
        info.stakeBlockNumber = storageInfo.stakeBlockNumber;
        info.baseRelayFee = storageInfo.baseRelayFee;
        info.pctRelayFee = storageInfo.pctRelayFee;
        info.relayManager = relayManager;
        info.url = packString(storageInfo.urlParts);
    }

    /**
     * read relay info of registered relays
     * @param maxCount - return at most that many relays
     * @param oldestBlock - return only relays registered from this block on.
     * @return info - list of RelayInfo for registered relays
     * @return filled - # of entries filled in info (last entries in returned array might be empty)
     */
    function readRelayInfos(uint oldestBlock, uint maxCount) public view override returns (RelayInfo[] memory info, uint filled) {
        address[] storage items = indexedValues;
        filled = 0;
        info = new RelayInfo[](items.length < maxCount ? items.length : maxCount);
        for (uint i = 0; i < items.length; i++) {
            address relayManager = items[i];
            RelayInfo memory relayInfo = getRelayInfo(relayManager);
            if (relayInfo.lastBlockNumber < oldestBlock) {
                continue;
            }
            if (address(relayHub) != address(0)) {
                // solhint-disable-next-line no-empty-blocks
                try IRelayHub(relayHub).verifyRelayManagerStaked(relayManager) {
                } catch (bytes memory /*lowLevelData*/) {
                    continue;
                }
            }
            info[filled++] = relayInfo;
            if (filled >= maxCount)
                break;
        }
    }

    function splitString(string calldata str) public pure returns (bytes32[3] memory parts) {
        bytes calldata url = bytes(str);
        require(url.length <= 96, "url too long");
        parts[0] = bytes32(url[0 :]);
        if (url.length > 32) {
            parts[1] = bytes32(url[32 :]);
            if (url.length > 64) {
                parts[2] = bytes32(url[64 :]);
            } else {
                parts[2] = 0;
            }
        } else {
            parts[1] = 0;
            parts[2] = 0;
        }
    }

    function packString(bytes32[3] memory parts) public pure returns (string memory str) {
        bytes memory ret = bytes.concat(parts[0], parts[1], parts[2]);
        //trim trailing zeros
        uint len = ret.length - 1;
        while (len > 0 && ret[len] == 0) len--;
        assembly {
            mstore(ret, add(len, 1))
        }
        str = string(ret);
    }
}<|MERGE_RESOLUTION|>--- conflicted
+++ resolved
@@ -29,11 +29,7 @@
     address[] public indexedValues;
 
     bool public immutable override isUsingStorageRegistry;
-<<<<<<< HEAD
-    uint256 public override creationBlock;
-=======
     uint256 private immutable creationBlock;
->>>>>>> 56a09105
 
     IRelayHub public immutable relayHub;
 

--- conflicted
+++ resolved
@@ -4,10 +4,7 @@
 
 import "@openzeppelin/contracts/access/Ownable.sol";
 import "@openzeppelin/contracts/utils/introspection/ERC165.sol";
-<<<<<<< HEAD
-=======
 import "@openzeppelin/contracts/utils/introspection/ERC165Checker.sol";
->>>>>>> 04a93a94
 
 import "./utils/GsnTypes.sol";
 import "./interfaces/IPaymaster.sol";
@@ -22,10 +19,7 @@
  *  - postRelayedCall
  */
 abstract contract BasePaymaster is IPaymaster, Ownable, ERC165 {
-<<<<<<< HEAD
-=======
     using ERC165Checker for address;
->>>>>>> 04a93a94
 
     IRelayHub internal relayHub;
     address private _trustedForwarder;
@@ -44,13 +38,9 @@
     uint256 constant public CALLDATA_SIZE_LIMIT = 10500;
 
     function supportsInterface(bytes4 interfaceId) public view virtual override(IERC165, ERC165) returns (bool) {
-<<<<<<< HEAD
-        return interfaceId == type(IPaymaster).interfaceId || super.supportsInterface(interfaceId);
-=======
         return interfaceId == type(IPaymaster).interfaceId ||
             interfaceId == type(Ownable).interfaceId ||
             super.supportsInterface(interfaceId);
->>>>>>> 04a93a94
     }
 
     function getGasAndDataLimits()

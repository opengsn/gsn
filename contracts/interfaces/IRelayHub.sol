pragma solidity ^0.5.16;
pragma experimental ABIEncoderV2;

import "../utils/EIP712Sig.sol";

interface IRelayHub {


    /// Emitted when a relay server registers or updates its details
    /// Looking at these events lets a client discover relay servers
    event RelayServerRegistered(
        address indexed relayManager,
        uint256 baseRelayFee,
        uint256 pctRelayFee,
        string url);

    /// Emitted when relays are added by a relayManager
    event RelayWorkersAdded(
        address indexed relayManager,
        address[] newRelayWorkers,
        uint256 workersCount
    );

    // Emitted when an account withdraws funds from RelayHub.
    event Withdrawn(
        address indexed account,
        address indexed dest,
        uint256 amount
    );

    // Emitted when depositFor is called, including the amount and account that was funded.
    event Deposited(
        address indexed paymaster,
        address indexed from,
        uint256 amount
    );

    // Emitted when an attempt to relay a call failed. This can happen due to incorrect relayCall arguments, or the
    // recipient not accepting the relayed call.
    // The actual relayed call was not executed, and the recipient not charged.
    // The reason field contains an error code: values 1-10 correspond to CanRelayStatus entries, and values over 10
    // are custom recipient error codes returned from acceptRelayedCall.
    event CanRelayFailed(
        address indexed relayManager,
        address indexed relayWorker,
        address indexed from,
        address to,
        address paymaster,
        bytes4 selector,
        string reason);

    // Emitted when a transaction is relayed. Note that the actual encoded function might be reverted: this will be
    // indicated in the status field.
    // Useful when monitoring a relay's operation and relayed calls to a contract.
    // Charge is the ether value deducted from the recipient's balance, paid to the relay's manager.
    event TransactionRelayed(
        address indexed relayManager,
        address indexed relayWorker,
        address indexed from,
        address to,
        address paymaster,
        bytes4 selector,
        RelayCallStatus status,
        uint256 charge);

    event Penalized(
        address indexed relayWorker,
        address sender,
        uint256 reward
    );

    /// Reason error codes for the TransactionRelayed event
    /// @param OK - the transaction was successfully relayed and execution successful - never included in the event
    /// @param RelayedCallFailed - the transaction was relayed, but the relayed call failed
    /// @param PreRelayedFailed - the transaction was not relayed due to preRelatedCall reverting
    /// @param PostRelayedFailed - the transaction was relayed and reverted due to postRelatedCall reverting
    /// @param RecipientBalanceChanged - the transaction was relayed and reverted due to the recipient balance change
    enum RelayCallStatus {
        OK,
        RelayedCallFailed,
        PreRelayedFailed,
        PostRelayedFailed,
        RecipientBalanceChanged
    }

<<<<<<< HEAD
    /// Preconditions for relaying, checked by canRelay and returned as the corresponding numeric values.
    /// @param OK - all checks passed, the call can be relayed
    /// @param WrongSignature - the transaction to relay is not signed by requested sender
    /// @param WrongNonce - the provided nonce has already been used by the sender
    /// @param AcceptRelayedCallReverted - the recipient rejected this call via acceptRelayedCall
    /// @param InvalidRecipientStatusCode - the recipient returned an invalid (reserved) status code
    enum CanRelayStatus {
        OK,
        WrongSignature,
        WrongNonce,
        AcceptRelayedCallReverted,
        InvalidRecipientStatusCode
    }

    /// Add new worker addresses controlled by sender who must be a staked Relay Manager address.
    /// Emits a RelayWorkersAdded event.
    /// This function can be called multiple times, emitting new events
    function addRelayWorkers(address[] calldata newRelayWorkers) external;
=======
    /// States a relay can be in
    /// @param Unknown - the relay is unknown to the system: it has never been staked for
    /// @param Staked - the relay has been staked for, but it is not yet active
    /// @param Registered - the relay has registered itself, and is active (can relay calls)
    /// @param Removed - the relay has been removed by its owner and can no longer relay calls.
    ///         It must wait for its unstake delay to elapse before it can unstake
    enum RelayState {
        Unknown,
        Staked,
        Registered,
        Removed

    }

    // Add stake to a relay and sets its unstakeDelay.
    // If the relay does not exist, it is created, and the caller
    // of this function becomes its owner. If the relay already exists, only the owner can call this function. A relay
    // cannot be its own owner.
    // All Ether in this function call will be added to the relay's stake.
    // Its unstake delay will be assigned to unstakeDelay, but the new value must be greater or equal to the current one
    // Emits a Staked event.
    function stake(address relayaddr, uint256 unstakeDelay) external payable;


    // Registers the caller as a relay.
    // The relay must be staked for, and not be a contract (i.e. this function must be called directly from an EOA).
    // Emits a RelayAdded event.
    // This function can be called multiple times, emitting new RelayAdded events. Note that the received transactionFee
    // is not enforced by relayCall.
    function registerRelay(uint256 baseRelayFee, uint256 pctRelayFee, string calldata url) external;
>>>>>>> a0cf5b62

    function registerRelayServer(uint256 baseRelayFee, uint256 pctRelayFee, string calldata url) external;

    // Balance management

    // Deposits ether for a contract, so that it can receive (and pay for) relayed transactions. Unused balance can only
    // be withdrawn by the contract itself, by calling withdraw.
    // Emits a Deposited event.
    function depositFor(address target) external payable;


    // Returns an account's deposits. These can be either a contract's funds, or a relay manager's revenue.
    function balanceOf(address target) external view returns (uint256);

    // Withdraws from an account's balance, sending it back to it. Relay managers call this to retrieve their revenue, and
    // contracts can also use it to reduce their funding.
    // Emits a Withdrawn event.
    function withdraw(uint256 amount, address payable dest) external;

    // Relaying

    // Check if the RelayHub will accept a relayed operation. Multiple things must be true for this to happen:
    //  - all arguments must be signed for by the sender (from)
    //  - the sender's nonce must be the current one
    //  - the recipient must accept this transaction (via acceptRelayedCall)
    // Returns true on success (and recipient context), or false with error string
    // it returns one in acceptRelayedCall.
    function canRelay(
        GSNTypes.RelayRequest calldata relayRequest,
        uint256 maxPossibleGas,
        uint256 acceptRelayedCallGasLimit,
        bytes calldata signature,
        bytes calldata approvalData
    )
    external
    view
    returns (bool success, string memory returnValue);

    /// Relays a transaction. For this to succeed, multiple conditions must be met:
    ///  - canRelay must return CanRelayStatus.OK
    ///  - the sender must be a registered relayWorker
    ///  - the transaction's gas price must be larger or equal to the one that was requested by the sender
    ///  - the transaction must have enough gas to run all internal transactions if they use all gas available to them
    ///  - the sponsor must have enough balance to pay the relayWorker for the scenario when all gas is spent
    ///
    /// If all conditions are met, the call will be relayed and the recipient charged.
    ///
    /// Arguments:
    /// @param relayRequest - all details of the requested relayWorker call
    /// @param signature - client's signature over all previous params, plus the relayWorker and RelayHub addresses
    /// @param approvalData: dapp-specific data forwarded to acceptRelayedCall.
    ///        This value is *not* verified by the Hub. For example, it can be used to pass a signature to the sponsor.
    ///
    /// Emits a TransactionRelayed event.
    function relayCall(
        GSNTypes.RelayRequest calldata relayRequest,
        bytes calldata signature,
        bytes calldata approvalData
    ) external;

    // Relay penalization. Any account can penalize relays, removing them from the system immediately, and rewarding the
    // reporter with half of the relayWorker's stake. The other half is burned so that, even if the relayWorker penalizes itself, it
    // still loses half of its stake.

    // Penalize a relayWorker that signed two transactions using the same nonce (making only the first one valid) and
    // different data (gas price, gas limit, etc. may be different). The (unsigned) transaction data and signature for
    // both transactions must be provided.
    function penalizeRepeatedNonce(
        bytes calldata unsignedTx1,
        bytes calldata signature1,
        bytes calldata unsignedTx2,
        bytes calldata signature2)
    external;

    // Penalize a relayWorker that sent a transaction that didn't target RelayHub's registerRelay or relayCall.
    function penalizeIllegalTransaction(bytes calldata unsignedTx, bytes calldata signature) external;

    function getNonce(address target, address from) external view returns (uint256);
    function getForwarder(address target) external view returns(address);

    function getHubOverhead() external view returns (uint256);

    /// The fee is expressed as a base fee in wei plus percentage on actual charge.
    /// E.g. a value of 40 stands for a 40% fee, so the recipient will be
    /// charged for 1.4 times the spent amount.
    function calculateCharge(uint256 gasUsed, GSNTypes.GasData calldata gasData) external view returns (uint256);
}
<|MERGE_RESOLUTION|>--- conflicted
+++ resolved
@@ -83,57 +83,10 @@
         RecipientBalanceChanged
     }
 
-<<<<<<< HEAD
-    /// Preconditions for relaying, checked by canRelay and returned as the corresponding numeric values.
-    /// @param OK - all checks passed, the call can be relayed
-    /// @param WrongSignature - the transaction to relay is not signed by requested sender
-    /// @param WrongNonce - the provided nonce has already been used by the sender
-    /// @param AcceptRelayedCallReverted - the recipient rejected this call via acceptRelayedCall
-    /// @param InvalidRecipientStatusCode - the recipient returned an invalid (reserved) status code
-    enum CanRelayStatus {
-        OK,
-        WrongSignature,
-        WrongNonce,
-        AcceptRelayedCallReverted,
-        InvalidRecipientStatusCode
-    }
-
     /// Add new worker addresses controlled by sender who must be a staked Relay Manager address.
     /// Emits a RelayWorkersAdded event.
     /// This function can be called multiple times, emitting new events
     function addRelayWorkers(address[] calldata newRelayWorkers) external;
-=======
-    /// States a relay can be in
-    /// @param Unknown - the relay is unknown to the system: it has never been staked for
-    /// @param Staked - the relay has been staked for, but it is not yet active
-    /// @param Registered - the relay has registered itself, and is active (can relay calls)
-    /// @param Removed - the relay has been removed by its owner and can no longer relay calls.
-    ///         It must wait for its unstake delay to elapse before it can unstake
-    enum RelayState {
-        Unknown,
-        Staked,
-        Registered,
-        Removed
-
-    }
-
-    // Add stake to a relay and sets its unstakeDelay.
-    // If the relay does not exist, it is created, and the caller
-    // of this function becomes its owner. If the relay already exists, only the owner can call this function. A relay
-    // cannot be its own owner.
-    // All Ether in this function call will be added to the relay's stake.
-    // Its unstake delay will be assigned to unstakeDelay, but the new value must be greater or equal to the current one
-    // Emits a Staked event.
-    function stake(address relayaddr, uint256 unstakeDelay) external payable;
-
-
-    // Registers the caller as a relay.
-    // The relay must be staked for, and not be a contract (i.e. this function must be called directly from an EOA).
-    // Emits a RelayAdded event.
-    // This function can be called multiple times, emitting new RelayAdded events. Note that the received transactionFee
-    // is not enforced by relayCall.
-    function registerRelay(uint256 baseRelayFee, uint256 pctRelayFee, string calldata url) external;
->>>>>>> a0cf5b62
 
     function registerRelayServer(uint256 baseRelayFee, uint256 pctRelayFee, string calldata url) external;
 

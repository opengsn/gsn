--- conflicted
+++ resolved
@@ -26,11 +26,7 @@
     view
     returns (bytes memory) {
         (relayRequest, signature, approvalData, maxPossibleGas);
-<<<<<<< HEAD
-        ITrustedForwarder(relayRequest.forwarder).verify(relayRequest, signature);
-=======
-        IForwarder(relayRequest.relayData.forwarder).verify(relayRequest, signature);
->>>>>>> 168d7c7d
+        IForwarder(relayRequest.forwarder).verify(relayRequest, signature);
         return "no revert here";
     }
 

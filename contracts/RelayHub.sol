/* solhint-disable avoid-low-level-calls */
/* solhint-disable no-inline-assembly */
/* solhint-disable not-rely-on-time */
/* solhint-disable avoid-tx-origin */
/* solhint-disable bracket-align */
// SPDX-License-Identifier:MIT
pragma solidity ^0.7.5;
pragma abicoder v2;

import "./utils/MinLibBytes.sol";
import "@openzeppelin/contracts/math/SafeMath.sol";

import "./utils/GsnUtils.sol";
import "./utils/GsnEip712Library.sol";
import "./interfaces/GsnTypes.sol";
import "./interfaces/IRelayHub.sol";
import "./interfaces/IPaymaster.sol";
import "./forwarder/IForwarder.sol";
import "./interfaces/IStakeManager.sol";

contract RelayHub is IRelayHub {
    using SafeMath for uint256;

    string public override versionHub = "2.0.0+opengsn.hub.irelayhub";

    uint256 public immutable override minimumStake;
    uint256 public immutable override minimumUnstakeDelay;
    uint256 public immutable override maximumRecipientDeposit;
    uint256 public immutable override gasOverhead;
    uint256 public immutable override postOverhead;
    uint256 public immutable override gasReserve;
    uint256 public immutable override maxWorkerCount;
    IStakeManager immutable  override public stakeManager;
    address immutable override public penalizer;

    // maps relay worker's address to its manager's address
    mapping(address => address) public override workerToManager;

    // maps relay managers to the number of their workers
    mapping(address => uint256) public override workerCount;

    mapping(address => uint256) private balances;

    constructor (
        IStakeManager _stakeManager,
        address _penalizer,
        uint256 _maxWorkerCount,
        uint256 _gasReserve,
        uint256 _postOverhead,
        uint256 _gasOverhead,
        uint256 _maximumRecipientDeposit,
        uint256 _minimumUnstakeDelay,
        uint256 _minimumStake
    ) {
        stakeManager = _stakeManager;
        penalizer = _penalizer;
        maxWorkerCount = _maxWorkerCount;
        gasReserve = _gasReserve;
        postOverhead = _postOverhead;
        gasOverhead = _gasOverhead;
        maximumRecipientDeposit = _maximumRecipientDeposit;
        minimumUnstakeDelay = _minimumUnstakeDelay;
        minimumStake =  _minimumStake;
    }

    function registerRelayServer(uint256 baseRelayFee, uint256 pctRelayFee, string calldata url) external override {
        address relayManager = msg.sender;
        require(
            isRelayManagerStaked(relayManager),
            "relay manager not staked"
        );
        require(workerCount[relayManager] > 0, "no relay workers");
        emit RelayServerRegistered(relayManager, baseRelayFee, pctRelayFee, url);
    }

    function addRelayWorkers(address[] calldata newRelayWorkers) external override {
        address relayManager = msg.sender;
        workerCount[relayManager] = workerCount[relayManager] + newRelayWorkers.length;
        require(workerCount[relayManager] <= maxWorkerCount, "too many workers");

        require(
            isRelayManagerStaked(relayManager),
            "relay manager not staked"
        );

        for (uint256 i = 0; i < newRelayWorkers.length; i++) {
            require(workerToManager[newRelayWorkers[i]] == address(0), "this worker has a manager");
            workerToManager[newRelayWorkers[i]] = relayManager;
        }

        emit RelayWorkersAdded(relayManager, newRelayWorkers, workerCount[relayManager]);
    }

    function depositFor(address target) public override payable {
        uint256 amount = msg.value;
        require(amount <= maximumRecipientDeposit, "deposit too big");

        balances[target] = balances[target].add(amount);

        emit Deposited(target, msg.sender, amount);
    }

    function balanceOf(address target) external override view returns (uint256) {
        return balances[target];
    }

    function withdraw(uint256 amount, address payable dest) public override {
        address payable account = msg.sender;
        require(balances[account] >= amount, "insufficient funds");

        balances[account] = balances[account].sub(amount);
        dest.transfer(amount);

        emit Withdrawn(account, dest, amount);
    }

    function verifyGasLimits(
        uint256 paymasterMaxAcceptanceBudget,
        GsnTypes.RelayRequest calldata relayRequest,
        uint256 initialGas
    )
    private
    view
    returns (IPaymaster.GasLimits memory gasLimits, uint256 maxPossibleGas) {
        gasLimits =
            IPaymaster(relayRequest.relayData.paymaster).getGasLimits{gas:50000}();

        require(paymasterMaxAcceptanceBudget >= gasLimits.acceptanceBudget, "unexpected high acceptanceBudget");

        maxPossibleGas =
            gasOverhead.add(
            gasLimits.preRelayedCallGasLimit).add(
            gasLimits.postRelayedCallGasLimit).add(
            relayRequest.request.gas);

        // This transaction must have enough gas to forward the call to the recipient with the requested amount, and not
        // run out of gas later in this function.
        require(
            initialGas >= maxPossibleGas,
            "no gas for innerRelayCall");

        uint256 maxPossibleCharge = calculateCharge(
            maxPossibleGas,
            relayRequest.relayData
        );

        // We don't yet know how much gas will be used by the recipient, so we make sure there are enough funds to pay
        // for the maximum possible charge.
        require(maxPossibleCharge <= balances[relayRequest.relayData.paymaster],
            "Paymaster balance too low");
    }

    struct RelayCallData {
        bool success;
        bytes4 functionSelector;
        bytes recipientContext;
        bytes relayedCallReturnValue;
        IPaymaster.GasLimits gasLimits;
        RelayCallStatus status;
        uint256 innerGasUsed;
        uint256 maxPossibleGas;
        uint256 gasBeforeInner;
        bytes retData;
    }

    function relayCall(
        uint paymasterMaxAcceptanceBudget,
        GsnTypes.RelayRequest calldata relayRequest,
        bytes calldata signature,
        bytes calldata approvalData,
        uint externalGasLimit
    )
    external
    override
    returns (bool paymasterAccepted, bytes memory returnValue)
    {
        (signature);
        RelayCallData memory vars;
        vars.functionSelector = MinLibBytes.readBytes4(relayRequest.request.data, 0);
<<<<<<< HEAD
        require(msg.sender == tx.origin, "relay worker can't be a contract");
=======
        require(msg.sender == tx.origin, "relay worker must be EOA");
>>>>>>> 475591da
        require(workerToManager[msg.sender] != address(0), "Unknown relay worker");
        require(relayRequest.relayData.relayWorker == msg.sender, "Not a right worker");
        require(
            isRelayManagerStaked(workerToManager[msg.sender]),
            "relay manager not staked"
        );
        require(relayRequest.relayData.gasPrice <= tx.gasprice, "Invalid gas price");
        require(externalGasLimit <= block.gaslimit, "Impossible gas limit");

        (vars.gasLimits, vars.maxPossibleGas) =
             verifyGasLimits(paymasterMaxAcceptanceBudget, relayRequest, externalGasLimit);

    {

        //How much gas to pass down to innerRelayCall. must be lower than the default 63/64
        // actually, min(gasleft*63/64, gasleft-GAS_RESERVE) might be enough.
        uint256 innerGasLimit = gasleft()*63/64-gasReserve;
        vars.gasBeforeInner = gasleft();

        uint256 _tmpInitialGas = innerGasLimit + externalGasLimit + gasOverhead + postOverhead;
        // Calls to the recipient are performed atomically inside an inner transaction which may revert in case of
        // errors in the recipient. In either case (revert or regular execution) the return data encodes the
        // RelayCallStatus value.
        (bool success, bytes memory relayCallStatus) = address(this).call{gas:innerGasLimit}(
            abi.encodeWithSelector(RelayHub.innerRelayCall.selector, relayRequest, signature, approvalData, vars.gasLimits,
                _tmpInitialGas - gasleft(),
                vars.maxPossibleGas
                )
        );
        vars.success = success;
        vars.innerGasUsed = vars.gasBeforeInner-gasleft();
        (vars.status, vars.relayedCallReturnValue) = abi.decode(relayCallStatus, (RelayCallStatus, bytes));
        if ( vars.relayedCallReturnValue.length>0 ) {
            emit TransactionResult(vars.status, vars.relayedCallReturnValue);
        }
    }
    {
        if (!vars.success) {
            //Failure cases where the PM doesn't pay
            if ( (vars.innerGasUsed < vars.gasLimits.acceptanceBudget ) && (
                    vars.status == RelayCallStatus.RejectedByPreRelayed ||
                    vars.status == RelayCallStatus.RejectedByForwarder ||
                    vars.status == RelayCallStatus.RejectedByRecipientRevert  //can only be thrown if rejectOnRecipientRevert==true
            )) {
                paymasterAccepted=false;

                emit TransactionRejectedByPaymaster(
                    workerToManager[msg.sender],
                    relayRequest.relayData.paymaster,
                    relayRequest.request.from,
                    relayRequest.request.to,
                    msg.sender,
                    vars.functionSelector,
                    vars.innerGasUsed,
                    vars.relayedCallReturnValue);
                return (false, vars.relayedCallReturnValue);
            }
        }
        // We now perform the actual charge calculation, based on the measured gas used
        uint256 gasUsed = (externalGasLimit - gasleft()) + gasOverhead;
        uint256 charge = calculateCharge(gasUsed, relayRequest.relayData);

        balances[relayRequest.relayData.paymaster] = balances[relayRequest.relayData.paymaster].sub(charge);
        balances[workerToManager[msg.sender]] = balances[workerToManager[msg.sender]].add(charge);

        emit TransactionRelayed(
            workerToManager[msg.sender],
            msg.sender,
            relayRequest.request.from,
            relayRequest.request.to,
            relayRequest.relayData.paymaster,
            vars.functionSelector,
            vars.status,
            charge);
        return (true, "");
    }
    }

    struct InnerRelayCallData {
        uint256 balanceBefore;
        bytes32 preReturnValue;
        bool relayedCallSuccess;
        bytes relayedCallReturnValue;
        bytes recipientContext;
        bytes data;
        bool rejectOnRecipientRevert;
    }

    function innerRelayCall(
        GsnTypes.RelayRequest calldata relayRequest,
        bytes calldata signature,
        bytes calldata approvalData,
        IPaymaster.GasLimits calldata gasLimits,
        uint256 totalInitialGas,
        uint256 maxPossibleGas
    )
    external
    returns (RelayCallStatus, bytes memory)
    {
        InnerRelayCallData memory vars;
        // A new gas measurement is performed inside innerRelayCall, since
        // due to EIP150 available gas amounts cannot be directly compared across external calls

        // This external function can only be called by RelayHub itself, creating an internal transaction. Calls to the
        // recipient (preRelayedCall, the relayedCall, and postRelayedCall) are called from inside this transaction.
<<<<<<< HEAD
        require(msg.sender == address(this), "My be called by RelayHub");
=======
        require(msg.sender == address(this), "Must be called by RelayHub");
>>>>>>> 475591da

        // If either pre or post reverts, the whole internal transaction will be reverted, reverting all side effects on
        // the recipient. The recipient will still be charged for the used gas by the relay.

        // The recipient is no allowed to withdraw balance from RelayHub during a relayed transaction. We check pre and
        // post state to ensure this doesn't happen.
        vars.balanceBefore = balances[relayRequest.relayData.paymaster];

        // First preRelayedCall is executed.
        // Note: we open a new block to avoid growing the stack too much.
        vars.data = abi.encodeWithSelector(
            IPaymaster.preRelayedCall.selector,
                relayRequest, signature, approvalData, maxPossibleGas
        );
        {
            bool success;
            bytes memory retData;
            (success, retData) = relayRequest.relayData.paymaster.call{gas:gasLimits.preRelayedCallGasLimit}(vars.data);
            if (!success) {
                GsnEip712Library.truncateInPlace(retData);
                revertWithStatus(RelayCallStatus.RejectedByPreRelayed, retData);
            }
            (vars.recipientContext, vars.rejectOnRecipientRevert) = abi.decode(retData, (bytes,bool));
        }

        // The actual relayed call is now executed. The sender's address is appended at the end of the transaction data

        {
            bool forwarderSuccess;
            (forwarderSuccess, vars.relayedCallSuccess, vars.relayedCallReturnValue) = GsnEip712Library.execute(relayRequest, signature);
            if ( !forwarderSuccess ) {
                revertWithStatus(RelayCallStatus.RejectedByForwarder, vars.relayedCallReturnValue);
            }

            if (vars.rejectOnRecipientRevert && !vars.relayedCallSuccess) {
                //we trusted the recipient, but it reverted...
                revertWithStatus(RelayCallStatus.RejectedByRecipientRevert, vars.relayedCallReturnValue);
            }
        }
        // Finally, postRelayedCall is executed, with the relayedCall execution's status and a charge estimate
        // We now determine how much the recipient will be charged, to pass this value to postRelayedCall for accurate
        // accounting.
        vars.data = abi.encodeWithSelector(
            IPaymaster.postRelayedCall.selector,
            vars.recipientContext,
            vars.relayedCallSuccess,
            totalInitialGas - gasleft(), /*gasUseWithoutPost*/
            relayRequest.relayData
        );

        {
        (bool successPost,bytes memory ret) = relayRequest.relayData.paymaster.call{gas:gasLimits.postRelayedCallGasLimit}(vars.data);

        if (!successPost) {
            revertWithStatus(RelayCallStatus.PostRelayedFailed, ret);
        }
        }

        if (balances[relayRequest.relayData.paymaster] < vars.balanceBefore) {
            revertWithStatus(RelayCallStatus.PaymasterBalanceChanged, "");
        }

        return (vars.relayedCallSuccess ? RelayCallStatus.OK : RelayCallStatus.RelayedCallFailed, vars.relayedCallReturnValue);
    }

    /**
     * @dev Reverts the transaction with return data set to the ABI encoding of the status argument (and revert reason data)
     */
    function revertWithStatus(RelayCallStatus status, bytes memory ret) private pure {
        bytes memory data = abi.encode(status, ret);
        GsnEip712Library.truncateInPlace(data);

        assembly {
            let dataSize := mload(data)
            let dataPtr := add(data, 32)

            revert(dataPtr, dataSize)
        }
    }

    function calculateCharge(uint256 gasUsed, GsnTypes.RelayData calldata relayData) public override virtual view returns (uint256) {
        //       relayData.baseRelayFee + (gasUsed * relayData.gasPrice * (100 + relayData.pctRelayFee)) / 100;
        return relayData.baseRelayFee.add((gasUsed.mul(relayData.gasPrice).mul(relayData.pctRelayFee.add(100))).div(100));
    }

    function isRelayManagerStaked(address relayManager) public override view returns (bool) {
        return stakeManager.isRelayManagerStaked(relayManager, address(this), minimumStake, minimumUnstakeDelay);
    }

    modifier penalizerOnly () {
        require(msg.sender == penalizer, "Not penalizer");
        _;
    }

    function penalize(address relayWorker, address payable beneficiary) external override penalizerOnly {
        address relayManager = workerToManager[relayWorker];
        // The worker must be controlled by a manager with a locked stake
        require(relayManager != address(0), "Unknown relay worker");
        require(
            isRelayManagerStaked(relayManager),
            "relay manager not staked"
        );
        IStakeManager.StakeInfo memory stakeInfo = stakeManager.getStakeInfo(relayManager);
        stakeManager.penalizeRelayManager(relayManager, beneficiary, stakeInfo.stake);
    }
}<|MERGE_RESOLUTION|>--- conflicted
+++ resolved
@@ -177,11 +177,7 @@
         (signature);
         RelayCallData memory vars;
         vars.functionSelector = MinLibBytes.readBytes4(relayRequest.request.data, 0);
-<<<<<<< HEAD
-        require(msg.sender == tx.origin, "relay worker can't be a contract");
-=======
         require(msg.sender == tx.origin, "relay worker must be EOA");
->>>>>>> 475591da
         require(workerToManager[msg.sender] != address(0), "Unknown relay worker");
         require(relayRequest.relayData.relayWorker == msg.sender, "Not a right worker");
         require(
@@ -287,11 +283,7 @@
 
         // This external function can only be called by RelayHub itself, creating an internal transaction. Calls to the
         // recipient (preRelayedCall, the relayedCall, and postRelayedCall) are called from inside this transaction.
-<<<<<<< HEAD
-        require(msg.sender == address(this), "My be called by RelayHub");
-=======
         require(msg.sender == address(this), "Must be called by RelayHub");
->>>>>>> 475591da
 
         // If either pre or post reverts, the whole internal transaction will be reverted, reverting all side effects on
         // the recipient. The recipient will still be charged for the used gas by the relay.

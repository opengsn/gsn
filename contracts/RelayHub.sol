/* solhint-disable avoid-low-level-calls */
/* solhint-disable no-inline-assembly */
/* solhint-disable not-rely-on-time */
/* solhint-disable bracket-align */
pragma solidity ^0.5.16;
pragma experimental ABIEncoderV2;

import "@0x/contracts-utils/contracts/src/LibBytes.sol";
import "openzeppelin-solidity/contracts/math/SafeMath.sol";
import "openzeppelin-solidity/contracts/cryptography/ECDSA.sol";

import "./utils/EIP712Sig.sol";
import "./utils/GSNTypes.sol";
import "./utils/GsnUtils.sol";
import "./utils/RLPReader.sol";
import "./interfaces/IRelayHub.sol";
import "./interfaces/IPaymaster.sol";
import "./interfaces/ITrustedForwarder.sol";
import "./BaseRelayRecipient.sol";

contract RelayHub is IRelayHub {

    string constant public COMMIT_ID = "$Id$";

    using ECDSA for bytes32;

    // Minimum stake a relay can have. An attack to the network will never cost less than half this value.
    uint256 constant private MINIMUM_STAKE = 1 ether;

    // Minimum unstake delay. A relay needs to wait for this time to elapse after deregistering to retrieve its stake.
    uint256 constant private MINIMUM_UNSTAKE_DELAY = 1 weeks;
    // Maximum unstake delay. Prevents relays from locking their funds into the RelayHub for too long.
    uint256 constant private MAXIMUM_UNSTAKE_DELAY = 12 weeks;

    // Minimum balance required for a relay to register or re-register. Prevents user error in registering a relay that
    // will not be able to immediately start serving requests.
    uint256 constant private MINIMUM_RELAY_BALANCE = 0.1 ether;

    // Maximum funds that can be deposited at once. Prevents user error by disallowing large deposits.
    uint256 constant private MAXIMUM_RECIPIENT_DEPOSIT = 2 ether;

    /**
    * the total gas overhead of relayCall(), before the first gasleft() and after the last gasleft().
    * Assume that relay has non-zero balance (costs 15'000 more otherwise).
    */

    // Gas cost of all relayCall() instructions after actual 'calculateCharge()'
    uint256 constant private GAS_OVERHEAD = 21739;

    function getHubOverhead() external view returns (uint256) {
        return GAS_OVERHEAD;
    }
    // Gas set aside for all relayCall() instructions to prevent unexpected out-of-gas exceptions
    uint256 constant private GAS_RESERVE = 100000;

    uint256 public gtxdatanonzero;
    uint256 constant public GTRANSACTION = 21000;

    enum AtomicRecipientCallsStatus {OK, CanRelayFailed, RelayedCallFailed, PreRelayedFailed, PostRelayedFailed}

    /// @param stake - ether staked for this relay
    /// @param unstakeDelay - time that must elapse before the owner can retrieve the stake after calling remove
    /// @param unstakeTime - time when unstake will be callable.
    ///        A value of zero indicates the relay has not been removed.
    /// @param owner - relay's owner, will receive revenue and manage it (call stake, remove and unstake).
    struct Relay {
        uint256 stake;
        uint256 unstakeDelay;
        uint256 unstakeTime;
        address payable owner;
        RelayState state;
    }

    mapping(address => Relay) private relays;
    mapping(address => uint256) private balances;

    string public version = "1.0.0";

    constructor (uint256 _gtxdatanonzero) public {
        gtxdatanonzero = _gtxdatanonzero;
    }

    function calldatagascost() private view returns (uint256) {
        return GTRANSACTION + msg.data.length * gtxdatanonzero;
    }

    function stake(address relay, uint256 unstakeDelay) external payable {
        if (relays[relay].state == RelayState.Unknown) {
            require(msg.sender != relay, "relay cannot stake for itself");
            relays[relay].owner = msg.sender;
            relays[relay].state = RelayState.Staked;

        } else if ((relays[relay].state == RelayState.Staked) || (relays[relay].state == RelayState.Registered)) {
            require(relays[relay].owner == msg.sender, "not owner");

        } else {
            revert("wrong state for stake");
        }

        // Increase the stake

        uint256 addedStake = msg.value;
        relays[relay].stake += addedStake;

        // The added stake may be e.g. zero when only the unstake delay is being updated
        require(relays[relay].stake >= MINIMUM_STAKE, "stake lower than minimum");

        // Increase the unstake delay

        require(unstakeDelay >= MINIMUM_UNSTAKE_DELAY, "delay lower than minimum");
        require(unstakeDelay <= MAXIMUM_UNSTAKE_DELAY, "delay higher than maximum");

        require(unstakeDelay >= relays[relay].unstakeDelay, "unstakeDelay cannot be decreased");
        relays[relay].unstakeDelay = unstakeDelay;

        emit Staked(relay, relays[relay].stake, relays[relay].unstakeDelay);
    }

    function registerRelay(uint256 baseRelayFee, uint256 pctRelayFee, string memory url) public {
        address relay = msg.sender;

        // solhint-disable-next-line avoid-tx-origin
        require(relay == tx.origin, "Contracts cannot register as relays");
        require(
            relays[relay].state == RelayState.Staked ||
            relays[relay].state == RelayState.Registered,
            "wrong state for register");
        require(relay.balance >= MINIMUM_RELAY_BALANCE, "balance lower than minimum");

        if (relays[relay].state != RelayState.Registered) {
            relays[relay].state = RelayState.Registered;
        }

        emit RelayAdded(
            relay, relays[relay].owner, baseRelayFee, pctRelayFee, relays[relay].stake, relays[relay].unstakeDelay, url);
    }

    function removeRelayByOwner(address relay) public {
        require(relays[relay].owner == msg.sender, "not owner");
        require(
            relays[relay].state == RelayState.Staked ||
            relays[relay].state == RelayState.Registered,
            "already removed");

        // Start the unstake counter
        // TODO: I tend to agree with solhint here - lets use some number of blocks instead
        // solhint-disable-next-line not-rely-on-time
        relays[relay].unstakeTime = relays[relay].unstakeDelay + now;
        relays[relay].state = RelayState.Removed;

        emit RelayRemoved(relay, relays[relay].unstakeTime);
    }

    function unstake(address relay) public {
        requireCanUnstake(relay);
        require(relays[relay].owner == msg.sender, "not owner");

        address payable owner = msg.sender;
        uint256 amount = relays[relay].stake;

        delete relays[relay];

        owner.transfer(amount);
        emit Unstaked(relay, amount);
    }

    function getRelay(address relay)
    external
    view
    returns (uint256 totalStake, uint256 unstakeDelay, uint256 unstakeTime, address payable owner, RelayState state) {
        totalStake = relays[relay].stake;
        unstakeDelay = relays[relay].unstakeDelay;
        unstakeTime = relays[relay].unstakeTime;
        owner = relays[relay].owner;
        state = relays[relay].state;
    }

    /**
     * deposit ether for a contract.
     * This ether will be used to repay relay calls into this contract.
     * Contract owner should monitor the balance of his contract, and make sure
     * to deposit more, otherwise the contract won't be able to receive relayed calls.
     * Unused deposited can be withdrawn with `withdraw()`
     */
    function depositFor(address target) public payable {
        uint256 amount = msg.value;
        require(amount <= MAXIMUM_RECIPIENT_DEPOSIT, "deposit too big");

        balances[target] = SafeMath.add(balances[target], amount);

        emit Deposited(target, msg.sender, amount);
    }

    //check the deposit balance of a contract.
    function balanceOf(address target) external view returns (uint256) {
        return balances[target];
    }

    /**
     * withdraw funds.
     * caller is either a relay owner, withdrawing collected transaction fees.
     * or a IRelayRecipient contract, withdrawing its deposit.
     * note that while everyone can `depositFor()` a contract, only
     * the contract itself can withdraw its funds.
     */
    function withdraw(uint256 amount, address payable dest) public {
        address payable account = msg.sender;
        require(balances[account] >= amount, "insufficient funds");

        balances[account] -= amount;
        dest.transfer(amount);

        emit Withdrawn(account, dest, amount);
    }

    function getNonce(address target, address from) external view returns (uint256) {
        return ITrustedForwarder(BaseRelayRecipient(target).getTrustedForwarder()).getNonce(from);
    }

    function getForwarder(address target) external view returns (address) {
        return BaseRelayRecipient(target).getTrustedForwarder();
    }

    function requireCanUnstake(address relay) public view {
        require(relays[relay].unstakeTime > 0, "Relay is not pending unstake");
        // TODO: I tend to agree with solhint here - lets use some number of blocks instead
        // solhint-disable-next-line not-rely-on-time
        require(relays[relay].unstakeTime <= now, "Unstake is not due");
        // Finished the unstaking delay period?
    }

    function canRelay(
        GSNTypes.RelayRequest memory relayRequest,
        uint256 maxPossibleGas,
        uint256 acceptRelayedCallGasLimit,
        bytes memory signature,
        bytes memory approvalData
    )
    public
    view
    returns (bool success, string memory returnValue)
    {
        // Verify the sender's request: signature and nonce.
        ITrustedForwarder forwarder = ITrustedForwarder(BaseRelayRecipient(relayRequest.target).getTrustedForwarder());
        bytes memory ret;
        (success, ret) = address(forwarder).staticcall(abi.encodeWithSelector(
                forwarder.verify.selector,
                relayRequest, signature
            ));
        if (!success) {
            return (false, GsnUtils.getError(ret));
        }

        bytes memory encodedTx = abi.encodeWithSelector(IPaymaster(address(0)).acceptRelayedCall.selector,
            relayRequest, approvalData, maxPossibleGas
        );

        (success, ret) =
        relayRequest.relayData.paymaster.staticcall.gas(acceptRelayedCallGasLimit)(encodedTx);

        if (!success) {
<<<<<<< HEAD
            return (false, GsnUtils.getError(ret));
=======
            return (uint256(CanRelayStatus.AcceptRelayedCallReverted), "AcceptRelayedCallReverted");
        } else {
            (status, recipientContext) = abi.decode(returndata, (uint256, bytes));

            // This can be either CanRelayStatus.OK or a custom error code
            if ((status == 0) || (status > 10)) {
                return (status, recipientContext);
            } else {
                // Error codes [1-10] are reserved to RelayHub
                return (uint256(CanRelayStatus.InvalidRecipientStatusCode), "InvalidRecipientStatusCode");
            }
>>>>>>> 591ba266
        }
        returnValue = abi.decode(ret, (string));
    }

    function getAndValidateGasLimits(GSNTypes.GasData memory gasData, address paymaster)
    private
    view
    returns (uint256 maxPossibleGas, GSNTypes.GasLimits memory gasLimits)
    {
        gasLimits =
        IPaymaster(paymaster).getGasLimits();
        uint256 requiredGas =
        GAS_OVERHEAD +
        gasLimits.acceptRelayedCallGasLimit +
        gasLimits.preRelayedCallGasLimit +
        gasLimits.postRelayedCallGasLimit +
        gasData.gasLimit;

        // This transaction must have enough gas to forward the call to the recipient with the requested amount, and not
        // run out of gas later in this function.
        require(
            gasleft() >= GAS_RESERVE + requiredGas,
            "Not enough gas left for recipientCallsAtomic to complete");

        // The maximum possible charge is the cost of transaction assuming all bytes of calldata are non-zero and
        // all paymaster and recipient calls consume entire available gas limit
        maxPossibleGas = calldatagascost() + requiredGas;
        uint256 maxPossibleCharge = calculateCharge(
            maxPossibleGas,
            gasData
        );

        // We don't yet know how much gas will be used by the recipient, so we make sure there are enough funds to pay
        // for the maximum possible charge.
        require(maxPossibleCharge <= balances[paymaster],
            "Paymaster balance too low");
        return (maxPossibleGas, gasLimits);
    }

    /**
     * @notice Relay a transaction.
     *
     */
    function relayCall(
    // TODO: msg.sender used to be treated as 'relay' (now passed in a struct),
    //  make sure this does not have security impl
        GSNTypes.RelayRequest calldata relayRequest,
        bytes calldata signature,
        bytes calldata approvalData
    )
    external
    {
        uint256 initialGas = gasleft();
        bytes4 functionSelector = LibBytes.readBytes4(relayRequest.encodedFunction, 0);
        // Initial soundness checks - the relay must make sure these pass, or it will pay for a reverted transaction.

        // The relay must be registered
        require(relays[msg.sender].state == RelayState.Registered, "Unknown relay");

        // A relay may use a higher gas price than the one requested by the signer (to e.g. get the transaction in a
        // block faster), but it must not be lower. The recipient will be charged for the requested gas price, not the
        // one used in the transaction.
        require(relayRequest.gasData.gasPrice <= tx.gasprice, "Invalid gas price");
        string memory recipientContext;
        GSNTypes.GasLimits memory gasLimits;
        {
            uint256 maxPossibleGas;
            (maxPossibleGas, gasLimits) = getAndValidateGasLimits(relayRequest.gasData, relayRequest.relayData.paymaster);

            // We now verify the legitimacy of the transaction (it must be signed by the sender, and not be replayed),
            // and that the paymaster will agree to be charged for it.
            bool success;
            (success, recipientContext) =
            // TODO: this new RelayRequest is needed because solc doesn't implement calldata to memory conversion yet
            canRelay(
                GSNTypes.RelayRequest(
                    relayRequest.target,
                    relayRequest.encodedFunction,
                    relayRequest.gasData,
                    relayRequest.relayData),
                maxPossibleGas, gasLimits.acceptRelayedCallGasLimit, signature, approvalData);

            if (!success) {
                emit CanRelayFailed(
                    msg.sender,
                    relayRequest.relayData.senderAddress,
                    relayRequest.target,
                    relayRequest.relayData.paymaster,
                    functionSelector,
                    recipientContext);
                return;
            }
        }

        // From this point on, this transaction will not revert nor run out of gas, and the recipient will be charged
        // for the gas spent.

        // Calls to the recipient are performed atomically inside an inner transaction which may revert in case of
        // errors in the recipient. In either case (revert or regular execution) the return data encodes the
        // RelayCallStatus value.
        RelayCallStatus status;
        {
            bytes memory data =
            abi.encodeWithSelector(this.recipientCallsAtomic.selector, relayRequest, signature, gasLimits, initialGas, calldatagascost(), bytes(recipientContext));
            (, bytes memory relayCallStatus) = address(this).call(data);
            status = abi.decode(relayCallStatus, (RelayCallStatus));
        }

        // We now perform the actual charge calculation, based on the measured gas used
        uint256 charge = calculateCharge(
            calldatagascost() +
            (initialGas - gasleft()) +
            GAS_OVERHEAD,
            relayRequest.gasData
        );

        // We've already checked that the recipient has enough balance to pay for the relayed transaction, this is only
        // a sanity check to prevent overflows in case of bugs.
        require(balances[relayRequest.relayData.paymaster] >= charge, "Should not get here");
        balances[relayRequest.relayData.paymaster] -= charge;
        balances[relays[msg.sender].owner] += charge;

        emit TransactionRelayed(
            msg.sender,
            relayRequest.relayData.senderAddress,
            relayRequest.target,
            relayRequest.relayData.paymaster,
            functionSelector,
            status,
            charge);
    }

    struct AtomicData {
        uint256 balanceBefore;
        bytes32 preReturnValue;
        bool relayedCallSuccess;
        bytes data;
    }

    function recipientCallsAtomic(
        GSNTypes.RelayRequest calldata relayRequest,
        bytes calldata signature,
        GSNTypes.GasLimits calldata gasLimits,
        uint256 totalInitialGas,
        uint256 calldataGas,
        bytes calldata recipientContext
    )
    external
    returns (RelayCallStatus)
    {
        AtomicData memory atomicData;
        // A new gas measurement is performed inside recipientCallsAtomic, since
        // due to EIP150 available gas amounts cannot be directly compared across external calls

        // This external function can only be called by RelayHub itself, creating an internal transaction. Calls to the
        // recipient (preRelayedCall, the relayedCall, and postRelayedCall) are called from inside this transaction.
        require(msg.sender == address(this), "Only RelayHub should call this function");

        // If either pre or post reverts, the whole internal transaction will be reverted, reverting all side effects on
        // the recipient. The recipient will still be charged for the used gas by the relay.

        // The recipient is no allowed to withdraw balance from RelayHub during a relayed transaction. We check pre and
        // post state to ensure this doesn't happen.
        atomicData.balanceBefore = balances[relayRequest.relayData.paymaster];

        // First preRelayedCall is executed.
        // Note: we open a new block to avoid growing the stack too much.
        atomicData.data = abi.encodeWithSelector(
            IPaymaster(address(0)).preRelayedCall.selector, recipientContext
        );
        {
            bool success;
            bytes memory retData;
            // preRelayedCall may revert, but the recipient will still be charged: it should ensure in
            // acceptRelayedCall that this will not happen.
            (success, retData) = relayRequest.relayData.paymaster.call.gas(gasLimits.preRelayedCallGasLimit)(atomicData.data);
            if (!success) {
                revertWithStatus(RelayCallStatus.PreRelayedFailed);
            }
            atomicData.preReturnValue = abi.decode(retData, (bytes32));
        }

        // The actual relayed call is now executed. The sender's address is appended at the end of the transaction data
        (atomicData.relayedCallSuccess,) =
        ITrustedForwarder(BaseRelayRecipient(relayRequest.target).getTrustedForwarder())
        .verifyAndCall(relayRequest, signature);

        // Finally, postRelayedCall is executed, with the relayedCall execution's status and a charge estimate
        // We now determine how much the recipient will be charged, to pass this value to postRelayedCall for accurate
        // accounting.
        atomicData.data = abi.encodeWithSelector(
            IPaymaster(address(0)).postRelayedCall.selector,
            recipientContext,
            atomicData.relayedCallSuccess,
            atomicData.preReturnValue,
            totalInitialGas - gasleft() + GAS_OVERHEAD + calldataGas,
            relayRequest.gasData
        );

        (bool successPost,) = relayRequest.relayData.paymaster.call.gas(gasLimits.postRelayedCallGasLimit)(atomicData.data);

        if (!successPost) {
            revertWithStatus(RelayCallStatus.PostRelayedFailed);
        }

        if (balances[relayRequest.relayData.paymaster] < atomicData.balanceBefore) {
            revertWithStatus(RelayCallStatus.RecipientBalanceChanged);
        }

        return atomicData.relayedCallSuccess ? RelayCallStatus.OK : RelayCallStatus.RelayedCallFailed;
    }

    /**
     * @dev Reverts the transaction with return data set to the ABI encoding of the status argument.
     */
    function revertWithStatus(RelayCallStatus status) private pure {
        bytes memory data = abi.encode(status);

        assembly {
            let dataSize := mload(data)
            let dataPtr := add(data, 32)

            revert(dataPtr, dataSize)
        }
    }

    function calculateCharge(uint256 gasUsed, GSNTypes.GasData memory gasData) public view returns (uint256) {
        return gasData.baseRelayFee + (gasUsed * gasData.gasPrice * (100 + gasData.pctRelayFee)) / 100;
    }

    struct Transaction {
        uint256 nonce;
        uint256 gasPrice;
        uint256 gasLimit;
        address to;
        uint256 value;
        bytes data;
    }

    function decodeTransaction(bytes memory rawTransaction) private pure returns (Transaction memory transaction) {
        (transaction.nonce,
        transaction.gasPrice,
        transaction.gasLimit,
        transaction.to,
        transaction.value,
        transaction.data) = RLPReader.decodeTransaction(rawTransaction);
        return transaction;

    }

    function penalizeRepeatedNonce(
        bytes memory unsignedTx1,
        bytes memory signature1,
        bytes memory unsignedTx2,
        bytes memory signature2)
    public
    {
        // Can be called by anyone.
        // If a relay attacked the system by signing multiple transactions with the same nonce
        // (so only one is accepted), anyone can grab both transactions from the blockchain and submit them here.
        // Check whether unsignedTx1 != unsignedTx2, that both are signed by the same address,
        // and that unsignedTx1.nonce == unsignedTx2.nonce.
        // If all conditions are met, relay is considered an "offending relay".
        // The offending relay will be unregistered immediately, its stake will be forfeited and given
        // to the address who reported it (msg.sender), thus incentivizing anyone to report offending relays.
        // If reported via a relay, the forfeited stake is split between
        // msg.sender (the relay used for reporting) and the address that reported it.

        address addr1 = keccak256(abi.encodePacked(unsignedTx1)).recover(signature1);
        address addr2 = keccak256(abi.encodePacked(unsignedTx2)).recover(signature2);

        require(addr1 == addr2, "Different signer");
        require(addr1 != address(0), "ecrecover failed");

        Transaction memory decodedTx1 = decodeTransaction(unsignedTx1);
        Transaction memory decodedTx2 = decodeTransaction(unsignedTx2);

        // checking that the same nonce is used in both transaction, with both signed by the same address
        // and the actual data is different
        // note: we compare the hash of the tx to save gas over iterating both byte arrays
        require(decodedTx1.nonce == decodedTx2.nonce, "Different nonce");

        bytes memory dataToCheck1 =
        abi.encodePacked(decodedTx1.data, decodedTx1.gasLimit, decodedTx1.to, decodedTx1.value);

        bytes memory dataToCheck2 =
        abi.encodePacked(decodedTx2.data, decodedTx2.gasLimit, decodedTx2.to, decodedTx2.value);

        require(keccak256(dataToCheck1) != keccak256(dataToCheck2), "tx is equal");

        penalize(addr1);
    }

    function penalizeIllegalTransaction(bytes memory unsignedTx, bytes memory signature) public {
        Transaction memory decodedTx = decodeTransaction(unsignedTx);
        if (decodedTx.to == address(this)) {
            bytes4 selector = GsnUtils.getMethodSig(decodedTx.data);
            // Note: If RelayHub's relay API is extended, the selectors must be added to the ones listed here
            require(
                selector != this.relayCall.selector &&
                selector != this.registerRelay.selector,
                "Legal relay transaction");
        }

        address relay = keccak256(abi.encodePacked(unsignedTx)).recover(signature);
        require(relay != address(0), "ecrecover failed");

        penalize(relay);
    }

    function penalize(address relay) private {
        require((relays[relay].state == RelayState.Staked) ||
        (relays[relay].state == RelayState.Registered) ||
            (relays[relay].state == RelayState.Removed), "Unstaked relay");

        // Half of the stake will be burned (sent to address 0)
        uint256 totalStake = relays[relay].stake;
        uint256 toBurn = SafeMath.div(totalStake, 2);
        uint256 reward = SafeMath.sub(totalStake, toBurn);

        if (relays[relay].state == RelayState.Registered) {
            emit RelayRemoved(relay, now);
        }

        // The relay is deleted
        delete relays[relay];

        // Ether is burned and transferred
        address(0).transfer(toBurn);
        address payable reporter = msg.sender;
        reporter.transfer(reward);

        emit Penalized(relay, reporter, reward);
    }
}<|MERGE_RESOLUTION|>--- conflicted
+++ resolved
@@ -259,21 +259,7 @@
         relayRequest.relayData.paymaster.staticcall.gas(acceptRelayedCallGasLimit)(encodedTx);
 
         if (!success) {
-<<<<<<< HEAD
             return (false, GsnUtils.getError(ret));
-=======
-            return (uint256(CanRelayStatus.AcceptRelayedCallReverted), "AcceptRelayedCallReverted");
-        } else {
-            (status, recipientContext) = abi.decode(returndata, (uint256, bytes));
-
-            // This can be either CanRelayStatus.OK or a custom error code
-            if ((status == 0) || (status > 10)) {
-                return (status, recipientContext);
-            } else {
-                // Error codes [1-10] are reserved to RelayHub
-                return (uint256(CanRelayStatus.InvalidRecipientStatusCode), "InvalidRecipientStatusCode");
-            }
->>>>>>> 591ba266
         }
         returnValue = abi.decode(ret, (string));
     }

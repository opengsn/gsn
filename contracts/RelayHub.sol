--- conflicted
+++ resolved
@@ -75,6 +75,8 @@
     function getStakeManager() external override view returns(address) {
         return address(stakeManager);
     }
+
+
 
     function registerRelayServer(uint256 baseRelayFee, uint256 pctRelayFee, string calldata url) external override {
         address relayManager = msg.sender;
@@ -139,6 +141,7 @@
     {
         gasLimits =
             IPaymaster(relayRequest.relayData.paymaster).getGasLimits();
+
         uint256 maxPossibleGas =
             GAS_OVERHEAD +
             gasLimits.acceptRelayedCallGasLimit +
@@ -161,6 +164,7 @@
         // for the maximum possible charge.
         require(maxPossibleCharge <= balances[relayRequest.relayData.paymaster],
             "Paymaster balance too low");
+
         bytes memory encodedTx = abi.encodeWithSelector(IPaymaster.acceptRelayedCall.selector,
             relayRequest, signature, approvalData, maxPossibleGas
         );
@@ -176,7 +180,6 @@
         IPaymaster.GasLimits gasLimits;
         RelayCallStatus status;
     }
-
     function relayCall(
         ISignatureVerifier.RelayRequest calldata relayRequest,
         bytes calldata signature,
@@ -189,6 +192,7 @@
     {
         RelayCallData memory vars;
         vars.functionSelector = LibBytesV06.readBytes4(relayRequest.encodedFunction, 0);
+
         require(msg.sender == tx.origin, "relay worker cannot be a smart contract");
         require(workerToManager[msg.sender] != address(0), "Unknown relay worker");
         require(relayRequest.relayData.relayWorker == msg.sender, "Not a right worker");
@@ -211,11 +215,7 @@
                     relayRequest.forwarder,
                     relayRequest.gasData,
                     relayRequest.relayData),
-<<<<<<< HEAD
-                vars.initialGas, signature, approvalData);
-=======
                     externalGasLimit, signature, approvalData);
->>>>>>> 168d7c7d
 
         if (!vars.success) {
             revertReason = GsnUtils.getError(vars.recipientContext);
@@ -237,7 +237,6 @@
         //How much gas to pass down to innerRelayCall. must be lower than the default 63/64
         // actually, min(gasleft*63/64, gasleft-GAS_RESERVE) might be enough.
         uint innerGasLimit = gasleft()*63/64-GAS_RESERVE;
-
         // Calls to the recipient are performed atomically inside an inner transaction which may revert in case of
         // errors in the recipient. In either case (revert or regular execution) the return data encodes the
         // RelayCallStatus value.
@@ -246,8 +245,8 @@
                 innerGasLimit + externalGasLimit-gasleft() + GAS_OVERHEAD + POST_OVERHEAD, /*totalInitialGas*/
                 abi.decode(vars.recipientContext, (bytes)))
         );
-
         vars.status = abi.decode(relayCallStatus, (RelayCallStatus));
+
     }
     {
         // We now perform the actual charge calculation, based on the measured gas used
@@ -321,16 +320,10 @@
             }
             atomicData.preReturnValue = abi.decode(retData, (bytes32));
         }
-
         // The actual relayed call is now executed. The sender's address is appended at the end of the transaction data
         (atomicData.relayedCallSuccess,) =
-<<<<<<< HEAD
         relayRequest.forwarder.call(
-            abi.encodeWithSelector(ITrustedForwarder.verifyAndCall.selector, relayRequest, signature)
-=======
-        relayRequest.relayData.forwarder.call(
             abi.encodeWithSelector(IForwarder.verifyAndCall.selector, relayRequest, signature)
->>>>>>> 168d7c7d
         );
 
         // Finally, postRelayedCall is executed, with the relayedCall execution's status and a charge estimate

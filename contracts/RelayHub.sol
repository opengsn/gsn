/* solhint-disable avoid-low-level-calls */
/* solhint-disable no-inline-assembly */
/* solhint-disable not-rely-on-time */
/* solhint-disable avoid-tx-origin */
/* solhint-disable bracket-align */
// SPDX-License-Identifier:MIT
pragma solidity ^0.6.9;
pragma experimental ABIEncoderV2;

import "./0x/LibBytesV06.sol";
import "@openzeppelin/contracts/math/SafeMath.sol";

import "./utils/GsnUtils.sol";
import "./interfaces/ISignatureVerifier.sol";
import "./interfaces/IRelayHub.sol";
import "./interfaces/IPaymaster.sol";
import "./interfaces/IForwarder.sol";
import "./BaseRelayRecipient.sol";
import "./StakeManager.sol";
import "./Penalizer.sol";
import "./GsnEip712Library.sol";

contract RelayHub is IRelayHub {

    string public override versionHub = "2.0.0-alpha.1+opengsn.hub.irelayhub";

    // Minimum stake a relay can have. An attack to the network will never cost less than half this value.
    uint256 constant private MINIMUM_STAKE = 1 ether;

    // Minimum unstake delay blocks of a relay manager's stake on the StakeManager
    uint256 constant private MINIMUM_UNSTAKE_DELAY = 1000;

    // Minimum balance required for a relay to register or re-register. Prevents user error in registering a relay that
    // will not be able to immediately start serving requests.
    uint256 constant private MINIMUM_RELAY_BALANCE = 0.1 ether;

    // Maximum funds that can be deposited at once. Prevents user error by disallowing large deposits.
    uint256 constant private MAXIMUM_RECIPIENT_DEPOSIT = 2 ether;

    /**
    * @dev the total gas overhead of relayCall(), before the first gasleft() and after the last gasleft().
    * Assume that relay has non-zero balance (costs 15'000 more otherwise).
    */

    // Gas cost of all relayCall() instructions after actual 'calculateCharge()'
    uint256 constant private GAS_OVERHEAD = 34877;

    //gas overhead to calculate gasUseWithoutPost
    uint256 constant private POST_OVERHEAD = 8808;

    function getHubOverhead() external override view returns (uint256) {
        return GAS_OVERHEAD;
    }
    // Gas set aside for all relayCall() instructions to prevent unexpected out-of-gas exceptions
    uint256 constant private GAS_RESERVE = 100000;


    // maps relay worker's address to its manager's address
    mapping(address => address) public workerToManager;

    // maps relay managers to the number of their workers
    mapping(address => uint256) public workerCount;

    uint256 constant public MAX_WORKER_COUNT = 10;

    mapping(address => uint256) public balances;

    StakeManager public stakeManager;
    Penalizer public penalizer;

    constructor (StakeManager _stakeManager, Penalizer _penalizer) public {
        stakeManager = _stakeManager;
        penalizer = _penalizer;
    }

    function getStakeManager() external override view returns(address) {
        return address(stakeManager);
    }



    function registerRelayServer(uint256 baseRelayFee, uint256 pctRelayFee, string calldata url) external override {
        address relayManager = msg.sender;
        require(
            stakeManager.isRelayManagerStaked(relayManager, MINIMUM_STAKE, MINIMUM_UNSTAKE_DELAY),
            "relay manager not staked"
        );
        require(workerCount[relayManager] > 0, "no relay workers");
        emit RelayServerRegistered(relayManager, baseRelayFee, pctRelayFee, url);
    }

    function addRelayWorkers(address[] calldata newRelayWorkers) external override {
        address relayManager = msg.sender;
        workerCount[relayManager] = workerCount[relayManager] + newRelayWorkers.length;
        require(workerCount[relayManager] <= MAX_WORKER_COUNT, "too many workers");

        require(
            stakeManager.isRelayManagerStaked(relayManager, MINIMUM_STAKE, MINIMUM_UNSTAKE_DELAY),
            "relay manager not staked"
        );

        for (uint256 i = 0; i < newRelayWorkers.length; i++) {
            require(workerToManager[newRelayWorkers[i]] == address(0), "this worker has a manager");
            workerToManager[newRelayWorkers[i]] = relayManager;
        }

        emit RelayWorkersAdded(relayManager, newRelayWorkers, workerCount[relayManager]);
    }

    function depositFor(address target) public override payable {
        uint256 amount = msg.value;
        require(amount <= MAXIMUM_RECIPIENT_DEPOSIT, "deposit too big");

        balances[target] = SafeMath.add(balances[target], amount);

        emit Deposited(target, msg.sender, amount);
    }

    function balanceOf(address target) external override view returns (uint256) {
        return balances[target];
    }

    function withdraw(uint256 amount, address payable dest) public override {
        address payable account = msg.sender;
        require(balances[account] >= amount, "insufficient funds");

        balances[account] -= amount;
        dest.transfer(amount);

        emit Withdrawn(account, dest, amount);
    }

    function canRelay(
        ISignatureVerifier.RelayRequest calldata relayRequest,
        uint256 initialGas,
        bytes calldata signature,
        bytes calldata approvalData
    )
    private
    view
    returns (bool success, bytes memory returnValue, IPaymaster.GasLimits memory gasLimits)
    {
        gasLimits =
            IPaymaster(relayRequest.relayData.paymaster).getGasLimits();

        uint256 maxPossibleGas =
            GAS_OVERHEAD +
            gasLimits.acceptRelayedCallGasLimit +
            gasLimits.preRelayedCallGasLimit +
            gasLimits.postRelayedCallGasLimit +
            relayRequest.request.gas;

        // This transaction must have enough gas to forward the call to the recipient with the requested amount, and not
        // run out of gas later in this function.
        require(
            initialGas >= maxPossibleGas,
            "Not enough gas left for innerRelayCall to complete");

        uint256 maxPossibleCharge = calculateCharge(
            maxPossibleGas,
            relayRequest.gasData
        );

        // We don't yet know how much gas will be used by the recipient, so we make sure there are enough funds to pay
        // for the maximum possible charge.
        require(maxPossibleCharge <= balances[relayRequest.relayData.paymaster],
            "Paymaster balance too low");

        bytes memory encodedTx = abi.encodeWithSelector(IPaymaster.acceptRelayedCall.selector,
            relayRequest, signature, approvalData, maxPossibleGas
        );

        (success, returnValue) =
            relayRequest.relayData.paymaster.staticcall{gas:gasLimits.acceptRelayedCallGasLimit}(encodedTx);
    }

    function registerRequestType(Eip712Forwarder forwarder) public override {
        GsnEip712Library.registerRequestType(forwarder);
    }

    struct RelayCallData {
        bool success;
        bytes4 functionSelector;
        bytes recipientContext;
        IPaymaster.GasLimits gasLimits;
        RelayCallStatus status;
    }

    function relayCall(
        ISignatureVerifier.RelayRequest calldata relayRequest,
        bytes calldata signature,
        bytes calldata approvalData,
        uint externalGasLimit
    )
    external
    override
    returns (bool paymasterAccepted, string memory revertReason)
    {
        RelayCallData memory vars;
        vars.functionSelector = LibBytesV06.readBytes4(relayRequest.request.data, 0);

        require(msg.sender == tx.origin, "relay worker cannot be a smart contract");
        require(workerToManager[msg.sender] != address(0), "Unknown relay worker");
        require(relayRequest.relayData.relayWorker == msg.sender, "Not a right worker");
        require(
            stakeManager.isRelayManagerStaked(workerToManager[msg.sender], MINIMUM_STAKE, MINIMUM_UNSTAKE_DELAY),
            "relay manager not staked"
        );
        require(relayRequest.gasData.gasPrice <= tx.gasprice, "Invalid gas price");
        require(externalGasLimit <= block.gaslimit, "Impossible gas limit");

        // We now verify that the paymaster will agree to be charged for the transaction.
        (vars.success, vars.recipientContext, vars.gasLimits) =
<<<<<<< HEAD
            canRelay(
                ISignatureVerifier.RelayRequest(
                    IForwarder.ForwardRequest(
                    relayRequest.request.to,
                    relayRequest.request.data,
                    relayRequest.request.from,
                    relayRequest.request.nonce,
                    relayRequest.request.gas),
                    relayRequest.gasData,
                    relayRequest.relayData,
                    relayRequest.extraData),
=======
            canRelay(relayRequest,
>>>>>>> 54e88228
                    externalGasLimit, signature, approvalData);

        if (!vars.success) {
            revertReason = GsnUtils.getError(vars.recipientContext);
            emit TransactionRejectedByPaymaster(
                workerToManager[msg.sender],
                relayRequest.relayData.paymaster,
                relayRequest.request.from,
                relayRequest.request.to,
                msg.sender,
                vars.functionSelector,
                revertReason);
            return (vars.success, revertReason);
        }

        // From this point on, this transaction will not revert nor run out of gas, and the paymaster will be charged
        // for the gas spent.

    {
        //How much gas to pass down to innerRelayCall. must be lower than the default 63/64
        // actually, min(gasleft*63/64, gasleft-GAS_RESERVE) might be enough.
        uint innerGasLimit = gasleft()*63/64-GAS_RESERVE;
        // Calls to the recipient are performed atomically inside an inner transaction which may revert in case of
        // errors in the recipient. In either case (revert or regular execution) the return data encodes the
        // RelayCallStatus value.
        (, bytes memory relayCallStatus) = address(this).call{gas:innerGasLimit}(
            abi.encodeWithSelector(this.innerRelayCall.selector, relayRequest, signature, vars.gasLimits,
                innerGasLimit + externalGasLimit-gasleft() + GAS_OVERHEAD + POST_OVERHEAD, /*totalInitialGas*/
                abi.decode(vars.recipientContext, (bytes)))
        );
        vars.status = abi.decode(relayCallStatus, (RelayCallStatus));

    }
    {
        // We now perform the actual charge calculation, based on the measured gas used
        uint256 gasUsed = (externalGasLimit - gasleft()) + GAS_OVERHEAD;
        uint256 charge = calculateCharge(gasUsed, relayRequest.gasData);

        // We've already checked that the paymaster has enough balance to pay for the relayed transaction, this is only
        // a sanity check to prevent overflows in case of bugs.
        require(balances[relayRequest.relayData.paymaster] >= charge, "Should not get here");
        balances[relayRequest.relayData.paymaster] -= charge;
        balances[workerToManager[msg.sender]] += charge;

        emit TransactionRelayed(
            workerToManager[msg.sender],
            msg.sender,
            relayRequest.request.from,
            relayRequest.request.to,
            relayRequest.relayData.paymaster,
            vars.functionSelector,
            vars.status,
            charge);
        return (true, "");
    }
    }

    struct AtomicData {
        uint256 balanceBefore;
        bytes32 preReturnValue;
        bool relayedCallSuccess;
        bytes data;
    }

    function innerRelayCall(
        ISignatureVerifier.RelayRequest memory relayRequest,
        bytes memory signature,
        IPaymaster.GasLimits memory gasLimits,
        uint256 totalInitialGas,
        bytes memory recipientContext
    )
    public
    returns (RelayCallStatus)
    {
        AtomicData memory atomicData;
        // A new gas measurement is performed inside innerRelayCall, since
        // due to EIP150 available gas amounts cannot be directly compared across external calls

        // This external function can only be called by RelayHub itself, creating an internal transaction. Calls to the
        // recipient (preRelayedCall, the relayedCall, and postRelayedCall) are called from inside this transaction.
        require(msg.sender == address(this), "Only RelayHub should call this function");

        // If either pre or post reverts, the whole internal transaction will be reverted, reverting all side effects on
        // the recipient. The recipient will still be charged for the used gas by the relay.

        // The recipient is no allowed to withdraw balance from RelayHub during a relayed transaction. We check pre and
        // post state to ensure this doesn't happen.
        atomicData.balanceBefore = balances[relayRequest.relayData.paymaster];

        // First preRelayedCall is executed.
        // Note: we open a new block to avoid growing the stack too much.
        atomicData.data = abi.encodeWithSelector(
            IPaymaster.preRelayedCall.selector, recipientContext
        );
        {
            bool success;
            bytes memory retData;
            // preRelayedCall may revert, but the recipient will still be charged: it should ensure in
            // acceptRelayedCall that this will not happen.
            (success, retData) = relayRequest.relayData.paymaster.call{gas:gasLimits.preRelayedCallGasLimit}(atomicData.data);
            if (!success) {
                revertWithStatus(RelayCallStatus.PreRelayedFailed);
            }
            atomicData.preReturnValue = abi.decode(retData, (bytes32));
        }
        // The actual relayed call is now executed. The sender's address is appended at the end of the transaction data
        //TODO try/catch
        (atomicData.relayedCallSuccess,) = GsnEip712Library.callForwarderVerifyAndCall(relayRequest,signature);

        // Finally, postRelayedCall is executed, with the relayedCall execution's status and a charge estimate
        // We now determine how much the recipient will be charged, to pass this value to postRelayedCall for accurate
        // accounting.
        atomicData.data = abi.encodeWithSelector(
            IPaymaster.postRelayedCall.selector,
            recipientContext,
            atomicData.relayedCallSuccess,
            atomicData.preReturnValue,
            totalInitialGas - gasleft(), /*gasUseWithoutPost*/
            relayRequest.gasData
        );

        (bool successPost,) = relayRequest.relayData.paymaster.call{gas:gasLimits.postRelayedCallGasLimit}(atomicData.data);

        if (!successPost) {
            revertWithStatus(RelayCallStatus.PostRelayedFailed);
        }

        if (balances[relayRequest.relayData.paymaster] < atomicData.balanceBefore) {
            revertWithStatus(RelayCallStatus.RecipientBalanceChanged);
        }

        return atomicData.relayedCallSuccess ? RelayCallStatus.OK : RelayCallStatus.RelayedCallFailed;
    }

    /**
     * @dev Reverts the transaction with return data set to the ABI encoding of the status argument.
     */
    function revertWithStatus(RelayCallStatus status) private pure {
        bytes memory data = abi.encode(status);

        assembly {
            let dataSize := mload(data)
            let dataPtr := add(data, 32)

            revert(dataPtr, dataSize)
        }
    }

    function calculateCharge(uint256 gasUsed, ISignatureVerifier.GasData memory gasData) public override virtual view returns (uint256) {
        return gasData.baseRelayFee + (gasUsed * gasData.gasPrice * (100 + gasData.pctRelayFee)) / 100;
    }

    modifier penalizerOnly () {
        require(msg.sender == address(penalizer), "Not penalizer");
        _;
    }

    function penalize(address relayWorker, address payable beneficiary) external override penalizerOnly {
        address relayManager = workerToManager[relayWorker];
        // The worker must be controlled by a manager with a locked stake
        require(relayManager != address(0), "Unknown relay worker");
        require(
            stakeManager.isRelayManagerStaked(relayManager, MINIMUM_STAKE, MINIMUM_UNSTAKE_DELAY),
            "relay manager not staked"
        );
        (uint256 totalStake, , , ) = stakeManager.stakes(relayManager);
        stakeManager.penalizeRelayManager(relayManager, beneficiary, totalStake);
    }
}<|MERGE_RESOLUTION|>--- conflicted
+++ resolved
@@ -77,8 +77,6 @@
         return address(stakeManager);
     }
 
-
-
     function registerRelayServer(uint256 baseRelayFee, uint256 pctRelayFee, string calldata url) external override {
         address relayManager = msg.sender;
         require(
@@ -142,7 +140,6 @@
     {
         gasLimits =
             IPaymaster(relayRequest.relayData.paymaster).getGasLimits();
-
         uint256 maxPossibleGas =
             GAS_OVERHEAD +
             gasLimits.acceptRelayedCallGasLimit +
@@ -165,7 +162,6 @@
         // for the maximum possible charge.
         require(maxPossibleCharge <= balances[relayRequest.relayData.paymaster],
             "Paymaster balance too low");
-
         bytes memory encodedTx = abi.encodeWithSelector(IPaymaster.acceptRelayedCall.selector,
             relayRequest, signature, approvalData, maxPossibleGas
         );
@@ -177,7 +173,6 @@
     function registerRequestType(Eip712Forwarder forwarder) public override {
         GsnEip712Library.registerRequestType(forwarder);
     }
-
     struct RelayCallData {
         bool success;
         bytes4 functionSelector;
@@ -198,7 +193,6 @@
     {
         RelayCallData memory vars;
         vars.functionSelector = LibBytesV06.readBytes4(relayRequest.request.data, 0);
-
         require(msg.sender == tx.origin, "relay worker cannot be a smart contract");
         require(workerToManager[msg.sender] != address(0), "Unknown relay worker");
         require(relayRequest.relayData.relayWorker == msg.sender, "Not a right worker");
@@ -211,7 +205,6 @@
 
         // We now verify that the paymaster will agree to be charged for the transaction.
         (vars.success, vars.recipientContext, vars.gasLimits) =
-<<<<<<< HEAD
             canRelay(
                 ISignatureVerifier.RelayRequest(
                     IForwarder.ForwardRequest(
@@ -223,9 +216,6 @@
                     relayRequest.gasData,
                     relayRequest.relayData,
                     relayRequest.extraData),
-=======
-            canRelay(relayRequest,
->>>>>>> 54e88228
                     externalGasLimit, signature, approvalData);
 
         if (!vars.success) {
@@ -248,6 +238,7 @@
         //How much gas to pass down to innerRelayCall. must be lower than the default 63/64
         // actually, min(gasleft*63/64, gasleft-GAS_RESERVE) might be enough.
         uint innerGasLimit = gasleft()*63/64-GAS_RESERVE;
+
         // Calls to the recipient are performed atomically inside an inner transaction which may revert in case of
         // errors in the recipient. In either case (revert or regular execution) the return data encodes the
         // RelayCallStatus value.
@@ -331,6 +322,7 @@
             }
             atomicData.preReturnValue = abi.decode(retData, (bytes32));
         }
+
         // The actual relayed call is now executed. The sender's address is appended at the end of the transaction data
         //TODO try/catch
         (atomicData.relayedCallSuccess,) = GsnEip712Library.callForwarderVerifyAndCall(relayRequest,signature);

--- conflicted
+++ resolved
@@ -9,14 +9,9 @@
 import "openzeppelin-solidity/contracts/cryptography/ECDSA.sol";
 
 contract RelayHub is IRelayHub {
-<<<<<<< HEAD
     using ECDSA for bytes32;
 
-    // Anyone can call certain functions in this singleton and trigger relay processes.
-
-=======
     // Minimum values for stake
->>>>>>> 4b221ca8
     uint256 constant public minimumStake = 0.1 ether;
     uint256 constant public minimumUnstakeDelay = 0;
 
@@ -30,14 +25,10 @@
     * the total gas overhead of relayCall(), before the first gasleft() and after the last gasleft().
     * Assume that relay has non-zero balance (costs 15'000 more otherwise).
     */
-<<<<<<< HEAD
+    uint256 constant public gasReserve = 100000; // how much reserve we actually need, to complete the post-call part of relayCall().
     uint256 constant public gasOverhead = 48120;
-=======
-    uint256 constant public gasReserve = 100000; // how much reserve we actually need, to complete the post-call part of relayCall().
-    uint256 constant public gasOverhead = 47241;
 
     // Gas stipends for acceptRelayedCall, preRelayedCall and postRelayedCall
->>>>>>> 4b221ca8
     uint256 constant public acceptRelayedCallMaxGas = 50000;
     uint256 constant public preRelayedCallMaxGas = 100000;
     uint256 constant public postRelayedCallMaxGas = 100000;
@@ -217,13 +208,8 @@
             return uint256(PreconditionCheck.WrongNonce);
         }
 
-<<<<<<< HEAD
-        bytes memory encodedTx = abi.encodeWithSelector(to.acceptRelayedCall.selector,
+        bytes memory encodedTx = abi.encodeWithSelector(IRelayRecipient(to).acceptRelayedCall.selector,
             relay, from, encodedFunction, gasPrice, transactionFee, signature, approvalData
-=======
-        bytes memory encodedTx = abi.encodeWithSelector(IRelayRecipient(to).acceptRelayedCall.selector,
-            relay, from, encodedFunction, gasPrice, transactionFee, approval
->>>>>>> 4b221ca8
         );
 
         (bool success, bytes memory returndata) = to.staticcall.gas(acceptRelayedCallMaxGas)(encodedTx);
@@ -290,19 +276,12 @@
         // for the maximum possible charge.
         require(gasPrice * initialGas <= balances[recipient], "Recipient balance too low");
 
-<<<<<<< HEAD
-=======
-        // We now verify the legitimacy of the transaction (it must be signed by the sender, and not be replayed), and
-        // that the recpient will accept to be charged by it.
-        uint256 preconditionCheck = canRelay(msg.sender, from, recipient, encodedFunction, transactionFee, gasPrice, gasLimit, nonce, approval);
-
->>>>>>> 4b221ca8
         bytes4 functionSelector = LibBytes.readBytes4(encodedFunction, 0);
 
         {
-            // We now verify the legitimacy of the transaction (it must be signed by the sender, and not be replayed), and
-            // that the recpient will accept to be charged by it.
-            uint256 preconditionCheck = canRelay(msg.sender, from, IRelayRecipient(recipient), encodedFunction, transactionFee, gasPrice, gasLimit, nonce, signature, approvalData);
+            // We now verify the legitimacy of the transaction (it must be signed by the sender, and not be replayed),
+            // and that the recpient will accept to be charged by it.
+            uint256 preconditionCheck = canRelay(msg.sender, from, recipient, encodedFunction, transactionFee, gasPrice, gasLimit, nonce, signature, approvalData);
 
             if (preconditionCheck != uint256(PreconditionCheck.OK)) {
                 emit TransactionRelayed(msg.sender, from, recipient, functionSelector, uint256(RelayCallStatus.CanRelayFailed), preconditionCheck);
@@ -447,24 +426,13 @@
         // The offending relay will be unregistered immediately, its stake will be forfeited and given to the address who reported it (msg.sender), thus incentivizing anyone to report offending relays.
         // If reported via a relay, the forfeited stake is split between msg.sender (the relay used for reporting) and the address that reported it.
 
-<<<<<<< HEAD
+        address addr1 = keccak256(abi.encodePacked(unsignedTx1)).recover(signature1);
+        address addr2 = keccak256(abi.encodePacked(unsignedTx2)).recover(signature2);
+
+        require(addr1 == addr2, "Different signer");
+
         Transaction memory decodedTx1 = decodeTransaction(unsignedTx1);
         Transaction memory decodedTx2 = decodeTransaction(unsignedTx2);
-
-        address addr1 = keccak256(abi.encodePacked(unsignedTx1)).recover(sig1);
-        address addr2 = keccak256(abi.encodePacked(unsignedTx2)).recover(sig2);
-=======
-        bytes32 hash1 = keccak256(abi.encodePacked(unsignedTx1));
-        address addr1 = ecrecover(hash1, uint8(signature1[0]), LibBytes.readBytes32(signature1, 1), LibBytes.readBytes32(signature1, 33));
-
-        bytes32 hash2 = keccak256(abi.encodePacked(unsignedTx2));
-        address addr2 = ecrecover(hash2, uint8(signature2[0]), LibBytes.readBytes32(signature2, 1), LibBytes.readBytes32(signature2, 33));
-
-        require(addr1 == addr2, "Different signer");
-
-        Transaction memory decodedTx1 = decodeTransaction(unsignedTx1);
-        Transaction memory decodedTx2 = decodeTransaction(unsignedTx2);
->>>>>>> 4b221ca8
 
         //checking that the same nonce is used in both transaction, with both signed by the same address and the actual data is different
         // note: we compare the hash of the data to save gas over iterating both byte arrays
@@ -475,21 +443,15 @@
     }
 
     function penalizeIllegalTransaction(bytes memory unsignedTx, bytes memory signature) public {
-        Transaction memory decodedTx1 = decodeTransaction(unsignedTx);
-        if (decodedTx1.to == address(this)) {
-            bytes4 selector = GsnUtils.getMethodSig(decodedTx1.data);
+        Transaction memory decodedTx = decodeTransaction(unsignedTx);
+        if (decodedTx.to == address(this)) {
+            bytes4 selector = GsnUtils.getMethodSig(decodedTx.data);
             // Note: If RelayHub's relay API is extended, the selectors must be added to the ones listed here
             require(selector != this.relayCall.selector && selector != this.registerRelay.selector, "Legal relay transaction");
         }
 
-<<<<<<< HEAD
-        address addr = keccak256(abi.encodePacked(unsignedTx1)).recover(sig1);
-        penalizeInternal(addr);
-=======
-        bytes32 hash = keccak256(abi.encodePacked(unsignedTx));
-        address relay = ecrecover(hash, uint8(signature[0]), LibBytes.readBytes32(signature, 1), LibBytes.readBytes32(signature, 33));
+        address relay = keccak256(abi.encodePacked(unsignedTx)).recover(signature);
         penalize(relay);
->>>>>>> 4b221ca8
     }
 
     function penalize(address relay) private {

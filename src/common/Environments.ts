--- conflicted
+++ resolved
@@ -4,27 +4,17 @@
  * TODO: see the differences between networks we want to support and make project structure multi-chain
  */
 import { RelayHubConfiguration } from './types/RelayHubConfiguration'
-<<<<<<< HEAD
 import { PaymasterConfiguration } from './types/PaymasterConfiguration'
-=======
 import { PenalizerConfiguration } from './types/PenalizerConfiguration'
->>>>>>> 9de4181e
 
 interface Environment {
   readonly chainId: number
   readonly mintxgascost: number
   readonly relayHubConfiguration: RelayHubConfiguration
-<<<<<<< HEAD
+  readonly penalizerConfiguration: PenalizerConfiguration
+  readonly maxUnstakeDelay: number
   readonly gtxdatanonzero: number
   readonly gtxdatazero: number
-}
-
-export const defaultRelayHubConfiguration: RelayHubConfiguration = {
-  gasOverhead: 35901,
-  postOverhead: 15026,
-=======
-  readonly penalizerConfiguration: PenalizerConfiguration
-  readonly maxUnstakeDelay: number
 }
 
 /**
@@ -41,7 +31,6 @@
 const defaultRelayHubConfiguration: RelayHubConfiguration = {
   gasOverhead: 33346,
   postOverhead: 13302,
->>>>>>> 9de4181e
   gasReserve: 100000,
   maxWorkerCount: 10,
   minimumStake: 1e18.toString(),
@@ -65,41 +54,29 @@
   istanbul: {
     chainId: 1,
     relayHubConfiguration: defaultRelayHubConfiguration,
-<<<<<<< HEAD
+    penalizerConfiguration: defaultPenalizerConfiguration,
+    maxUnstakeDelay: defaultStakeManagerMaxUnstakeDelay,
     mintxgascost: 21000,
     gtxdatanonzero: 16,
     gtxdatazero: 4
-=======
-    penalizerConfiguration: defaultPenalizerConfiguration,
-    maxUnstakeDelay: defaultStakeManagerMaxUnstakeDelay,
-    mintxgascost: 21000
->>>>>>> 9de4181e
   },
   constantinople: {
     chainId: 1,
     relayHubConfiguration: defaultRelayHubConfiguration,
-<<<<<<< HEAD
+    penalizerConfiguration: defaultPenalizerConfiguration,
+    maxUnstakeDelay: defaultStakeManagerMaxUnstakeDelay,
     mintxgascost: 21000,
     gtxdatanonzero: 16,
     gtxdatazero: 4
-=======
-    penalizerConfiguration: defaultPenalizerConfiguration,
-    maxUnstakeDelay: defaultStakeManagerMaxUnstakeDelay,
-    mintxgascost: 21000
->>>>>>> 9de4181e
   },
   ganacheLocal: {
     chainId: 1337,
     relayHubConfiguration: defaultRelayHubConfiguration,
-<<<<<<< HEAD
+    penalizerConfiguration: defaultPenalizerConfiguration,
+    maxUnstakeDelay: defaultStakeManagerMaxUnstakeDelay,
     mintxgascost: 21000,
     gtxdatanonzero: 16,
     gtxdatazero: 4
-=======
-    penalizerConfiguration: defaultPenalizerConfiguration,
-    maxUnstakeDelay: defaultStakeManagerMaxUnstakeDelay,
-    mintxgascost: 21000
->>>>>>> 9de4181e
   }
 }
 

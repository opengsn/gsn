const EventEmitter = require('events')
const Web3 = require('web3')
const abiDecoder = require('abi-decoder')
const { Transaction } = require('ethereumjs-tx')
const ethUtils = require('ethereumjs-util')
const RelayHubABI = require('../common/interfaces/IRelayHub')
const PayMasterABI = require('../common/interfaces/IPaymaster')
const StakeManagerABI = require('../common/interfaces/IStakeManager')
const getDataToSign = require('../common/EIP712/Eip712Helper')
const RelayRequest = require('../common/EIP712/RelayRequest')
const utils = require('../common/utils')
/*
cannot read TS module if executed by node. Use ts-node to run or, better, fix.
const Environments = require('../relayclient/types/Environments').environments
const gtxdatanonzero = Environments.constantinople.gtxdatanonzero
 */
const gtxdatanonzero = 16
const StoredTx = require('./TxStoreManager').StoredTx
const Mutex = require('async-mutex').Mutex

abiDecoder.addABI(RelayHubABI)
abiDecoder.addABI(PayMasterABI)
abiDecoder.addABI(StakeManagerABI)

const VERSION = '0.0.1' // eslint-disable-line no-unused-vars
const minimumRelayBalance = 1e17 // 0.1 eth
const confirmationsNeeded = 12
const pendingTransactionTimeout = 5 * 60 * 1000 // 5 minutes in milliseconds
const maxGasPrice = 100e9
const GAS_RESERVE = 100000
const retryGasPriceFactor = 1.2
const DEBUG = false
const SPAM = false

function debug () {
  if (DEBUG) console.log(...arguments)
}

function spam () {
  if (SPAM) debug(...arguments)
}

class RelayServer extends EventEmitter {
  constructor (
    {
      txStoreManager,
      keyManager,
      owner,
      hubAddress,
      url,
      baseRelayFee,
      pctRelayFee,
      gasPriceFactor,
      web3provider,
      devMode
    }) {
    super()
    if (url === undefined) {
      url = 'http://localhost:8090'
    }
    Object.assign(this,
      {
        txStoreManager,
        keyManager,
        owner,
        hubAddress,
        url,
        baseRelayFee,
        pctRelayFee,
        gasPriceFactor,
        web3provider,
        devMode
      })
    this.web3 = new Web3(web3provider)
    this.address = keyManager.address()
    this.relayHubContract = new this.web3.eth.Contract(RelayHubABI, hubAddress)

    this.paymasterContract = new this.web3.eth.Contract(PayMasterABI)
    this.lastScannedBlock = 0
    this.ready = false
    this.removed = false
    this.nonce = 0
    this.nonceMutex = new Mutex()
    debug('gasPriceFactor', gasPriceFactor)
  }

  async _initStakeManager () {
    const stakeManagerAddress = await this.relayHubContract.methods.getStakeManager().call()
    this.stakeManagerContract = new this.web3.eth.Contract(StakeManagerABI, stakeManagerAddress)
    const stakeManagerTopics = [Object.keys(this.stakeManagerContract.events).filter(x => (x.includes('0x')))]
    this.topics = stakeManagerTopics.concat([['0x' + '0'.repeat(24) + this.address.slice(2)]])
  }

  getMinGasPrice () {
    return this.gasPrice
  }

  isReady () {
    return this.ready && !this.removed
  }

  async createRelayTransaction (
    {
      encodedFunction,
      approvalData,
      signature,
      from,
      to,
      paymaster,
      gasPrice,
      gasLimit,
      senderNonce,
      relayMaxNonce,
      baseRelayFee,
      pctRelayFee,
      relayHubAddress
    }) {
    debug('dump request params', arguments[0])
    if (!encodedFunction) {
      throw new Error(`invalid encodedFunction given: ${encodedFunction}`)
    }
    if (!approvalData) {
      throw new Error(`invalid approvalData given: ${approvalData}`)
    }
    if (!signature) {
      throw new Error(`invalid signature given: ${signature}`)
    }
    // Check that the relayhub is the correct one
    if (relayHubAddress !== this.relayHubContract.options.address) {
      throw new Error(
        `Wrong hub address.\nRelay server's hub address: ${this.relayHubContract.options.address}, request's hub address: ${relayHubAddress}\n`)
    }

    // Check that the fee is acceptable
    if (isNaN(parseInt(pctRelayFee)) || parseInt(pctRelayFee) < this.pctRelayFee) {
      throw new Error(`Unacceptable pctRelayFee: ${pctRelayFee} relayServer's pctRelayFee: ${this.pctRelayFee}`)
    }
    if (isNaN(parseInt(baseRelayFee)) || parseInt(baseRelayFee) < this.baseRelayFee) {
      throw new Error(`Unacceptable baseRelayFee: ${baseRelayFee} relayServer's baseRelayFee: ${this.baseRelayFee}`)
    }

    // Check that the gasPrice is initialized & acceptable
    if (!this.gasPrice) {
      throw new Error('gasPrice not initialized')
    }
    if (this.gasPrice > gasPrice) {
      throw new Error(`Unacceptable gasPrice: relayServer's gasPrice:${this.gasPrice} request's gasPrice: ${gasPrice}`)
    }

    // Check that max nonce is valid
    const nonce = await this._pollNonce()
    if (nonce > relayMaxNonce) {
      throw new Error(`Unacceptable relayMaxNonce: ${relayMaxNonce}. current nonce: ${nonce}`)
    }

    // Check canRelay view function to see if we'll get paid for relaying this tx
    const relayRequest = new RelayRequest({
      senderAddress: from,
      senderNonce: senderNonce.toString(),
      target: to,
      encodedFunction,
      baseRelayFee: baseRelayFee.toString(),
      pctRelayFee: pctRelayFee.toString(),
      gasPrice: gasPrice.toString(),
      gasLimit: gasLimit.toString(),
      paymaster: paymaster,
      relayWorker: this.address
    })
    // TODO: should not use signedData at all. only the relayRequest.
    const signedData = getDataToSign({
      chainId: this.chainId,
      verifier: relayHubAddress,
      relayRequest
    })
    const method = this.relayHubContract.methods.relayCall(signedData.message, signature, approvalData)
    const calldataSize = method.encodeABI().length / 2
    debug('calldatasize', calldataSize)
    let gasLimits
    try {
      this.paymasterContract.options.address = paymaster
      gasLimits = await this.paymasterContract.methods.getGasLimits().call()
    } catch (e) {
      if (
        e.message.includes(
          'Returned values aren\'t valid, did it run Out of Gas? You might also see this error if you are not using the correct ABI for the contract you are retrieving data from, requesting data from a block number that does not exist, or querying a node which is not fully synced.'
        )
      ) {
        throw new Error(`non-existent or incompatible paymaster contract: ${paymaster}`)
      }
      throw new Error(`unknown paymaster error: ${e.message}`)
    }

    const hubOverhead = parseInt(await this.relayHubContract.methods.getHubOverhead().call())
    const maxPossibleGas = GAS_RESERVE + utils.calculateTransactionMaxPossibleGas({
      gasLimits,
      hubOverhead,
      relayCallGasLimit: parseInt(gasLimit),
      calldataSize,
      gtxdatanonzero: gtxdatanonzero
    })

    let canRelayRet = await this.relayHubContract.methods.canRelay(
      signedData.message,
      maxPossibleGas,
      gasLimits.acceptRelayedCallGasLimit,
      signature,
      approvalData).call()
    debug('canRelayRet', canRelayRet)
    if (!canRelayRet) {
      canRelayRet = {}
    }
    if (!canRelayRet.success) {
      throw new Error('canRelay failed in server: ' + canRelayRet.returnValue)
    }
    // Send relayed transaction
    debug('maxPossibleGas is', typeof maxPossibleGas, maxPossibleGas)
    const maxCharge = parseInt(
      await this.relayHubContract.methods.calculateCharge(maxPossibleGas, {
        gasPrice,
        pctRelayFee,
        baseRelayFee,
        gasLimit: 0
      }).call())
    const paymasterBalance = parseInt(await this.relayHubContract.methods.balanceOf(paymaster).call())
    if (paymasterBalance < maxCharge) {
      throw new Error(`paymaster balance too low: ${paymasterBalance}, maxCharge: ${maxCharge}`)
    }
<<<<<<< HEAD
    debug(`Estimated max charge of relayed tx: ${maxCharge}, GasLimit of relayed tx: ${requiredGas}`)
=======
    debug(`Estimated max charge of relayed tx: ${maxCharge}, GasLimit of relayed tx: ${maxPossibleGas}`)
>>>>>>> 289383b3
    const { signedTx } = await this._sendTransaction(
      {
        method,
        destination: relayHubAddress,
        gasLimit: maxPossibleGas,
        gasPrice
      })
    return signedTx
  }

  start () {
    debug('Subscribing to new blocks')
    this.subscription = this.web3.eth.subscribe('newBlockHeaders', function (error, result) {
      if (error) {
        console.error(error)
      }
    }).on('data', this._workerSemaphore.bind(this)).on('error', console.error)
  }

  stop () {
    this.subscription.unsubscribe(function (error, success) {
      if (success) {
        debug('Successfully unsubscribed!')
      } else if (error) {
        throw error
      }
    })
  }

  _workerSemaphore (blockHeader) {
    if (this._workerSemaphoreOn) {
      debug('Different worker is not finished yet')
      return
    }
    this._workerSemaphoreOn = true
    this._worker(blockHeader)
      .then(() => {
        this._workerSemaphoreOn = false
      })
      .catch(() => {
        this._workerSemaphoreOn = false
      })
  }

  async _worker (blockHeader) {
    try {
      if (!this.stakeManagerContract) {
        await this._initStakeManager()
      }
      if (!this.chainId) {
        this.chainId = await this.web3.eth.getChainId()
      }
      if (!this.chainId) {
        this.ready = false
        throw new Error('Could not get chainId from node')
      }
      if (!this.networkId) {
        this.networkId = await this.web3.eth.net.getId()
      }
      if (!this.networkId) {
        this.ready = false
        throw new Error('Could not get networkId from node')
      }
      if (this.devMode && (this.chainId < 1000 || this.networkId < 1000)) {
        console.error('Don\'t use real network\'s chainId & networkId while in devMode.')
        process.exit(-1)
      }
      const gasPriceString = await this.web3.eth.getGasPrice()
      this.gasPrice = Math.floor(parseInt(gasPriceString) * this.gasPriceFactor)
      if (!this.gasPrice) {
        this.ready = false
        throw new Error('Could not get gasPrice from node')
      }
      await this.refreshBalance()
      if (!this.balance || this.balance < minimumRelayBalance) {
        this.ready = false
        throw new Error(
          `Server's balance too low ( ${this.balance}, required ${minimumRelayBalance}). Waiting for funding...`)
      }
      const options = {
        fromBlock: this.lastScannedBlock + 1,
        toBlock: 'latest',
        address: this.stakeManagerContract.options.address,
        topics: this.topics
      }
      const logs = await this.web3.eth.getPastLogs(options)
      spam('logs?', logs)
      spam('options? ', options)
      const decodedLogs = abiDecoder.decodeLogs(logs).map(this._parseEvent)
      let receipt
      // TODO: what about 'penalize' events? should send balance to owner, I assume
      // TODO TODO TODO 'StakeAdded' is not the event you want to cat upon if there was no 'HubAuthorized' event
      for (const dlog of decodedLogs) {
        switch (dlog.name) {
          case 'StakeAdded':
            receipt = await this._handleStakedEvent(dlog)
            break
          // There is no such event now
          // case 'RelayRemoved':
          //   await this._handleRelayRemovedEvent(dlog)
          //   break
          case 'StakeUnlocked':
            receipt = await this._handleUnstakedEvent(dlog)
            break
        }
      }
      if (!(await this.refreshStake())) {
        this.ready = false
        throw new Error('Waiting for stake...')
      }
      // todo check if registered!!
      // TODO: now even more todo then before. This is a hotfix.
      if (!this.isAddressAdded) {
        this.ready = false
        throw new Error('Not registered yet...')
      }
      this.lastScannedBlock = parseInt(blockHeader.number)
      debug('READY!')
      this.ready = true
      await this._resendUnconfirmedTransactions(blockHeader)
      return receipt
    } catch (e) {
      this.emit('error', e)
      console.error('error in worker:', e.message)
    }
  }

  async refreshBalance () {
    this.balance = parseInt(await this.web3.eth.getBalance(this.address))
    return this.balance
  }

  async refreshStake () {
    if (!this.stakeManagerContract) {
      await this._initStakeManager()
    }
    const stakeInfo = await this.stakeManagerContract.methods.getStakeInfo(this.address).call()
    this.stake = parseInt(stakeInfo.stake)
    if (!this.stake) {
      return 0
    }
    // first time getting stake, setting owner
    if (!this.owner) {
      this.owner = stakeInfo.owner
      debug(`Got staked for the first time. Owner: ${this.owner}. Stake: ${this.stake}`)
    }
    this.unstakeDelay = stakeInfo.unstakeDelay
    this.withdrawBlock = stakeInfo.withdrawBlock
    return this.stake
  }

  async _handleRelayRemovedEvent (dlog) {
    // todo
    console.log('handle RelayRemoved event')
    // sanity checks
    if (dlog.name !== 'RelayRemoved' || dlog.args.relay.toLowerCase() !== this.address.toLowerCase()) {
      throw new Error(`PANIC: handling wrong event ${dlog.name} or wrong event relay ${dlog.args.relay}`)
    }
    this.removed = true
    this.emit('removed')
  }

  async _handleStakedEvent (dlog) {
    // todo
    debug('handle relay staked. Registering relay...')
    // sanity checks
    if (dlog.name !== 'StakeAdded' || dlog.args.relayManager.toLowerCase() !== this.address.toLowerCase()) {
      throw new Error(`PANIC: handling wrong event ${dlog.name} or wrong event relay ${dlog.args.relay}`)
    }
    // register on chain
    const addRelayWorkerMethod = this.relayHubContract.methods.addRelayWorkers([this.address])
    await this._sendTransaction(
      {
        method: addRelayWorkerMethod,
        destination: this.relayHubContract.options.address
      })
    const registerMethod = this.relayHubContract.methods.registerRelayServer(this.baseRelayFee, this.pctRelayFee,
      this.url)
    const { receipt } = await this._sendTransaction(
      {
        method: registerMethod,
        destination: this.relayHubContract.options.address
      })
    debug(`Relay ${this.address} registered on hub ${this.relayHubContract.options.address}. `)
    this.isAddressAdded = true
    return receipt
  }

  async _handleUnstakedEvent (dlog) {
    // todo: send balance to owner
    debug('handle Unstaked event', dlog)
    // sanity checks
    if (dlog.name !== 'StakeUnlocked' || dlog.args.relayManager.toLowerCase() !== this.address.toLowerCase()) {
      throw new Error(`PANIC: handling wrong event ${dlog.name} or wrong event relay ${dlog.args.relay}`)
    }
    this.balance = await this.web3.eth.getBalance(this.address)
    const gasPrice = await this.web3.eth.getGasPrice()
    const gasLimit = 21000
    debug(`Sending balance ${this.balance} to owner`)
    if (this.balance < gasLimit * gasPrice) {
      throw new Error(`balance too low: ${this.balance}, tx cost: ${gasLimit * gasPrice}`)
    }
    const { receipt } = await this._sendTransaction({
      destination: this.owner,
      gasLimit,
      gasPrice,
      value: this.balance - gasLimit * gasPrice
    })
    this.emit('unstaked')
    return receipt
  }

  async _resendUnconfirmedTransactions (blockHeader) {
    // Load unconfirmed transactions from store, and bail if there are none
    let sortedTxs = await this.txStoreManager.getAll()
    if (sortedTxs.length === 0) {
      return
    }
    debug('resending unconfirmed transactions')
    // Get nonce at confirmationsNeeded blocks ago
    const confirmedBlock = blockHeader.number - confirmationsNeeded
    let nonce = await this.web3.eth.getTransactionCount(this.address, confirmedBlock)
    debug(
      `Removing confirmed txs until nonce ${nonce - 1}. confirmedBlock: ${confirmedBlock}. block number: ${blockHeader.number}`)
    // Clear out all confirmed transactions (ie txs with nonce less than the account nonce at confirmationsNeeded blocks ago)
    await this.txStoreManager.removeTxsUntilNonce({ nonce: nonce - 1 })

    // Load unconfirmed transactions from store again
    sortedTxs = await this.txStoreManager.getAll()
    if (sortedTxs.length === 0) {
      return
    }

    // Check if the tx was mined by comparing its nonce against the latest one
    nonce = await this.web3.eth.getTransactionCount(this.address)
    if (sortedTxs[0].nonce < nonce) {
      debug('awaiting confirmations for next mined transaction', nonce, sortedTxs[0].nonce, sortedTxs[0].txId)
      return
    }

    // If the tx is still pending, check how long ago we sent it, and resend it if needed
    if (Date.now() - (new Date(sortedTxs[0].createdAt)).getTime() < pendingTransactionTimeout) {
      spam(Date.now(), (new Date()), (new Date()).getTime())
      spam(sortedTxs[0].createdAt, (new Date(sortedTxs[0].createdAt)), (new Date(sortedTxs[0].createdAt)).getTime())
      debug('awaiting transaction', sortedTxs[0].txId, 'to be mined. nonce:', nonce)
      return
    }
    const { receipt, signedTx } = await this._resendTransaction({ tx: sortedTxs[0] })
    debug('resent transaction', sortedTxs[0].nonce, sortedTxs[0].txId, 'as',
      receipt.transactionHash)
    if (sortedTxs[0].attempts > 2) {
      debug(`Sent tx ${sortedTxs[0].attempts} times already`)
    }
    return signedTx
  }

  async _sendTransaction ({ method, destination, value, gasLimit, gasPrice }) {
    const encodedCall = method && method.encodeABI ? method.encodeABI() : ''
    gasPrice = gasPrice || await this.web3.eth.getGasPrice()
    gasPrice = parseInt(gasPrice)
    debug('gasPrice', gasPrice)
    const gas = (gasLimit && parseInt(gasLimit)) || await method.estimateGas({ from: this.address }) + 21000
    debug('gasLimit', gas)
    debug('nonceMutex locked?', this.nonceMutex.isLocked())
    const releaseMutex = await this.nonceMutex.acquire()
    let signedTx
    let storedTx
    try {
      const nonce = await this._pollNonce()
      debug('nonce', nonce)
      // TODO: change to eip155 chainID
      const txToSign = new Transaction({
        from: this.address,
        to: destination,
        value: value || 0,
        gas,
        gasPrice,
        data: encodedCall ? Buffer.from(encodedCall.slice(2), 'hex') : Buffer.alloc(0),
        nonce
      })
      spam('txToSign', txToSign)
      signedTx = this.keyManager.signTransaction(txToSign)
      storedTx = new StoredTx({
        from: txToSign.from,
        to: txToSign.to,
        value: txToSign.value,
        gas: txToSign.gas,
        gasPrice: txToSign.gasPrice,
        data: txToSign.data,
        nonce: txToSign.nonce,
        txId: ethUtils.bufferToHex(txToSign.hash()),
        attempts: 1
      })
      this.nonce++
      await this.txStoreManager.putTx({ tx: storedTx })
    } finally {
      releaseMutex()
    }
    const receipt = await this.web3.eth.sendSignedTransaction(signedTx)
    debug('\ntxhash is', receipt.transactionHash)
    if (receipt.transactionHash.toLowerCase() !== storedTx.txId.toLowerCase()) {
      throw new Error(`txhash mismatch: from receipt: ${receipt.transactionHash} from txstore:${storedTx.txId}`)
    }
    return {
      receipt,
      signedTx
    }
  }

  async _resendTransaction ({ tx }) {
    // Calculate new gas price as a % increase over the previous one
    let newGasPrice = parseInt(tx.gasPrice * retryGasPriceFactor)
    // Sanity check to ensure we are not burning all our balance in gas fees
    if (newGasPrice > maxGasPrice) {
      debug('Capping gas price to max value of', maxGasPrice)
      newGasPrice = maxGasPrice
    }
    // Resend transaction with exactly the same values except for gas price
    const txToSign = new Transaction({
      from: tx.from,
      to: tx.to,
      value: tx.value,
      gas: tx.gas,
      gasPrice: newGasPrice,
      data: tx.data,
      nonce: tx.nonce
    })
    spam('txToSign', txToSign)
    // TODO: change to eip155 chainID
    const signedTx = this.keyManager.signTransaction(txToSign)
    const storedTx = new StoredTx({
      from: txToSign.from,
      to: txToSign.to,
      value: txToSign.value,
      gas: txToSign.gas,
      gasPrice: txToSign.gasPrice,
      data: txToSign.data,
      nonce: txToSign.nonce,
      txId: ethUtils.bufferToHex(txToSign.hash()),
      attempts: tx.attempts + 1
    })
    await this.txStoreManager.putTx({ tx: storedTx, updateExisting: true })
    debug('resending tx with nonce', txToSign.nonce)
    debug('account nonce', await this.web3.eth.getTransactionCount(this.address))
    const receipt = await this.web3.eth.sendSignedTransaction(signedTx)
    debug('\ntxhash is', receipt.transactionHash)
    if (receipt.transactionHash.toLowerCase() !== storedTx.txId.toLowerCase()) {
      throw new Error(`txhash mismatch: from receipt: ${receipt.transactionHash} from txstore:${storedTx.txId}`)
    }
    return {
      receipt,
      signedTx
    }
  }

  async _pollNonce () {
    const nonce = await this.web3.eth.getTransactionCount(this.address, 'pending')
    if (nonce > this.nonce) {
      debug('NONCE FIX', nonce, this.nonce)
      this.nonce = nonce
    }
    return this.nonce
  }

  _parseEvent (event) {
    if (!event || !event.events) {
      return 'not event: ' + event
    }
    const args = {}
    // event arguments is for some weird reason give as ".events"
    for (const eventArgument of event.events) {
      args[eventArgument.name] = eventArgument.value
    }
    return {
      name: event.name,
      address: event.address,
      args: args
    }
  }
}

module.exports = RelayServer<|MERGE_RESOLUTION|>--- conflicted
+++ resolved
@@ -172,9 +172,11 @@
       verifier: relayHubAddress,
       relayRequest
     })
+
     const method = this.relayHubContract.methods.relayCall(signedData.message, signature, approvalData)
     const calldataSize = method.encodeABI().length / 2
     debug('calldatasize', calldataSize)
+
     let gasLimits
     try {
       this.paymasterContract.options.address = paymaster
@@ -225,11 +227,7 @@
     if (paymasterBalance < maxCharge) {
       throw new Error(`paymaster balance too low: ${paymasterBalance}, maxCharge: ${maxCharge}`)
     }
-<<<<<<< HEAD
-    debug(`Estimated max charge of relayed tx: ${maxCharge}, GasLimit of relayed tx: ${requiredGas}`)
-=======
     debug(`Estimated max charge of relayed tx: ${maxCharge}, GasLimit of relayed tx: ${maxPossibleGas}`)
->>>>>>> 289383b3
     const { signedTx } = await this._sendTransaction(
       {
         method,
@@ -252,7 +250,7 @@
   stop () {
     this.subscription.unsubscribe(function (error, success) {
       if (success) {
-        debug('Successfully unsubscribed!')
+        console.log('Successfully unsubscribed!')
       } else if (error) {
         throw error
       }
@@ -294,7 +292,7 @@
         throw new Error('Could not get networkId from node')
       }
       if (this.devMode && (this.chainId < 1000 || this.networkId < 1000)) {
-        console.error('Don\'t use real network\'s chainId & networkId while in devMode.')
+        console.log('Don\'t use real network\'s chainId & networkId while in devMode.')
         process.exit(-1)
       }
       const gasPriceString = await this.web3.eth.getGasPrice()
@@ -394,7 +392,7 @@
 
   async _handleStakedEvent (dlog) {
     // todo
-    debug('handle relay staked. Registering relay...')
+    console.log('handle relay staked. Registering relay...')
     // sanity checks
     if (dlog.name !== 'StakeAdded' || dlog.args.relayManager.toLowerCase() !== this.address.toLowerCase()) {
       throw new Error(`PANIC: handling wrong event ${dlog.name} or wrong event relay ${dlog.args.relay}`)
@@ -420,7 +418,7 @@
 
   async _handleUnstakedEvent (dlog) {
     // todo: send balance to owner
-    debug('handle Unstaked event', dlog)
+    console.log('handle Unstaked event', dlog)
     // sanity checks
     if (dlog.name !== 'StakeUnlocked' || dlog.args.relayManager.toLowerCase() !== this.address.toLowerCase()) {
       throw new Error(`PANIC: handling wrong event ${dlog.name} or wrong event relay ${dlog.args.relay}`)
@@ -428,7 +426,7 @@
     this.balance = await this.web3.eth.getBalance(this.address)
     const gasPrice = await this.web3.eth.getGasPrice()
     const gasLimit = 21000
-    debug(`Sending balance ${this.balance} to owner`)
+    console.log(`Sending balance ${this.balance} to owner`)
     if (this.balance < gasLimit * gasPrice) {
       throw new Error(`balance too low: ${this.balance}, tx cost: ${gasLimit * gasPrice}`)
     }
@@ -575,7 +573,7 @@
     debug('resending tx with nonce', txToSign.nonce)
     debug('account nonce', await this.web3.eth.getTransactionCount(this.address))
     const receipt = await this.web3.eth.sendSignedTransaction(signedTx)
-    debug('\ntxhash is', receipt.transactionHash)
+    console.log('\ntxhash is', receipt.transactionHash)
     if (receipt.transactionHash.toLowerCase() !== storedTx.txId.toLowerCase()) {
       throw new Error(`txhash mismatch: from receipt: ${receipt.transactionHash} from txstore:${storedTx.txId}`)
     }

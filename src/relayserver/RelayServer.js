const EventEmitter = require('events')
const Web3 = require('web3')
const abiDecoder = require('abi-decoder')
const { Transaction } = require('ethereumjs-tx')
const ethUtils = require('ethereumjs-util')
const RelayHubABI = require('../common/interfaces/IRelayHub')
const PayMasterABI = require('../common/interfaces/IPaymaster')
const StakeManagerABI = require('../common/interfaces/IStakeManager')
const getDataToSign = require('../common/EIP712/Eip712Helper')
const RelayRequest = require('../common/EIP712/RelayRequest')
const utils = require('../common/utils')
/*
cannot read TS module if executed by node. Use ts-node to run or, better, fix.
const Environments = require('../relayclient/types/Environments').environments
const gtxdatanonzero = Environments.constantinople.gtxdatanonzero
 */
const gtxdatanonzero = 16
const StoredTx = require('./TxStoreManager').StoredTx
const Mutex = require('async-mutex').Mutex

abiDecoder.addABI(RelayHubABI)
abiDecoder.addABI(PayMasterABI)
abiDecoder.addABI(StakeManagerABI)

const VERSION = '0.0.1' // eslint-disable-line no-unused-vars
const minimumRelayBalance = 1e17 // 0.1 eth
const confirmationsNeeded = 12
const pendingTransactionTimeout = 5 * 60 * 1000 // 5 minutes in milliseconds
const maxGasPrice = 100e9
const GAS_RESERVE = 100000
const retryGasPriceFactor = 1.2
const DEBUG = false
const SPAM = false

function debug () {
  if (DEBUG) console.log(...arguments)
}

function spam () {
  if (SPAM) debug(...arguments)
}

class RelayServer extends EventEmitter {
  constructor (
    {
      txStoreManager,
      keyManager,
      owner,
      hubAddress,
      url,
      baseRelayFee,
      pctRelayFee,
      gasPriceFactor,
      web3provider,
      devMode
    }) {
    super()
    if (url === undefined) {
      url = 'http://localhost:8090'
    }
    Object.assign(this,
      {
        txStoreManager,
        keyManager,
        owner,
        hubAddress,
        url,
        baseRelayFee,
        pctRelayFee,
        gasPriceFactor,
        web3provider,
        devMode
      })
    this.web3 = new Web3(web3provider)
    this.address = keyManager.address()
    this.relayHubContract = new this.web3.eth.Contract(RelayHubABI, hubAddress)

    this.paymasterContract = new this.web3.eth.Contract(PayMasterABI)
    this.lastScannedBlock = 0
    this.ready = false
    this.removed = false
    this.nonce = 0
    this.nonceMutex = new Mutex()
    debug('gasPriceFactor', gasPriceFactor)
  }

  async _initStakeManager () {
    const stakeManagerAddress = await this.relayHubContract.methods.getStakeManager().call()
    this.stakeManagerContract = new this.web3.eth.Contract(StakeManagerABI, stakeManagerAddress)
    const stakeManagerTopics = [Object.keys(this.stakeManagerContract.events).filter(x => (x.includes('0x')))]
    this.topics = stakeManagerTopics.concat([['0x' + '0'.repeat(24) + this.address.slice(2)]])
  }

  getMinGasPrice () {
    return this.gasPrice
  }

  isReady () {
    return this.ready && !this.removed
  }

  async createRelayTransaction (
    {
      encodedFunction,
      approvalData,
      signature,
      from,
      to,
      paymaster,
      gasPrice,
      gasLimit,
      senderNonce,
      relayMaxNonce,
      baseRelayFee,
      pctRelayFee,
      relayHubAddress
    }) {
    debug('dump request params', arguments[0])
    if (!encodedFunction) {
      throw new Error(`invalid encodedFunction given: ${encodedFunction}`)
    }
    if (!approvalData) {
      throw new Error(`invalid approvalData given: ${approvalData}`)
    }
    if (!signature) {
      throw new Error(`invalid signature given: ${signature}`)
    }
    // Check that the relayhub is the correct one
    if (relayHubAddress !== this.relayHubContract.options.address) {
      throw new Error(
        `Wrong hub address.\nRelay server's hub address: ${this.relayHubContract.options.address}, request's hub address: ${relayHubAddress}\n`)
    }

    // Check that the fee is acceptable
    if (isNaN(parseInt(pctRelayFee)) || parseInt(pctRelayFee) < this.pctRelayFee) {
      throw new Error(`Unacceptable pctRelayFee: ${pctRelayFee} relayServer's pctRelayFee: ${this.pctRelayFee}`)
    }
    if (isNaN(parseInt(baseRelayFee)) || parseInt(baseRelayFee) < this.baseRelayFee) {
      throw new Error(`Unacceptable baseRelayFee: ${baseRelayFee} relayServer's baseRelayFee: ${this.baseRelayFee}`)
    }

    // Check that the gasPrice is initialized & acceptable
    if (!this.gasPrice) {
      throw new Error('gasPrice not initialized')
    }
    if (this.gasPrice > gasPrice) {
      throw new Error(`Unacceptable gasPrice: relayServer's gasPrice:${this.gasPrice} request's gasPrice: ${gasPrice}`)
    }

    // Check that max nonce is valid
    const nonce = await this._pollNonce()
    if (nonce > relayMaxNonce) {
      throw new Error(`Unacceptable relayMaxNonce: ${relayMaxNonce}. current nonce: ${nonce}`)
    }

    // Check canRelay view function to see if we'll get paid for relaying this tx
    const relayRequest = new RelayRequest({
      senderAddress: from,
      senderNonce: senderNonce.toString(),
      target: to,
      encodedFunction,
      baseRelayFee: baseRelayFee.toString(),
      pctRelayFee: pctRelayFee.toString(),
      gasPrice: gasPrice.toString(),
      gasLimit: gasLimit.toString(),
      paymaster: paymaster,
      relayWorker: this.address
    })
    // TODO: should not use signedData at all. only the relayRequest.
    const signedData = getDataToSign({
      chainId: this.chainId,
      verifier: relayHubAddress,
      relayRequest
    })

    const method = this.relayHubContract.methods.relayCall(signedData.message, signature, approvalData)
    const calldataSize = method.encodeABI().length / 2
    debug('calldatasize', calldataSize)

    let gasLimits
    try {
      this.paymasterContract.options.address = paymaster
      gasLimits = await this.paymasterContract.methods.getGasLimits().call()
    } catch (e) {
      if (
        e.message.includes(
          'Returned values aren\'t valid, did it run Out of Gas? You might also see this error if you are not using the correct ABI for the contract you are retrieving data from, requesting data from a block number that does not exist, or querying a node which is not fully synced.'
        )
      ) {
        throw new Error(`non-existent or incompatible paymaster contract: ${paymaster}`)
      }
      throw new Error(`unknown paymaster error: ${e.message}`)
    }

    const hubOverhead = parseInt(await this.relayHubContract.methods.getHubOverhead().call())
    const maxPossibleGas = GAS_RESERVE + utils.calculateTransactionMaxPossibleGas({
      gasLimits,
      hubOverhead,
      relayCallGasLimit: parseInt(gasLimit),
      calldataSize,
      gtxdatanonzero: gtxdatanonzero
    })

    let canRelayRet = await this.relayHubContract.methods.canRelay(
      signedData.message,
      maxPossibleGas,
      gasLimits.acceptRelayedCallGasLimit,
      signature,
      approvalData).call()
    debug('canRelayRet', canRelayRet)
    if (!canRelayRet) {
      canRelayRet = {}
    }
    if (!canRelayRet.success) {
      throw new Error('canRelay failed in server: ' + canRelayRet.returnValue)
    }
    // Send relayed transaction
    debug('maxPossibleGas is', typeof maxPossibleGas, maxPossibleGas)
    const maxCharge = parseInt(
      await this.relayHubContract.methods.calculateCharge(maxPossibleGas, {
        gasPrice,
        pctRelayFee,
        baseRelayFee,
        gasLimit: 0
      }).call())
    const paymasterBalance = parseInt(await this.relayHubContract.methods.balanceOf(paymaster).call())
    if (paymasterBalance < maxCharge) {
      throw new Error(`paymaster balance too low: ${paymasterBalance}, maxCharge: ${maxCharge}`)
    }
    debug(`Estimated max charge of relayed tx: ${maxCharge}, GasLimit of relayed tx: ${maxPossibleGas}`)
    const { signedTx } = await this._sendTransaction(
      {
        method,
        destination: relayHubAddress,
        gasLimit: maxPossibleGas,
        gasPrice
      })
    return signedTx
  }

  start () {
<<<<<<< HEAD
    debug('Subscribing to new blocks')
    this.subscription = this.web3.eth.subscribe('newBlockHeaders', function (error, result) {
=======
    console.log('Subscribing to new blocks')
    this.subscription = this.web3.eth.subscribe('newBlockHeaders', (error, result) => {
>>>>>>> 4e48ee97
      if (error) {
        console.error('web3 subscription:', error)
      }
    }).on('data', this._workerSemaphore.bind(this)).on('error', (e) => { console.error('worker:', e) })
  }

  stop () {
    this.subscription.unsubscribe(function (error, success) {
      if (success) {
        console.log('Successfully unsubscribed!')
      } else if (error) {
        throw error
      }
    })
  }

  _workerSemaphore (blockHeader) {
    if (this._workerSemaphoreOn) {
      debug('Different worker is not finished yet')
      return
    }
    this._workerSemaphoreOn = true
    this._worker(blockHeader)
      .then(() => {
        this._workerSemaphoreOn = false
      })
      .catch(() => {
        this._workerSemaphoreOn = false
      })
  }

  async _worker (blockHeader) {
    try {
      if (!this.stakeManagerContract) {
        await this._initStakeManager()
      }
      if (!this.chainId) {
        this.chainId = await this.web3.eth.getChainId()
      }
      if (!this.chainId) {
        this.ready = false
        throw new Error('Could not get chainId from node')
      }
      if (!this.networkId) {
        this.networkId = await this.web3.eth.net.getId()
      }
      if (!this.networkId) {
        this.ready = false
        throw new Error('Could not get networkId from node')
      }
      if (this.devMode && (this.chainId < 1000 || this.networkId < 1000)) {
        console.log('Don\'t use real network\'s chainId & networkId while in devMode.')
        process.exit(-1)
      }
      const gasPriceString = await this.web3.eth.getGasPrice()
      this.gasPrice = Math.floor(parseInt(gasPriceString) * this.gasPriceFactor)
      if (!this.gasPrice) {
        this.ready = false
        throw new Error('Could not get gasPrice from node')
      }
      await this.refreshBalance()
      if (!this.balance || this.balance < minimumRelayBalance) {
        this.ready = false
        throw new Error(
          `Server's balance too low ( ${this.balance}, required ${minimumRelayBalance}). Waiting for funding...`)
      }
      const options = {
        fromBlock: this.lastScannedBlock + 1,
        toBlock: 'latest',
        address: this.stakeManagerContract.options.address,
        topics: this.topics
      }
      const logs = await this.web3.eth.getPastLogs(options)
      spam('logs?', logs)
      spam('options? ', options)
      const decodedLogs = abiDecoder.decodeLogs(logs).map(this._parseEvent)
      let receipt
      // TODO: what about 'penalize' events? should send balance to owner, I assume
      // TODO TODO TODO 'StakeAdded' is not the event you want to cat upon if there was no 'HubAuthorized' event
      for (const dlog of decodedLogs) {
        switch (dlog.name) {
          case 'StakeAdded':
            receipt = await this._handleStakedEvent(dlog)
            break
          // There is no such event now
          // case 'RelayRemoved':
          //   await this._handleRelayRemovedEvent(dlog)
          //   break
          case 'StakeUnlocked':
            receipt = await this._handleUnstakedEvent(dlog)
            break
        }
      }
      if (!(await this.refreshStake())) {
        this.ready = false
        throw new Error('Waiting for stake...')
      }
      // todo check if registered!!
      // TODO: now even more todo then before. This is a hotfix.
      if (!this.isAddressAdded) {
        this.ready = false
        throw new Error('Not registered yet...')
      }
      this.lastScannedBlock = parseInt(blockHeader.number)
      debug('READY!')
      this.ready = true
      await this._resendUnconfirmedTransactions(blockHeader)
      return receipt
    } catch (e) {
      this.emit('error', e)
      console.error('error in worker:', e.message)
    }
  }

  async refreshBalance () {
    this.balance = parseInt(await this.web3.eth.getBalance(this.address))
    return this.balance
  }

  async refreshStake () {
    if (!this.stakeManagerContract) {
      await this._initStakeManager()
    }
    const stakeInfo = await this.stakeManagerContract.methods.getStakeInfo(this.address).call()
    this.stake = parseInt(stakeInfo.stake)
    if (!this.stake) {
      return 0
    }
    // first time getting stake, setting owner
    if (!this.owner) {
      this.owner = stakeInfo.owner
      debug(`Got staked for the first time. Owner: ${this.owner}. Stake: ${this.stake}`)
    }
    this.unstakeDelay = stakeInfo.unstakeDelay
    this.withdrawBlock = stakeInfo.withdrawBlock
    return this.stake
  }

  async _handleRelayRemovedEvent (dlog) {
    // todo
    console.log('handle RelayRemoved event')
    // sanity checks
    if (dlog.name !== 'RelayRemoved' || dlog.args.relay.toLowerCase() !== this.address.toLowerCase()) {
      throw new Error(`PANIC: handling wrong event ${dlog.name} or wrong event relay ${dlog.args.relay}`)
    }
    this.removed = true
    this.emit('removed')
  }

  async _handleStakedEvent (dlog) {
    // todo
    console.log('handle relay staked. Registering relay...')
    // sanity checks
    if (dlog.name !== 'StakeAdded' || dlog.args.relayManager.toLowerCase() !== this.address.toLowerCase()) {
      throw new Error(`PANIC: handling wrong event ${dlog.name} or wrong event relay ${dlog.args.relay}`)
    }
    // register on chain
    const addRelayWorkerMethod = this.relayHubContract.methods.addRelayWorkers([this.address])
    await this._sendTransaction(
      {
        method: addRelayWorkerMethod,
        destination: this.relayHubContract.options.address
      })
    const registerMethod = this.relayHubContract.methods.registerRelayServer(this.baseRelayFee, this.pctRelayFee,
      this.url)
    const { receipt } = await this._sendTransaction(
      {
        method: registerMethod,
        destination: this.relayHubContract.options.address
      })
    debug(`Relay ${this.address} registered on hub ${this.relayHubContract.options.address}. `)
    this.isAddressAdded = true
    return receipt
  }

  async _handleUnstakedEvent (dlog) {
    // todo: send balance to owner
    console.log('handle Unstaked event', dlog)
    // sanity checks
    if (dlog.name !== 'StakeUnlocked' || dlog.args.relayManager.toLowerCase() !== this.address.toLowerCase()) {
      throw new Error(`PANIC: handling wrong event ${dlog.name} or wrong event relay ${dlog.args.relay}`)
    }
    this.balance = await this.web3.eth.getBalance(this.address)
    const gasPrice = await this.web3.eth.getGasPrice()
    const gasLimit = 21000
    console.log(`Sending balance ${this.balance} to owner`)
    if (this.balance < gasLimit * gasPrice) {
      throw new Error(`balance too low: ${this.balance}, tx cost: ${gasLimit * gasPrice}`)
    }
    const { receipt } = await this._sendTransaction({
      destination: this.owner,
      gasLimit,
      gasPrice,
      value: this.balance - gasLimit * gasPrice
    })
    this.emit('unstaked')
    return receipt
  }

  async _resendUnconfirmedTransactions (blockHeader) {
    // Load unconfirmed transactions from store, and bail if there are none
    let sortedTxs = await this.txStoreManager.getAll()
    if (sortedTxs.length === 0) {
      return
    }
    debug('resending unconfirmed transactions')
    // Get nonce at confirmationsNeeded blocks ago
    const confirmedBlock = blockHeader.number - confirmationsNeeded
    let nonce = await this.web3.eth.getTransactionCount(this.address, confirmedBlock)
    debug(
      `Removing confirmed txs until nonce ${nonce - 1}. confirmedBlock: ${confirmedBlock}. block number: ${blockHeader.number}`)
    // Clear out all confirmed transactions (ie txs with nonce less than the account nonce at confirmationsNeeded blocks ago)
    await this.txStoreManager.removeTxsUntilNonce({ nonce: nonce - 1 })

    // Load unconfirmed transactions from store again
    sortedTxs = await this.txStoreManager.getAll()
    if (sortedTxs.length === 0) {
      return
    }

    // Check if the tx was mined by comparing its nonce against the latest one
    nonce = await this.web3.eth.getTransactionCount(this.address)
    if (sortedTxs[0].nonce < nonce) {
      debug('awaiting confirmations for next mined transaction', nonce, sortedTxs[0].nonce, sortedTxs[0].txId)
      return
    }

    // If the tx is still pending, check how long ago we sent it, and resend it if needed
    if (Date.now() - (new Date(sortedTxs[0].createdAt)).getTime() < pendingTransactionTimeout) {
      spam(Date.now(), (new Date()), (new Date()).getTime())
      spam(sortedTxs[0].createdAt, (new Date(sortedTxs[0].createdAt)), (new Date(sortedTxs[0].createdAt)).getTime())
      debug('awaiting transaction', sortedTxs[0].txId, 'to be mined. nonce:', nonce)
      return
    }
    const { receipt, signedTx } = await this._resendTransaction({ tx: sortedTxs[0] })
    debug('resent transaction', sortedTxs[0].nonce, sortedTxs[0].txId, 'as',
      receipt.transactionHash)
    if (sortedTxs[0].attempts > 2) {
      debug(`Sent tx ${sortedTxs[0].attempts} times already`)
    }
    return signedTx
  }

  async _sendTransaction ({ method, destination, value, gasLimit, gasPrice }) {
    const encodedCall = method && method.encodeABI ? method.encodeABI() : ''
    gasPrice = gasPrice || await this.web3.eth.getGasPrice()
    gasPrice = parseInt(gasPrice)
    debug('gasPrice', gasPrice)
    const gas = (gasLimit && parseInt(gasLimit)) || await method.estimateGas({ from: this.address }) + 21000
    debug('gasLimit', gas)
    debug('nonceMutex locked?', this.nonceMutex.isLocked())
    const releaseMutex = await this.nonceMutex.acquire()
    let signedTx
    let storedTx
    try {
      const nonce = await this._pollNonce()
      debug('nonce', nonce)
      // TODO: change to eip155 chainID
      const txToSign = new Transaction({
        from: this.address,
        to: destination,
        value: value || 0,
        gas,
        gasPrice,
        data: encodedCall ? Buffer.from(encodedCall.slice(2), 'hex') : Buffer.alloc(0),
        nonce
      })
      spam('txToSign', txToSign)
      signedTx = this.keyManager.signTransaction(txToSign)
      storedTx = new StoredTx({
        from: txToSign.from,
        to: txToSign.to,
        value: txToSign.value,
        gas: txToSign.gas,
        gasPrice: txToSign.gasPrice,
        data: txToSign.data,
        nonce: txToSign.nonce,
        txId: ethUtils.bufferToHex(txToSign.hash()),
        attempts: 1
      })
      this.nonce++
      await this.txStoreManager.putTx({ tx: storedTx })
    } finally {
      releaseMutex()
    }
    const receipt = await this.web3.eth.sendSignedTransaction(signedTx)
    debug('\ntxhash is', receipt.transactionHash)
    if (receipt.transactionHash.toLowerCase() !== storedTx.txId.toLowerCase()) {
      throw new Error(`txhash mismatch: from receipt: ${receipt.transactionHash} from txstore:${storedTx.txId}`)
    }
    return {
      receipt,
      signedTx
    }
  }

  async _resendTransaction ({ tx }) {
    // Calculate new gas price as a % increase over the previous one
    let newGasPrice = parseInt(tx.gasPrice * retryGasPriceFactor)
    // Sanity check to ensure we are not burning all our balance in gas fees
    if (newGasPrice > maxGasPrice) {
      debug('Capping gas price to max value of', maxGasPrice)
      newGasPrice = maxGasPrice
    }
    // Resend transaction with exactly the same values except for gas price
    const txToSign = new Transaction({
      from: tx.from,
      to: tx.to,
      value: tx.value,
      gas: tx.gas,
      gasPrice: newGasPrice,
      data: tx.data,
      nonce: tx.nonce
    })
    spam('txToSign', txToSign)
    // TODO: change to eip155 chainID
    const signedTx = this.keyManager.signTransaction(txToSign)
    const storedTx = new StoredTx({
      from: txToSign.from,
      to: txToSign.to,
      value: txToSign.value,
      gas: txToSign.gas,
      gasPrice: txToSign.gasPrice,
      data: txToSign.data,
      nonce: txToSign.nonce,
      txId: ethUtils.bufferToHex(txToSign.hash()),
      attempts: tx.attempts + 1
    })
    await this.txStoreManager.putTx({ tx: storedTx, updateExisting: true })
    debug('resending tx with nonce', txToSign.nonce)
    debug('account nonce', await this.web3.eth.getTransactionCount(this.address))
    const receipt = await this.web3.eth.sendSignedTransaction(signedTx)
    console.log('\ntxhash is', receipt.transactionHash)
    if (receipt.transactionHash.toLowerCase() !== storedTx.txId.toLowerCase()) {
      throw new Error(`txhash mismatch: from receipt: ${receipt.transactionHash} from txstore:${storedTx.txId}`)
    }
    return {
      receipt,
      signedTx
    }
  }

  async _pollNonce () {
    const nonce = await this.web3.eth.getTransactionCount(this.address, 'pending')
    if (nonce > this.nonce) {
      debug('NONCE FIX', nonce, this.nonce)
      this.nonce = nonce
    }
    return this.nonce
  }

  _parseEvent (event) {
    if (!event || !event.events) {
      return 'not event: ' + event
    }
    const args = {}
    // event arguments is for some weird reason give as ".events"
    for (const eventArgument of event.events) {
      args[eventArgument.name] = eventArgument.value
    }
    return {
      name: event.name,
      address: event.address,
      args: args
    }
  }
}

module.exports = RelayServer<|MERGE_RESOLUTION|>--- conflicted
+++ resolved
@@ -172,11 +172,9 @@
       verifier: relayHubAddress,
       relayRequest
     })
-
     const method = this.relayHubContract.methods.relayCall(signedData.message, signature, approvalData)
     const calldataSize = method.encodeABI().length / 2
     debug('calldatasize', calldataSize)
-
     let gasLimits
     try {
       this.paymasterContract.options.address = paymaster
@@ -239,13 +237,8 @@
   }
 
   start () {
-<<<<<<< HEAD
     debug('Subscribing to new blocks')
-    this.subscription = this.web3.eth.subscribe('newBlockHeaders', function (error, result) {
-=======
-    console.log('Subscribing to new blocks')
     this.subscription = this.web3.eth.subscribe('newBlockHeaders', (error, result) => {
->>>>>>> 4e48ee97
       if (error) {
         console.error('web3 subscription:', error)
       }

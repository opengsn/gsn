// @ts-ignore
import EthVal from 'ethval'
<<<<<<< HEAD
=======
import chalk from 'chalk'
import log from 'loglevel'
import { Mutex } from 'async-mutex'
>>>>>>> 1fbbf471
import { PrefixedHexString, Transaction, TransactionOptions } from 'ethereumjs-tx'

import { Address, IntString } from '../relayclient/types/Aliases'
import ContractInteractor from '../relayclient/ContractInteractor'

import { TxStoreManager } from './TxStoreManager'
import { KeyManager } from './KeyManager'
import { ServerConfigParams, ServerDependencies } from './ServerConfigParams'
import {
  createStoredTransaction,
  ServerAction,
  StoredTransaction,
  StoredTransactionMetadata
} from './StoredTransaction'

export interface SignedTransactionDetails {
  transactionHash: PrefixedHexString
  signedTx: PrefixedHexString
}

export interface SendTransactionDetails {
  signer: Address
  serverAction: ServerAction
  method?: any
  destination: Address
  value?: IntString
  gasLimit?: IntString
  gasPrice?: IntString
  creationBlockNumber: number
}

export class TransactionManager {
  nonceMutex = new Mutex()
  managerKeyManager: KeyManager
  workersKeyManager: KeyManager
  contractInteractor: ContractInteractor
  nonces: Record<Address, number> = {}
  txStoreManager: TxStoreManager
  config: ServerConfigParams

  rawTxOptions!: TransactionOptions

  constructor (dependencies: ServerDependencies, config: ServerConfigParams) {
    this.contractInteractor = dependencies.contractInteractor
    this.txStoreManager = dependencies.txStoreManager
    this.workersKeyManager = dependencies.workersKeyManager
    this.managerKeyManager = dependencies.managerKeyManager
    this.config = config
    this._initNonces()
  }

  _initNonces (): void {
    // todo: initialize nonces for all signers (currently one manager, one worker)
    this.nonces[this.managerKeyManager.getAddress(0)] = 0
    this.nonces[this.workersKeyManager.getAddress(0)] = 0
  }

  async _init (): Promise<void> {
    this.rawTxOptions = this.contractInteractor.getRawTxOptions()
    if (this.rawTxOptions == null) {
      throw new Error('_init failed for TransactionManager, was ContractInteractor properly initialized?')
    }
  }

<<<<<<< HEAD
=======
  printBoostedTransactionLog (txHash: string, creationBlockNumber: number, gasPrice: number, isMaxGasPriceReached: boolean): void {
    const gasPriceHumanReadableOld: string = new EthVal(gasPrice).toGwei().toFixed(4)
    log.info(`Boosting stale transaction:
hash         | ${txHash}
gasPrice     | ${gasPrice} (${gasPriceHumanReadableOld} gwei) ${isMaxGasPriceReached ? chalk.red('(MAX GAS PRICE REACHED)') : ''}
created at   | block #${creationBlockNumber}
`)
  }

>>>>>>> 1fbbf471
  printSendTransactionLog (transaction: Transaction, from: Address): void {
    const valueString = transaction.value.length === 0 ? '0' : parseInt('0x' + transaction.value.toString('hex')).toString()
    const nonceString = transaction.nonce.length === 0 ? '0' : parseInt('0x' + transaction.nonce.toString('hex'))
    const gasPriceString = parseInt('0x' + transaction.gasPrice.toString('hex'))

    const valueHumanReadable: string = new EthVal(valueString).toEth().toFixed(4)
    const gasPriceHumanReadable: string = new EthVal(gasPriceString).toGwei().toFixed(4)
    log.info(`Broadcasting transaction:
<<<<<<< HEAD

=======
>>>>>>> 1fbbf471
hash         | 0x${transaction.hash().toString('hex')}
from         | ${from}
to           | 0x${transaction.to.toString('hex')}
value        | ${valueString} (${valueHumanReadable} eth)
nonce        | ${nonceString}
gasPrice     | ${gasPriceString} (${gasPriceHumanReadable} gwei)
gasLimit     | ${parseInt('0x' + transaction.gasLimit.toString('hex'))}
data         | 0x${transaction.data.toString('hex')}
`)
  }

  async sendTransaction ({ signer, method, destination, value = '0x', gasLimit, gasPrice, creationBlockNumber, serverAction }: SendTransactionDetails): Promise<SignedTransactionDetails> {
    const encodedCall = method?.encodeABI() ?? '0x'
    const _gasPrice = parseInt(gasPrice ?? await this.contractInteractor.getGasPrice())
    const gas = parseInt(gasLimit ?? await method?.estimateGas({ from: signer }))
    const releaseMutex = await this.nonceMutex.acquire()
    let signedTx
    let storedTx: StoredTransaction
    try {
      const nonce = await this.pollNonce(signer)
      const txToSign = new Transaction({
        to: destination,
        value: value,
        gasLimit: gas,
        gasPrice: _gasPrice,
        data: Buffer.from(encodedCall.slice(2), 'hex'),
        nonce
      }, this.rawTxOptions)
      // TODO omg! do not do this!
      const keyManager = this.managerKeyManager.isSigner(signer) ? this.managerKeyManager : this.workersKeyManager
      signedTx = keyManager.signTransaction(signer, txToSign)
      const metadata: StoredTransactionMetadata = {
        from: signer,
        attempts: 1,
        serverAction,
        creationBlockNumber
      }
      storedTx = createStoredTransaction(txToSign, metadata)
      this.nonces[signer]++
      await this.txStoreManager.putTx(storedTx, false)
      this.printSendTransactionLog(txToSign, signer)
    } finally {
      releaseMutex()
    }
    const transactionHash = await this.contractInteractor.broadcastTransaction(signedTx)
    if (transactionHash.toLowerCase() !== storedTx.txId.toLowerCase()) {
      throw new Error(`txhash mismatch: from receipt: ${transactionHash} from txstore:${storedTx.txId}`)
    }
    return {
      transactionHash,
      signedTx
    }
  }

  async updateTransactionWithMinedBlock (tx: StoredTransaction, minedBlockNumber: number): Promise<void> {
    const storedTx: StoredTransaction = Object.assign({}, tx, { minedBlockNumber })
    await this.txStoreManager.putTx(storedTx, true)
  }

  async updateTransactionWithAttempt (txToSign: Transaction, tx: StoredTransaction): Promise<StoredTransaction> {
    const metadata: StoredTransactionMetadata = {
      attempts: tx.attempts + 1,
      from: tx.from,
      serverAction: tx.serverAction,
      creationBlockNumber: tx.creationBlockNumber,
      minedBlockNumber: tx.minedBlockNumber
    }
    const storedTx = createStoredTransaction(txToSign, metadata)
    await this.txStoreManager.putTx(storedTx, true)
    return storedTx
  }

  async resendTransaction (tx: StoredTransaction): Promise<SignedTransactionDetails> {
    // Calculate new gas price as a % increase over the previous one
    let isMaxGasPriceReached = false
    let newGasPrice = tx.gasPrice * this.config.retryGasPriceFactor
    // TODO: use BN for ETH values
    // Sanity check to ensure we are not burning all our balance in gas fees
    if (newGasPrice > parseInt(this.config.maxGasPrice)) {
      isMaxGasPriceReached = true
      newGasPrice = parseInt(this.config.maxGasPrice)
    }
    // Resend transaction with exactly the same values except for gas price
    const txToSign = new Transaction(
      {
        to: tx.to,
        gasLimit: tx.gas,
        gasPrice: newGasPrice,
        data: tx.data,
        nonce: tx.nonce
      },
      this.rawTxOptions)

    const keyManager = this.managerKeyManager.isSigner(tx.from) ? this.managerKeyManager : this.workersKeyManager
    const signedTx = keyManager.signTransaction(tx.from, txToSign)
    const storedTx = await this.updateTransactionWithAttempt(txToSign, tx)

    this.printBoostedTransactionLog(tx.txId, tx.creationBlockNumber, tx.gasPrice, isMaxGasPriceReached)
    this.printSendTransactionLog(txToSign, tx.from)
    const currentNonce = await this.contractInteractor.getTransactionCount(tx.from)
    log.debug(`Current account nonce for ${tx.from} is ${currentNonce}`)
    const transactionHash = await this.contractInteractor.broadcastTransaction(signedTx)
    if (transactionHash.toLowerCase() !== storedTx.txId.toLowerCase()) {
      throw new Error(`txhash mismatch: from receipt: ${transactionHash} from txstore:${storedTx.txId}`)
    }
    return {
      transactionHash,
      signedTx
    }
  }

  async pollNonce (signer: Address): Promise<number> {
    const nonce = await this.contractInteractor.getTransactionCount(signer, 'pending')
    if (nonce > this.nonces[signer]) {
      log.warn('NONCE FIX for signer=', signer, ': nonce=', nonce, this.nonces[signer])
      this.nonces[signer] = nonce
    }
    return this.nonces[signer]
  }

  async removeConfirmedTransactions (blockNumber: number): Promise<void> {
    // Load unconfirmed transactions from store, and bail if there are none
    const sortedTxs = await this.txStoreManager.getAll()
    if (sortedTxs.length === 0) {
      return
    }
    log.debug(`Total of ${sortedTxs.length} transactions are not confirmed yet, checking...`)
    // Get nonce at confirmationsNeeded blocks ago
    for (const transaction of sortedTxs) {
      const shouldRecheck = transaction.minedBlockNumber == null || blockNumber - transaction.minedBlockNumber >= this.config.confirmationsNeeded
      if (shouldRecheck) {
        const receipt = await this.contractInteractor.getTransaction(transaction.txId)
        if (receipt == null) {
          log.warn(`failed to fetch receipt for tx ${transaction.txId}`)
          continue
        }
        if (receipt.blockNumber == null) {
          throw new Error(`invalid block number in receipt ${JSON.stringify(receipt)}`)
        }
        const confirmations = blockNumber - receipt.blockNumber
        if (receipt.blockNumber !== transaction.minedBlockNumber) {
          if (transaction.minedBlockNumber != null) {
            log.warn(`transaction ${transaction.txId} was moved between blocks`)
          }
          if (confirmations < this.config.confirmationsNeeded) {
            log.debug(`Tx ${transaction.txId} was mined but only has ${confirmations} confirmations`)
            await this.updateTransactionWithMinedBlock(transaction, receipt.blockNumber)
            continue
          }
        }
        // Clear out all confirmed transactions (ie txs with nonce less than the account nonce at confirmationsNeeded blocks ago)
        log.debug(`removing tx number ${receipt.nonce} sent by ${receipt.from} with ${confirmations} confirmations`)
        await this.txStoreManager.removeTxsUntilNonce(
          receipt.from,
          receipt.nonce
        )
      }
    }
  }

  async boostOldestPendingTransactionForSigner (signer: string, currentBlockHeight: number): Promise<PrefixedHexString | null> {
    // Load unconfirmed transactions from store again
    const sortedTxs = await this.txStoreManager.getAllBySigner(signer)
    if (sortedTxs.length === 0) {
      return null
    }
    // Check if the tx was mined by comparing its nonce against the latest one
    const nonce = await this.contractInteractor.getTransactionCount(signer)
    if (sortedTxs[0].nonce < nonce) {
<<<<<<< HEAD
      log.debug(`${signer} : transaction is mined, awaiting confirmations. Account nonce:${nonce}, oldest transaction nonce: ${sortedTxs[0].nonce}, txId: ${sortedTxs[0].txId}`)
=======
      log.debug(`${signer} : transaction is mined, awaiting confirmations. Account nonce: ${nonce}, oldest transaction: nonce: ${sortedTxs[0].nonce} txId: ${sortedTxs[0].txId}`)
>>>>>>> 1fbbf471
      return null
    }

    // If the tx is still pending, check how long ago we sent it, and resend it if needed
    if (currentBlockHeight - sortedTxs[0].creationBlockNumber < this.config.pendingTransactionTimeoutBlocks) {
      log.debug(`${signer} : awaiting transaction with ID: ${sortedTxs[0].txId} to be mined. creationBlockNumber: ${sortedTxs[0].creationBlockNumber} nonce: ${nonce}`)
      return null
    }
    const { transactionHash, signedTx } = await this.resendTransaction(sortedTxs[0])
    log.debug(`Replaced transaction: nonce: ${sortedTxs[0].nonce} sender: ${signer} | ${sortedTxs[0].txId} => ${transactionHash}`)
    if (sortedTxs[0].attempts > 2) {
      // eslint-disable-next-line @typescript-eslint/restrict-template-expressions
      log.debug(`resend ${signer}: Sent tx ${sortedTxs[0].attempts} times already`)
    }
    return signedTx
  }
}<|MERGE_RESOLUTION|>--- conflicted
+++ resolved
@@ -1,11 +1,8 @@
 // @ts-ignore
 import EthVal from 'ethval'
-<<<<<<< HEAD
-=======
 import chalk from 'chalk'
 import log from 'loglevel'
 import { Mutex } from 'async-mutex'
->>>>>>> 1fbbf471
 import { PrefixedHexString, Transaction, TransactionOptions } from 'ethereumjs-tx'
 
 import { Address, IntString } from '../relayclient/types/Aliases'
@@ -70,8 +67,6 @@
     }
   }
 
-<<<<<<< HEAD
-=======
   printBoostedTransactionLog (txHash: string, creationBlockNumber: number, gasPrice: number, isMaxGasPriceReached: boolean): void {
     const gasPriceHumanReadableOld: string = new EthVal(gasPrice).toGwei().toFixed(4)
     log.info(`Boosting stale transaction:
@@ -81,7 +76,6 @@
 `)
   }
 
->>>>>>> 1fbbf471
   printSendTransactionLog (transaction: Transaction, from: Address): void {
     const valueString = transaction.value.length === 0 ? '0' : parseInt('0x' + transaction.value.toString('hex')).toString()
     const nonceString = transaction.nonce.length === 0 ? '0' : parseInt('0x' + transaction.nonce.toString('hex'))
@@ -90,10 +84,6 @@
     const valueHumanReadable: string = new EthVal(valueString).toEth().toFixed(4)
     const gasPriceHumanReadable: string = new EthVal(gasPriceString).toGwei().toFixed(4)
     log.info(`Broadcasting transaction:
-<<<<<<< HEAD
-
-=======
->>>>>>> 1fbbf471
 hash         | 0x${transaction.hash().toString('hex')}
 from         | ${from}
 to           | 0x${transaction.to.toString('hex')}
@@ -263,11 +253,7 @@
     // Check if the tx was mined by comparing its nonce against the latest one
     const nonce = await this.contractInteractor.getTransactionCount(signer)
     if (sortedTxs[0].nonce < nonce) {
-<<<<<<< HEAD
-      log.debug(`${signer} : transaction is mined, awaiting confirmations. Account nonce:${nonce}, oldest transaction nonce: ${sortedTxs[0].nonce}, txId: ${sortedTxs[0].txId}`)
-=======
       log.debug(`${signer} : transaction is mined, awaiting confirmations. Account nonce: ${nonce}, oldest transaction: nonce: ${sortedTxs[0].nonce} txId: ${sortedTxs[0].txId}`)
->>>>>>> 1fbbf471
       return null
     }
 

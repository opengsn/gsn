import chalk from 'chalk'
import log from 'loglevel'
import ow from 'ow'
import { EventData } from 'web3-eth-contract'
import { EventEmitter } from 'events'
import { PrefixedHexString } from 'ethereumjs-tx'
import { toBN, toHex } from 'web3-utils'

import { IRelayHubInstance } from '../../types/truffle-contracts'

import ContractInteractor, { TransactionRejectedByPaymaster } from '../relayclient/ContractInteractor'
import { IntString } from '../relayclient/types/Aliases'
import { RelayTransactionRequest, RelayTransactionRequestShape } from '../relayclient/types/RelayTransactionRequest'

import PingResponse from '../common/PingResponse'
import VersionsManager from '../common/VersionsManager'
import { AmountRequired } from '../common/AmountRequired'
import { defaultEnvironment } from '../common/Environments'
import {
  address2topic,
  calculateTransactionMaxPossibleGas,
  decodeRevertReason,
  getLatestEventData,
  PaymasterGasLimits,
  randomInRange,
  sleep
} from '../common/Utils'

import { RegistrationManager } from './RegistrationManager'
import { SendTransactionDetails, TransactionManager } from './TransactionManager'
import { ServerAction } from './StoredTransaction'
import { TxStoreManager } from './TxStoreManager'
import { configureServer, ServerConfigParams, ServerDependencies } from './ServerConfigParams'

import Timeout = NodeJS.Timeout

const VERSION = '2.0.0-beta.3'
const GAS_RESERVE = 100000

export class RelayServer extends EventEmitter {
  lastScannedBlock = 0
  lastRefreshBlock = 0
  ready = false
  readonly managerAddress: PrefixedHexString
  readonly workerAddress: PrefixedHexString
  gasPrice: number = 0
  _workerSemaphoreOn = false
  alerted = false
  alertedBlock: number = 0
  private initialized = false
  readonly contractInteractor: ContractInteractor
  private readonly versionManager: VersionsManager
  private workerTask?: Timeout
  config: ServerConfigParams
  transactionManager: TransactionManager
  txStoreManager: TxStoreManager

  lastMinedActiveTransaction?: EventData

  registrationManager!: RegistrationManager
  chainId!: number
  networkId!: number
  relayHubContract!: IRelayHubInstance

  trustedPaymastersGasLimits: Map<String | undefined, PaymasterGasLimits> = new Map<String | undefined, PaymasterGasLimits>()

  workerBalanceRequired: AmountRequired

  constructor (config: Partial<ServerConfigParams>, dependencies: ServerDependencies) {
    super()
    this.versionManager = new VersionsManager(VERSION)
    this.config = configureServer(config)
    this.contractInteractor = dependencies.contractInteractor
    this.txStoreManager = dependencies.txStoreManager
    this.transactionManager = new TransactionManager(dependencies, this.config)
    this.managerAddress = this.transactionManager.managerKeyManager.getAddress(0)
    this.workerAddress = this.transactionManager.workersKeyManager.getAddress(0)
    this.workerBalanceRequired = new AmountRequired('Worker Balance', toBN(this.config.workerMinBalance))
    this.printServerAddresses()
    log.setLevel(this.config.logLevel)
    log.debug('Using server configuration:\n', this.config)
  }

  printServerAddresses (): void {
    console.log(`Server manager address  | ${this.managerAddress}`)
    console.log(`Server worker  address  | ${this.workerAddress}`)
  }

  getMinGasPrice (): number {
    return this.gasPrice
  }

  pingHandler (paymaster?: string): PingResponse {
    return {
      relayWorkerAddress: this.workerAddress,
      relayManagerAddress: this.managerAddress,
      relayHubAddress: this.relayHubContract?.address ?? '',
      minGasPrice: this.getMinGasPrice().toString(),
      maxAcceptanceBudget: this._getPaymasterMaxAcceptanceBudget(paymaster),
      chainId: this.chainId.toString(),
      networkId: this.networkId.toString(),
      ready: this.ready ?? false,
      version: VERSION
    }
  }

  validateInputTypes (req: RelayTransactionRequest): void {
    ow(req, ow.object.exactShape(RelayTransactionRequestShape))
  }

  validateInput (req: RelayTransactionRequest): void {
    // Check that the relayHub is the correct one
    if (req.metadata.relayHubAddress !== this.relayHubContract.address) {
      throw new Error(
        `Wrong hub address.\nRelay server's hub address: ${this.relayHubContract.address}, request's hub address: ${req.metadata.relayHubAddress}\n`)
    }

    // Check the relayWorker (todo: once migrated to multiple relays, check if exists)
    if (req.relayRequest.relayData.relayWorker.toLowerCase() !== this.workerAddress.toLowerCase()) {
      throw new Error(
        `Wrong worker address: ${req.relayRequest.relayData.relayWorker}\n`)
    }

    // Check that the gasPrice is initialized & acceptable
    if (this.gasPrice > parseInt(req.relayRequest.relayData.gasPrice)) {
      throw new Error(
        `Unacceptable gasPrice: relayServer's gasPrice:${this.gasPrice} request's gasPrice: ${req.relayRequest.relayData.gasPrice}`)
    }
  }

  validateFees (req: RelayTransactionRequest): void {
    // if trusted paymaster, we trust it to handle fees
    if (this._isTrustedPaymaster(req.relayRequest.relayData.paymaster)) {
      return
    }
    // Check that the fee is acceptable
    if (parseInt(req.relayRequest.relayData.pctRelayFee) < this.config.pctRelayFee) {
      throw new Error(`Unacceptable pctRelayFee: ${req.relayRequest.relayData.pctRelayFee} relayServer's pctRelayFee: ${this.config.pctRelayFee}`)
    }
    if (toBN(req.relayRequest.relayData.baseRelayFee).lt(toBN(this.config.baseRelayFee))) {
      throw new Error(`Unacceptable baseRelayFee: ${req.relayRequest.relayData.baseRelayFee} relayServer's baseRelayFee: ${this.config.baseRelayFee}`)
    }
  }

  async validateMaxNonce (relayMaxNonce: number): Promise<void> {
    // Check that max nonce is valid
    const nonce = await this.transactionManager.pollNonce(this.workerAddress)
    if (nonce > relayMaxNonce) {
      throw new Error(`Unacceptable relayMaxNonce: ${relayMaxNonce}. current nonce: ${nonce}`)
    }
  }

  async validatePaymasterGasLimits (req: RelayTransactionRequest): Promise<{
    maxPossibleGas: number
    acceptanceBudget: number
  }> {
    const paymaster = req.relayRequest.relayData.paymaster
    let gasLimits = this.trustedPaymastersGasLimits.get(paymaster)
    let acceptanceBudget: number
    if (gasLimits == null) {
      try {
        const paymasterContract = await this.contractInteractor._createPaymaster(paymaster)
        gasLimits = await paymasterContract.getGasLimits()
      } catch (e) {
        const error = e as Error
        let message = `unknown paymaster error: ${error.message}`
        if (error.message.includes('Returned values aren\'t valid, did it run Out of Gas?')) {
          message = `incompatible paymaster contract: ${paymaster}`
        } else if (error.message.includes('no code at address')) {
          message = `'non-existent paymaster contract: ${paymaster}`
        }
        throw new Error(message)
      }
      acceptanceBudget = this.config.maxAcceptanceBudget
      const paymasterAcceptanceBudget = parseInt(gasLimits.acceptanceBudget)
      if (paymasterAcceptanceBudget > acceptanceBudget) {
        if (!this._isTrustedPaymaster(paymaster)) {
          throw new Error(
            `paymaster acceptance budget too high. given: ${paymasterAcceptanceBudget} max allowed: ${this.config.maxAcceptanceBudget}`)
        }
        log.debug(`Using trusted paymaster's higher than max acceptance budget: ${paymasterAcceptanceBudget}`)
        acceptanceBudget = paymasterAcceptanceBudget
      }
    } else {
      // its a trusted paymaster. just use its acceptance budget as-is
      acceptanceBudget = parseInt(gasLimits.acceptanceBudget)
    }

    const hubOverhead = (await this.relayHubContract.gasOverhead()).toNumber()
    const maxPossibleGas = GAS_RESERVE + calculateTransactionMaxPossibleGas({
      gasLimits,
      hubOverhead,
      relayCallGasLimit: req.relayRequest.request.gas
    })
    const maxCharge =
      await this.relayHubContract.calculateCharge(maxPossibleGas, req.relayRequest.relayData)
    const paymasterBalance = await this.relayHubContract.balanceOf(paymaster)

    if (paymasterBalance.lt(maxCharge)) {
      throw new Error(`paymaster balance too low: ${paymasterBalance.toString()}, maxCharge: ${maxCharge.toString()}`)
    }
    log.info(`paymaster balance: ${paymasterBalance.toString()}, maxCharge: ${maxCharge.toString()}`)
    log.info(`Estimated max charge of relayed tx: ${maxCharge.toString()}, GasLimit of relayed tx: ${maxPossibleGas}`)

    return {
      acceptanceBudget,
      maxPossibleGas
    }
  }

  async validateViewCallSucceeds (req: RelayTransactionRequest, acceptanceBudget: number, maxPossibleGas: number): Promise<void> {
    const method = this.relayHubContract.contract.methods.relayCall(
      acceptanceBudget, req.relayRequest, req.metadata.signature, req.metadata.approvalData, maxPossibleGas)
    let viewRelayCallRet: { paymasterAccepted: boolean, returnValue: string }
    try {
      viewRelayCallRet =
        await method.call({
          from: this.workerAddress,
          gasPrice: req.relayRequest.relayData.gasPrice,
          gasLimit: maxPossibleGas
        })
    } catch (e) {
      throw new Error(`relayCall reverted in server: ${(e as Error).message}`)
    }
    log.debug(`Result for view-only relay call:
paymasterAccepted  | ${viewRelayCallRet.paymasterAccepted ? chalk.green('true') : chalk.red('false')}
returnValue        | ${viewRelayCallRet.returnValue}
`)
    if (!viewRelayCallRet.paymasterAccepted) {
      throw new Error(
        `Paymaster rejected in server: ${decodeRevertReason(viewRelayCallRet.returnValue)} req=${JSON.stringify(req, null, 2)}`)
    }
  }

  async createRelayTransaction (req: RelayTransactionRequest): Promise<PrefixedHexString> {
    log.debug('dump request params', arguments[0])
    if (!this.ready) {
      throw new Error('relay not ready')
    }
    this.validateInputTypes(req)
    this.validateInput(req)
    this.validateFees(req)
    await this.validateMaxNonce(req.metadata.relayMaxNonce)

    // Call relayCall as a view function to see if we'll get paid for relaying this tx
    const { acceptanceBudget, maxPossibleGas } = await this.validatePaymasterGasLimits(req)
    await this.validateViewCallSucceeds(req, acceptanceBudget, maxPossibleGas)
    // Send relayed transaction
    log.debug('maxPossibleGas is', maxPossibleGas)

    const method = this.relayHubContract.contract.methods.relayCall(
      acceptanceBudget, req.relayRequest, req.metadata.signature, req.metadata.approvalData, maxPossibleGas)
    const currentBlock = await this.contractInteractor.getBlockNumber()
    const details: SendTransactionDetails =
      {
        signer: this.workerAddress,
        serverAction: ServerAction.RELAY_CALL,
        method,
        destination: req.metadata.relayHubAddress,
        gasLimit: maxPossibleGas.toString(),
        creationBlockNumber: currentBlock,
        gasPrice: req.relayRequest.relayData.gasPrice
      }
    const { signedTx } = await this.transactionManager.sendTransaction(details)
    // after sending a transaction is a good time to check the worker's balance, and replenish it.
    await this.replenishServer(0, currentBlock)
    if (this.alerted) {
      log.error('Alerted state: slowing down traffic')
      await sleep(randomInRange(this.config.minAlertedDelayMS, this.config.maxAlertedDelayMS))
    }
    return signedTx
  }

  start (): void {
<<<<<<< HEAD
    const msInterval = 10 * this.timeUnit()
    log.debug(`Started polling for new blocks every ${msInterval}ms`)
=======
    log.debug(`Started polling for new blocks every ${this.config.checkInterval}ms`)
>>>>>>> 1fbbf471

    const handler = (): void => {
      this.contractInteractor.getBlock('latest')
        .then(
          block => {
            if (block.number > this.lastScannedBlock) {
              this._workerSemaphore.bind(this)(block.number)
            }
          })
        .catch((e) => {
          this.emit('error', e)
          log.error('error in start:', e)
        })
    }
<<<<<<< HEAD
    this.workerTask = setInterval(handler, msInterval)
=======
    this.workerTask = setInterval(handler, this.config.checkInterval)
>>>>>>> 1fbbf471
  }

  stop (): void {
    if (this.workerTask == null) {
      throw new Error('Server not started')
    }
    clearInterval(this.workerTask)
    log.info('Successfully stopped polling!!')
  }

  _workerSemaphore (blockNumber: number): void {
<<<<<<< HEAD
    log.info(`Latest block polled #${blockNumber}`)
=======
    log.debug(`Latest block polled #${blockNumber}`)
>>>>>>> 1fbbf471
    if (this._workerSemaphoreOn) {
      log.warn('Different worker is not finished yet, skipping this block')
      return
    }
    this._workerSemaphoreOn = true
    this._worker(blockNumber)
      .then(() => {
<<<<<<< HEAD
        log.info(`Done handling block #${blockNumber}`)
=======
        log.debug(`Done handling block #${blockNumber}`)
>>>>>>> 1fbbf471
        this._workerSemaphoreOn = false
      })
      .catch((e) => {
        this.emit('error', e)
        log.error('error in worker:', e)
        this.setReadyState(false)
        this._workerSemaphoreOn = false
      })
  }

  fatal (message: string): void {
    log.error('FATAL: ' + message)
    process.exit(1)
  }

  /***
   * initialize data from trusted paymasters.
   * "Trusted" paymasters means that:
   * - we trust their code not to alter the gas limits (getGasLimits returns constants)
   * - we trust preRelayedCall to be consistent: off-chain call and on-chain calls should either both succeed
   *    or both revert.
   * - given that, we agree to give the requested acceptanceBudget (since breaking one of the above two "invariants"
   *    is the only cases where the relayer will have to pay for this budget)
   *
   * @param paymasters list of trusted paymaster addresses
   */
  async _initTrustedPaymasters (paymasters: string[] = []): Promise<void> {
    this.trustedPaymastersGasLimits.clear()
    for (const paymasterAddress of paymasters) {
      const paymaster = await this.contractInteractor._createPaymaster(paymasterAddress)
      const gasLimits = await paymaster.getGasLimits().catch((e: Error) => {
        throw new Error(`not a valid paymaster address in trustedPaymasters list: ${paymasterAddress}: ${e.message}`)
      })
      this.trustedPaymastersGasLimits.set(paymasterAddress.toLowerCase(), gasLimits)
    }
  }

  _getPaymasterMaxAcceptanceBudget (paymaster?: string): IntString {
    const limits = this.trustedPaymastersGasLimits.get(paymaster?.toLocaleLowerCase())
    if (limits != null) {
      return limits.acceptanceBudget
    } else {
      return this.config.maxAcceptanceBudget.toString()
    }
  }

  async init (): Promise<void> {
    if (this.initialized) {
      throw new Error('_init was already called')
    }

    await this.transactionManager._init()
    await this._initTrustedPaymasters(this.config.trustedPaymasters)
    this.relayHubContract = await this.contractInteractor.relayHubInstance

    const relayHubAddress = this.relayHubContract.address
    const code = await this.contractInteractor.getCode(relayHubAddress)
    if (code.length < 10) {
      this.fatal(`No RelayHub deployed at address ${relayHubAddress}.`)
    }

    this.registrationManager = new RegistrationManager(
      this.contractInteractor,
      this.transactionManager,
      this.txStoreManager,
      this,
      this.config,
      this.managerAddress,
      this.workerAddress
    )
    await this.registrationManager.init()

    this.chainId = await this.contractInteractor.getChainId()
    this.networkId = await this.contractInteractor.getNetworkId()
    if (this.config.devMode && (this.chainId < 1000 || this.networkId < 1000)) {
      log.error('Don\'t use real network\'s chainId & networkId while in devMode.')
      process.exit(-1)
    }

    const latestBlock = await this.contractInteractor.getBlock('latest')
    log.info(`Current network info:
chainId                 | ${this.chainId}
networkId               | ${this.networkId}
latestBlock             | ${latestBlock.number}
latestBlock timestamp   | ${latestBlock.timestamp}
`)
    this.initialized = true

    // Assume started server is not registered until _worker figures stuff out
    this.registrationManager.printNotRegisteredMessage()
  }

  async replenishServer (workerIndex: number, currentBlock: number): Promise<PrefixedHexString[]> {
    const transactionHashes: PrefixedHexString[] = []
    let managerEthBalance = await this.getManagerBalance()
    const managerHubBalance = await this.relayHubContract.balanceOf(this.managerAddress)
    this.workerBalanceRequired.currentValue = await this.getWorkerBalance(workerIndex)
    if (managerEthBalance.gte(toBN(this.config.managerTargetBalance.toString())) && this.workerBalanceRequired.isSatisfied) {
      // all filled, nothing to do
      return transactionHashes
    }
    const mustWithdrawHubDeposit = managerEthBalance.lt(toBN(this.config.managerTargetBalance.toString())) && managerHubBalance.gte(
      toBN(this.config.minHubWithdrawalBalance))
    const isWithdrawalPending = await this.txStoreManager.isActionPending(ServerAction.DEPOSIT_WITHDRAWAL)
    if (mustWithdrawHubDeposit && !isWithdrawalPending) {
      log.info(`withdrawing manager hub balance (${managerHubBalance.toString()}) to manager`)
      // Refill manager eth balance from hub balance
      const method = this.relayHubContract?.contract.methods.withdraw(toHex(managerHubBalance), this.managerAddress)
      const details: SendTransactionDetails = {
        signer: this.managerAddress,
        serverAction: ServerAction.DEPOSIT_WITHDRAWAL,
        destination: this.relayHubContract.address,
        creationBlockNumber: currentBlock,
        method
      }
      const { transactionHash } = await this.transactionManager.sendTransaction(details)
      transactionHashes.push(transactionHash)
    }
    managerEthBalance = await this.getManagerBalance()
    const mustReplenishWorker = !this.workerBalanceRequired.isSatisfied
    const isReplenishPendingForWorker = await this.txStoreManager.isActionPending(ServerAction.VALUE_TRANSFER, this.workerAddress)
    if (mustReplenishWorker && !isReplenishPendingForWorker) {
      const refill = toBN(this.config.workerTargetBalance.toString()).sub(this.workerBalanceRequired.currentValue)
      log.info(
<<<<<<< HEAD
        `== replenishServer: mgr balance=${managerEthBalance.toString()}  manager hub balance=${managerHubBalance.toString()} 
=======
        `== replenishServer: mgr balance=${managerEthBalance.toString()}  manager hub balance=${managerHubBalance.toString()}
>>>>>>> 1fbbf471
          \n${this.workerBalanceRequired.description}\n refill=${refill.toString()}`)
      if (refill.lt(managerEthBalance.sub(toBN(this.config.managerMinBalance)))) {
        log.info('Replenishing worker balance by manager eth balance')
        const details: SendTransactionDetails = {
          signer: this.managerAddress,
          serverAction: ServerAction.VALUE_TRANSFER,
          destination: this.workerAddress,
          value: toHex(refill),
          creationBlockNumber: currentBlock,
          gasLimit: defaultEnvironment.mintxgascost.toString()
        }
        const { transactionHash } = await this.transactionManager.sendTransaction(details)
        transactionHashes.push(transactionHash)
      } else {
        const message = `== replenishServer: can't replenish: mgr balance too low ${managerEthBalance.toString()} refill=${refill.toString()}`
        this.emit('fundingNeeded', message)
        log.error(message)
      }
    }
    return transactionHashes
  }

  async _worker (blockNumber: number): Promise<PrefixedHexString[]> {
    if (!this.initialized) {
      await this.init()
    }
    if (blockNumber <= this.lastScannedBlock) {
      throw new Error('Attempt to scan older block, aborting')
    }
    if (!this._shouldRefreshState(blockNumber)) {
      return []
    }
    this.lastRefreshBlock = blockNumber
    await this._refreshGasPrice()
    await this.registrationManager.refreshBalance()
    if (!this.registrationManager.balanceRequired.isSatisfied) {
      this.setReadyState(false)
      return []
    }
    return await this._handleChanges(blockNumber)
  }

  async _refreshGasPrice (): Promise<void> {
    const gasPriceString = await this.contractInteractor.getGasPrice()
    this.gasPrice = Math.floor(parseInt(gasPriceString) * this.config.gasPriceFactor)
    if (this.gasPrice === 0) {
      throw new Error('Could not get gasPrice from node')
    }
  }

  async _handleChanges (blockNumber: number): Promise<PrefixedHexString[]> {
    let transactionHashes: PrefixedHexString[] = []
    const hubEventsSinceLastScan = await this.getAllHubEventsSinceLastScan()
    const shouldRegisterAgain = await this._shouldRegisterAgain(blockNumber, hubEventsSinceLastScan)
    transactionHashes = transactionHashes.concat(await this.registrationManager.handlePastEvents(hubEventsSinceLastScan, this.lastScannedBlock, blockNumber, shouldRegisterAgain))
    await this.transactionManager.removeConfirmedTransactions(blockNumber)
    await this._boostStuckPendingTransactions(blockNumber)
    this.lastScannedBlock = blockNumber
    const isRegistered = await this.registrationManager.isRegistered()
    if (!isRegistered) {
      this.setReadyState(false)
      return transactionHashes
    }
    await this.handlePastHubEvents(blockNumber, hubEventsSinceLastScan)
    const workerIndex = 0
    transactionHashes = transactionHashes.concat(await this.replenishServer(workerIndex, blockNumber))
    const workerBalance = await this.getWorkerBalance(workerIndex)
    if (workerBalance.lt(toBN(this.config.workerMinBalance))) {
      this.setReadyState(false)
      return transactionHashes
    }
    this.setReadyState(true)
    if (this.alerted && this.alertedBlock + this.config.alertedBlockDelay < blockNumber) {
      log.warn(`Relay exited alerted state. Alerted block: ${this.alertedBlock}. Current block number: ${blockNumber}`)
      this.alerted = false
    }
    return transactionHashes
  }

  async getManagerBalance (): Promise<BN> {
    return toBN(await this.contractInteractor.getBalance(this.managerAddress, 'pending'))
  }

  async getWorkerBalance (workerIndex: number): Promise<BN> {
    return toBN(await this.contractInteractor.getBalance(this.workerAddress, 'pending'))
  }

  async _shouldRegisterAgain (currentBlock: number, hubEventsSinceLastScan: EventData[]): Promise<boolean> {
    const isPendingActivityTransaction =
      (await this.txStoreManager.isActionPending(ServerAction.RELAY_CALL)) ||
      (await this.txStoreManager.isActionPending(ServerAction.REGISTER_SERVER))
    if (this.config.registrationBlockRate === 0 || isPendingActivityTransaction) {
      return false
    }
    const latestTxBlockNumber = await this._getLatestTxBlockNumber(hubEventsSinceLastScan)
    return currentBlock - latestTxBlockNumber >= this.config.registrationBlockRate
  }

  _shouldRefreshState (currentBlock: number): boolean {
    return currentBlock - this.lastRefreshBlock >= this.config.refreshStateTimeoutBlocks || !this.ready
  }

  async handlePastHubEvents (blockNumber: number, hubEventsSinceLastScan: EventData[]): Promise<void> {
    for (const event of hubEventsSinceLastScan) {
      switch (event.event) {
        case TransactionRejectedByPaymaster:
          log.debug('handle TransactionRejectedByPaymaster event', event)
          await this._handleTransactionRejectedByPaymasterEvent(blockNumber)
          break
      }
    }
  }

  async getAllHubEventsSinceLastScan (): Promise<EventData[]> {
    const topics = [address2topic(this.managerAddress)]
    const options = {
      fromBlock: this.lastScannedBlock + 1,
      toBlock: 'latest'
    }
    return await this.contractInteractor.getPastEventsForHub(topics, options)
  }

  async _handleTransactionRejectedByPaymasterEvent (blockNumber: number): Promise<void> {
    this.alerted = true
    this.alertedBlock = blockNumber
    log.error(`Relay entered alerted state. Block number: ${blockNumber}`)
  }

  async _getLatestTxBlockNumber (eventsSinceLastScan: EventData[]): Promise<number> {
    const latestTransactionSinceLastScan = getLatestEventData(eventsSinceLastScan)
    if (latestTransactionSinceLastScan != null) {
      this.lastMinedActiveTransaction = latestTransactionSinceLastScan
    }
    if (this.lastMinedActiveTransaction == null) {
      this.lastMinedActiveTransaction = await this._queryLatestActiveEvent()
    }
    return this.lastMinedActiveTransaction?.blockNumber ?? -1
  }

  async _queryLatestActiveEvent (): Promise<EventData | undefined> {
    const events: EventData[] = await this.contractInteractor.getPastEventsForHub([address2topic(this.managerAddress)], {
      fromBlock: 1
    })
    return getLatestEventData(events)
  }

  /**
   * Resend the earliest pending transactions of all signers (manager, workers)
   * @return the receipt from the first request
   */
  async _boostStuckPendingTransactions (blockNumber: number): Promise<PrefixedHexString[]> {
    const transactionHashes: PrefixedHexString[] = []
    // repeat separately for each signer (manager, all workers)
    let signedTx = await this._boostStuckTransactionsForManager(blockNumber)
    if (signedTx != null) {
      transactionHashes.push(signedTx)
    }
    for (const workerIndex of [0]) {
      signedTx = await this._boostStuckTransactionsForWorker(blockNumber, workerIndex)
      if (signedTx != null) {
        transactionHashes.push(signedTx)
      }
    }
    return transactionHashes
  }

  async _boostStuckTransactionsForManager (blockNumber: number): Promise<PrefixedHexString | null> {
    return await this.transactionManager.boostOldestPendingTransactionForSigner(this.managerAddress, blockNumber)
  }

  async _boostStuckTransactionsForWorker (blockNumber: number, workerIndex: number): Promise<PrefixedHexString | null> {
    const signer = this.workerAddress
    return await this.transactionManager.boostOldestPendingTransactionForSigner(signer, blockNumber)
  }

  _isTrustedPaymaster (paymaster: string): boolean {
    return this.trustedPaymastersGasLimits.get(paymaster.toLocaleLowerCase()) != null
  }

  setReadyState (isReady: boolean): void {
    if (isReady && !this.ready) {
      log.warn(chalk.greenBright('RELAY IS NOW READY'))
<<<<<<< HEAD
    }
    this.ready = isReady
  }

  timeUnit (): number {
    if (this.config.devMode) {
      return 10
=======
>>>>>>> 1fbbf471
    }
    this.ready = isReady
  }
}<|MERGE_RESOLUTION|>--- conflicted
+++ resolved
@@ -272,12 +272,7 @@
   }
 
   start (): void {
-<<<<<<< HEAD
-    const msInterval = 10 * this.timeUnit()
-    log.debug(`Started polling for new blocks every ${msInterval}ms`)
-=======
     log.debug(`Started polling for new blocks every ${this.config.checkInterval}ms`)
->>>>>>> 1fbbf471
 
     const handler = (): void => {
       this.contractInteractor.getBlock('latest')
@@ -292,11 +287,7 @@
           log.error('error in start:', e)
         })
     }
-<<<<<<< HEAD
-    this.workerTask = setInterval(handler, msInterval)
-=======
     this.workerTask = setInterval(handler, this.config.checkInterval)
->>>>>>> 1fbbf471
   }
 
   stop (): void {
@@ -308,11 +299,7 @@
   }
 
   _workerSemaphore (blockNumber: number): void {
-<<<<<<< HEAD
-    log.info(`Latest block polled #${blockNumber}`)
-=======
     log.debug(`Latest block polled #${blockNumber}`)
->>>>>>> 1fbbf471
     if (this._workerSemaphoreOn) {
       log.warn('Different worker is not finished yet, skipping this block')
       return
@@ -320,11 +307,7 @@
     this._workerSemaphoreOn = true
     this._worker(blockNumber)
       .then(() => {
-<<<<<<< HEAD
-        log.info(`Done handling block #${blockNumber}`)
-=======
         log.debug(`Done handling block #${blockNumber}`)
->>>>>>> 1fbbf471
         this._workerSemaphoreOn = false
       })
       .catch((e) => {
@@ -449,11 +432,7 @@
     if (mustReplenishWorker && !isReplenishPendingForWorker) {
       const refill = toBN(this.config.workerTargetBalance.toString()).sub(this.workerBalanceRequired.currentValue)
       log.info(
-<<<<<<< HEAD
-        `== replenishServer: mgr balance=${managerEthBalance.toString()}  manager hub balance=${managerHubBalance.toString()} 
-=======
         `== replenishServer: mgr balance=${managerEthBalance.toString()}  manager hub balance=${managerHubBalance.toString()}
->>>>>>> 1fbbf471
           \n${this.workerBalanceRequired.description}\n refill=${refill.toString()}`)
       if (refill.lt(managerEthBalance.sub(toBN(this.config.managerMinBalance)))) {
         log.info('Replenishing worker balance by manager eth balance')
@@ -636,17 +615,7 @@
   setReadyState (isReady: boolean): void {
     if (isReady && !this.ready) {
       log.warn(chalk.greenBright('RELAY IS NOW READY'))
-<<<<<<< HEAD
     }
     this.ready = isReady
   }
-
-  timeUnit (): number {
-    if (this.config.devMode) {
-      return 10
-=======
->>>>>>> 1fbbf471
-    }
-    this.ready = isReady
-  }
 }
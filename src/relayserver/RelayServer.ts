import chalk from 'chalk'
import { EventData } from 'web3-eth-contract'
import { EventEmitter } from 'events'
import { PrefixedHexString } from 'ethereumjs-tx'
import { toBN, toHex } from 'web3-utils'

import { IRelayHubInstance } from '../../types/truffle-contracts'

import ContractInteractor, {
  TransactionRejectedByPaymaster,
  TransactionRelayed
} from '../common/ContractInteractor'
import { GasPriceFetcher } from '../relayclient/GasPriceFetcher'
import { Address, IntString } from '../common/types/Aliases'
import { RelayTransactionRequest } from '../common/types/RelayTransactionRequest'

import PingResponse from '../common/PingResponse'
import VersionsManager from '../common/VersionsManager'
import { AmountRequired } from '../common/AmountRequired'
import { LoggerInterface } from '../common/LoggerInterface'
import { defaultEnvironment } from '../common/Environments'
import { gsnRequiredVersion, gsnRuntimeVersion } from '../common/Version'
import {
  address2topic,
  calculateTransactionMaxPossibleGas,
  decodeRevertReason,
  getLatestEventData,
  PaymasterGasAndDataLimits,
  randomInRange,
  sleep
} from '../common/Utils'

import { RegistrationManager } from './RegistrationManager'
import { PaymasterStatus, ReputationManager } from './ReputationManager'
import { SendTransactionDetails, SignedTransactionDetails, TransactionManager } from './TransactionManager'
import { ServerAction } from './StoredTransaction'
import { TxStoreManager } from './TxStoreManager'
import { configureServer, ServerConfigParams, ServerDependencies } from './ServerConfigParams'
import { toBuffer } from 'ethereumjs-util'

import Timeout = NodeJS.Timeout

const GAS_RESERVE = 100000

export class RelayServer extends EventEmitter {
  readonly logger: LoggerInterface
  lastScannedBlock = 0
  lastRefreshBlock = 0
  ready = false
  lastSuccessfulRounds = Number.MAX_SAFE_INTEGER
  readonly managerAddress: PrefixedHexString
  readonly workerAddress: PrefixedHexString
  minGasPrice: number = 0
  _workerSemaphoreOn = false
  alerted = false
  alertedBlock: number = 0
  private initialized = false
  readonly contractInteractor: ContractInteractor
  readonly gasPriceFetcher: GasPriceFetcher
  private readonly versionManager: VersionsManager
  private workerTask?: Timeout
  config: ServerConfigParams
  transactionManager: TransactionManager
  txStoreManager: TxStoreManager

  lastMinedActiveTransaction?: EventData

  reputationManager!: ReputationManager
  registrationManager!: RegistrationManager
  chainId!: number
  networkId!: number
  relayHubContract!: IRelayHubInstance

  trustedPaymastersGasAndDataLimits: Map<String | undefined, PaymasterGasAndDataLimits> = new Map<String | undefined, PaymasterGasAndDataLimits>()

  workerBalanceRequired: AmountRequired

  constructor (config: Partial<ServerConfigParams>, transactionManager: TransactionManager, dependencies: ServerDependencies) {
    super()
    this.logger = dependencies.logger
    this.versionManager = new VersionsManager(gsnRuntimeVersion, gsnRequiredVersion)
    this.config = configureServer(config)
    this.contractInteractor = dependencies.contractInteractor
    this.gasPriceFetcher = dependencies.gasPriceFetcher
    this.txStoreManager = dependencies.txStoreManager
    this.transactionManager = transactionManager
    this.managerAddress = this.transactionManager.managerKeyManager.getAddress(0)
    this.workerAddress = this.transactionManager.workersKeyManager.getAddress(0)
    this.workerBalanceRequired = new AmountRequired('Worker Balance', toBN(this.config.workerMinBalance), this.logger)
    if (this.config.runPaymasterReputations) {
      if (dependencies.reputationManager == null) {
        throw new Error('ReputationManager is not initialized')
      }
      this.reputationManager = dependencies.reputationManager
    }
    this.printServerAddresses()
    this.logger.warn(`RelayServer version', ${gsnRuntimeVersion}`)
    this.logger.info(`Using server configuration:\n ${JSON.stringify(this.config)}`)
  }

  printServerAddresses (): void {
    this.logger.info(`Server manager address  | ${this.managerAddress}`)
    this.logger.info(`Server worker  address  | ${this.workerAddress}`)
  }

  getMinGasPrice (): number {
    return this.minGasPrice
  }

  async pingHandler (paymaster?: string): Promise<PingResponse> {
    if (this.config.runPaymasterReputations && paymaster != null) {
      const status = await this.reputationManager.getPaymasterStatus(paymaster, this.lastScannedBlock)
      if (status === PaymasterStatus.BLOCKED || status === PaymasterStatus.ABUSED) {
        throw new Error(`This paymaster will not be served, status: ${status}`)
      }
    }
    return {
      relayWorkerAddress: this.workerAddress,
      relayManagerAddress: this.managerAddress,
      relayHubAddress: this.relayHubContract?.address ?? '',
      minGasPrice: this.getMinGasPrice().toString(),
      maxRelayExposure: this._getPaymasterMaxAcceptanceBudget(paymaster),
      chainId: this.chainId.toString(),
      networkId: this.networkId.toString(),
      ready: this.isReady() ?? false,
      version: gsnRuntimeVersion
    }
  }

  validateInput (req: RelayTransactionRequest, currentBlockNumber: number): void {
    // Check that the relayHub is the correct one
    if (req.metadata.relayHubAddress !== this.relayHubContract.address) {
      throw new Error(
        `Wrong hub address.\nRelay server's hub address: ${this.relayHubContract.address}, request's hub address: ${req.metadata.relayHubAddress}\n`)
    }

    // Check the relayWorker (todo: once migrated to multiple relays, check if exists)
    if (req.relayRequest.relayData.relayWorker.toLowerCase() !== this.workerAddress.toLowerCase()) {
      throw new Error(
        `Wrong worker address: ${req.relayRequest.relayData.relayWorker}\n`)
    }

<<<<<<< HEAD
    // Check that the gasPrice is initialized & acceptable
    const requestGasPrice = parseInt(req.relayRequest.relayData.gasPrice)
    if (this.minGasPrice > requestGasPrice) {
      throw new Error(
        `gasPrice too low: relayServer's gasPrice:${this.minGasPrice} request's gasPrice: ${requestGasPrice}`)
    }
    if (parseInt(this.config.maxGasPrice) < requestGasPrice) {
      throw new Error(
        `gasPrice too high: relayServer's gasPrice:${this.config.maxGasPrice} request's gasPrice: ${requestGasPrice}`)
    }
    if (this._isBlacklistedPaymaster(req.relayRequest.relayData.paymaster)) {
      throw new Error(`Paymaster ${req.relayRequest.relayData.paymaster} is blacklisted!`)
=======
    const requestGasPrice = parseInt(req.relayRequest.relayData.gasPrice)
    if (this.minGasPrice > requestGasPrice || parseInt(this.config.maxGasPrice) < requestGasPrice) {
      throw new Error(
        `gasPrice given ${requestGasPrice} not in range : [${this.minGasPrice}, ${this.config.maxGasPrice}]`)
    }

    if (this._isBlacklistedPaymaster(req.relayRequest.relayData.paymaster)) {
      throw new Error(`Paymaster ${req.relayRequest.relayData.paymaster} is blacklisted!`)
    }

    // validate the validUntil is not too close
    const expiredInBlocks = parseInt(req.relayRequest.request.validUntil) - currentBlockNumber
    if (expiredInBlocks < this.config.requestMinValidBlocks) {
      throw new Error(
          `Request expired (or too close): expired in ${expiredInBlocks} blocks, we expect it to be valid for ${this.config.requestMinValidBlocks}`)
>>>>>>> 9de4181e
    }
  }

  validateFees (req: RelayTransactionRequest): void {
    // if trusted paymaster, we trust it to handle fees
    if (this._isTrustedPaymaster(req.relayRequest.relayData.paymaster)) {
      return
    }
    // Check that the fee is acceptable
    if (parseInt(req.relayRequest.relayData.pctRelayFee) < this.config.pctRelayFee) {
      throw new Error(
        `Unacceptable pctRelayFee: ${req.relayRequest.relayData.pctRelayFee} relayServer's pctRelayFee: ${this.config.pctRelayFee}`)
    }
    if (toBN(req.relayRequest.relayData.baseRelayFee).lt(toBN(this.config.baseRelayFee))) {
      throw new Error(
        `Unacceptable baseRelayFee: ${req.relayRequest.relayData.baseRelayFee} relayServer's baseRelayFee: ${this.config.baseRelayFee}`)
    }
  }

  async validateMaxNonce (relayMaxNonce: number): Promise<void> {
    // Check that max nonce is valid
    const nonce = await this.transactionManager.pollNonce(this.workerAddress)
    if (nonce > relayMaxNonce) {
      throw new Error(`Unacceptable relayMaxNonce: ${relayMaxNonce}. current nonce: ${nonce}`)
    }
  }

  async validatePaymasterReputation (paymaster: Address, currentBlockNumber: number): Promise<void> {
    const status = await this.reputationManager.getPaymasterStatus(paymaster, currentBlockNumber)
    if (status === PaymasterStatus.GOOD) {
      return
    }
    let message: string
    switch (status) {
      case PaymasterStatus.ABUSED:
        message = 'This paymaster has failed a lot of transactions recently is temporarily blocked by this relay'
        break
      case PaymasterStatus.THROTTLED:
        message = 'This paymaster only had a small number of successful transactions and is therefore throttled by this relay'
        break
      case PaymasterStatus.BLOCKED:
        message = 'This paymaster had too many unsuccessful transactions and is now permanently blocked by this relay'
        break
    }
    throw new Error(`Refusing to serve transactions for paymaster at ${paymaster}: ${message}`)
  }

  async validatePaymasterGasAndDataLimits (req: RelayTransactionRequest): Promise<{
    maxPossibleGas: number
    relayExposure: number
  }> {
    const paymaster = req.relayRequest.relayData.paymaster
    let gasAndDataLimits = this.trustedPaymastersGasAndDataLimits.get(paymaster)
    let relayExposure: number

    const dummyBlockGas = 12e6
    relayExposure = this.config.maxRelayExposure
    const msgDataLength = toBuffer(this.relayHubContract.contract.methods.relayCall(
      relayExposure, req.relayRequest, req.metadata.signature, req.metadata.approvalData, dummyBlockGas).encodeABI()).length
    const dataGasCost = (await this.relayHubContract.calldataGasCost(msgDataLength)).toNumber()
    if (gasAndDataLimits == null) {
      try {
        const paymasterContract = await this.contractInteractor._createPaymaster(paymaster)
        gasAndDataLimits = await paymasterContract.getGasAndDataLimits()
      } catch (e) {
        const error = e as Error
        let message = `unknown paymaster error: ${error.message}`
        if (error.message.includes('Returned values aren\'t valid, did it run Out of Gas?')) {
          message = `not a valid paymaster contract: ${paymaster}`
        } else if (error.message.includes('no code at address')) {
          message = `'non-existent paymaster contract: ${paymaster}`
        }
        throw new Error(message)
      }
      const paymasterAcceptanceBudget = parseInt(gasAndDataLimits.acceptanceBudget)
      // TODO remove, since it's redundant. This check is also done in relayCall() on-chain, so the server will fail
      // on view call if these requirements aren't met.
      if (paymasterAcceptanceBudget + dataGasCost > relayExposure) {
        if (!this._isTrustedPaymaster(paymaster)) {
          throw new Error(
            `paymaster acceptance budget + msg.data gas cost too high. given: ${paymasterAcceptanceBudget + dataGasCost} max allowed: ${this.config.maxRelayExposure}`)
        }
        this.logger.debug(`Using trusted paymaster's higher than max acceptance budget: ${paymasterAcceptanceBudget}`)
        relayExposure = paymasterAcceptanceBudget + dataGasCost
      }
    } else {
      // its a trusted paymaster. just use its acceptance budget as-is
      relayExposure = parseInt(gasAndDataLimits.acceptanceBudget) + dataGasCost
    }

    const hubOverhead = (await this.relayHubContract.gasOverhead()).toNumber()
    const maxPossibleGas = GAS_RESERVE + calculateTransactionMaxPossibleGas({
      gasAndDataLimits: gasAndDataLimits,
      hubOverhead,
      relayCallGasLimit: req.relayRequest.request.gas,
      msgDataGasCost: dataGasCost
    })
    const maxCharge =
      await this.relayHubContract.calculateCharge(maxPossibleGas, req.relayRequest.relayData)
    const paymasterBalance = await this.relayHubContract.balanceOf(paymaster)

    if (paymasterBalance.lt(maxCharge)) {
      throw new Error(`paymaster balance too low: ${paymasterBalance.toString()}, maxCharge: ${maxCharge.toString()}`)
    }
    this.logger.debug(`paymaster balance: ${paymasterBalance.toString()}, maxCharge: ${maxCharge.toString()}`)
    this.logger.debug(`Estimated max charge of relayed tx: ${maxCharge.toString()}, GasLimit of relayed tx: ${maxPossibleGas}`)

    return {
      relayExposure: relayExposure,
      maxPossibleGas
    }
  }

  async validateViewCallSucceeds (req: RelayTransactionRequest, maxRelayExposure: number, maxPossibleGas: number): Promise<void> {
    const method = this.relayHubContract.contract.methods.relayCall(
      maxRelayExposure, req.relayRequest, req.metadata.signature, req.metadata.approvalData, maxPossibleGas)
    let viewRelayCallRet: { paymasterAccepted: boolean, returnValue: string }
    try {
      viewRelayCallRet =
        await method.call({
          from: this.workerAddress,
          gasPrice: req.relayRequest.relayData.gasPrice,
          gasLimit: maxPossibleGas
        }, 'pending')
    } catch (e) {
      throw new Error(`relayCall reverted in server: ${(e as Error).message}`)
    }
    this.logger.debug(`Result for view-only relay call (on pending blck):
paymasterAccepted  | ${viewRelayCallRet.paymasterAccepted ? chalk.green('true') : chalk.red('false')}
returnValue        | ${viewRelayCallRet.returnValue}
`)
    if (!viewRelayCallRet.paymasterAccepted) {
      throw new Error(
        `Paymaster rejected in server: ${decodeRevertReason(viewRelayCallRet.returnValue)} req=${JSON.stringify(req, null, 2)}`)
    }
  }

  async createRelayTransaction (req: RelayTransactionRequest): Promise<PrefixedHexString> {
    this.logger.debug(`dump request params: ${JSON.stringify(req)}`)
    if (!this.isReady()) {
      throw new Error('relay not ready')
    }
    if (this.alerted) {
      this.logger.error('Alerted state: slowing down traffic')
      await sleep(randomInRange(this.config.minAlertedDelayMS, this.config.maxAlertedDelayMS))
    }
    const currentBlock = await this.contractInteractor.getBlockNumber()
    this.validateInput(req, currentBlock)
    this.validateFees(req)
    await this.validateMaxNonce(req.metadata.relayMaxNonce)

    if (this.config.runPaymasterReputations) {
      await this.validatePaymasterReputation(req.relayRequest.relayData.paymaster, this.lastScannedBlock)
    }
    // Call relayCall as a view function to see if we'll get paid for relaying this tx
    const { relayExposure, maxPossibleGas } = await this.validatePaymasterGasAndDataLimits(req)
    await this.validateViewCallSucceeds(req, relayExposure, maxPossibleGas)

    if (this.config.runPaymasterReputations) {
      await this.reputationManager.onRelayRequestAccepted(req.relayRequest.relayData.paymaster)
    }
    // Send relayed transaction
    this.logger.debug(`maxPossibleGas is: ${maxPossibleGas}`)

    const method = this.relayHubContract.contract.methods.relayCall(
<<<<<<< HEAD
      relayExposure, req.relayRequest, req.metadata.signature, req.metadata.approvalData, maxPossibleGas)
    const currentBlock = await this.contractInteractor.getBlockNumber()
=======
      acceptanceBudget, req.relayRequest, req.metadata.signature, req.metadata.approvalData, maxPossibleGas)
>>>>>>> 9de4181e
    const details: SendTransactionDetails =
      {
        signer: this.workerAddress,
        serverAction: ServerAction.RELAY_CALL,
        method,
        destination: req.metadata.relayHubAddress,
        gasLimit: maxPossibleGas,
        creationBlockNumber: currentBlock,
        gasPrice: req.relayRequest.relayData.gasPrice
      }
    const { signedTx } = await this.transactionManager.sendTransaction(details)
    // after sending a transaction is a good time to check the worker's balance, and replenish it.
    await this.replenishServer(0, currentBlock)
    return signedTx
  }

  async intervalHandler (): Promise<void> {
    const now = Date.now()
    let workerTimeout: Timeout
    if (!this.config.devMode) {
      workerTimeout = setTimeout(() => {
        const timedOut = Date.now() - now
        this.logger.warn(chalk.bgRedBright(`Relay state: Timed-out after ${timedOut}`))

        this.lastSuccessfulRounds = 0
      }, this.config.readyTimeout)
    }

    return this.contractInteractor.getBlock('latest')
      .then(
        block => {
          if (block.number > this.lastScannedBlock) {
            return this._workerSemaphore.bind(this)(block.number)
          }
        })
      .catch((e) => {
        this.emit('error', e)
        const error = e as Error
        this.logger.error(`error in worker: ${error.message} ${error.stack}`)
        this.lastSuccessfulRounds = 0
      })
      .finally(() => {
        clearTimeout(workerTimeout)
      })
  }

  start (): void {
    this.logger.debug(`Started polling for new blocks every ${this.config.checkInterval}ms`)
    // eslint-disable-next-line @typescript-eslint/no-misused-promises
    this.workerTask = setInterval(this.intervalHandler.bind(this), this.config.checkInterval)
  }

  stop (): void {
    if (this.workerTask == null) {
      throw new Error('Server not started')
    }
    clearInterval(this.workerTask)
    this.logger.info('Successfully stopped polling!!')
  }

  async _workerSemaphore (blockNumber: number): Promise<void> {
    if (this._workerSemaphoreOn) {
      this.logger.warn('Different worker is not finished yet, skipping this block')
      return
    }
    this._workerSemaphoreOn = true

    await this._worker(blockNumber)
      .then((transactions) => {
        this.lastSuccessfulRounds++
        if (transactions.length !== 0) {
          this.logger.debug(`Done handling block #${blockNumber}. Created ${transactions.length} transactions.`)
        }
      })
      .finally(() => {
        this._workerSemaphoreOn = false
      })
  }

  fatal (message: string): void {
    this.logger.error('FATAL: ' + message)
    process.exit(1)
  }

  /***
   * initialize data from trusted paymasters.
   * "Trusted" paymasters means that:
   * - we trust their code not to alter the gas limits (getGasAndDataLimits returns constants)
   * - we trust preRelayedCall to be consistent: off-chain call and on-chain calls should either both succeed
   *    or both revert.
   * - given that, we agree to give the requested acceptanceBudget (since breaking one of the above two "invariants"
   *    is the only cases where the relayer will have to pay for this budget)
   *
   * @param paymasters list of trusted paymaster addresses
   */
  async _initTrustedPaymasters (paymasters: string[] = []): Promise<void> {
    this.trustedPaymastersGasAndDataLimits.clear()
    for (const paymasterAddress of paymasters) {
      const paymaster = await this.contractInteractor._createPaymaster(paymasterAddress)
      const gasAndDataLimits = await paymaster.getGasAndDataLimits().catch((e: Error) => {
        throw new Error(`not a valid paymaster address in trustedPaymasters list: ${paymasterAddress}: ${e.message}`)
      })
      this.trustedPaymastersGasAndDataLimits.set(paymasterAddress.toLowerCase(), gasAndDataLimits)
    }
  }

  _getPaymasterMaxAcceptanceBudget (paymaster?: string): IntString {
    const limits = this.trustedPaymastersGasAndDataLimits.get(paymaster?.toLowerCase())
    if (limits != null) {
      return limits.acceptanceBudget
    } else {
      return this.config.maxRelayExposure.toString()
    }
  }

  async init (): Promise<void> {
    if (this.initialized) {
      throw new Error('_init was already called')
    }

    await this.transactionManager._init()
    await this._initTrustedPaymasters(this.config.trustedPaymasters)
    this.relayHubContract = await this.contractInteractor.relayHubInstance

    const relayHubAddress = this.relayHubContract.address
    const code = await this.contractInteractor.getCode(relayHubAddress)
    if (code.length < 10) {
      this.fatal(`No RelayHub deployed at address ${relayHubAddress}.`)
    }

    this.registrationManager = new RegistrationManager(
      this.contractInteractor,
      this.transactionManager,
      this.txStoreManager,
      this,
      this.logger,
      this.config,
      this.managerAddress,
      this.workerAddress
    )
    await this.registrationManager.init()

    this.chainId = await this.contractInteractor.chainId
    this.networkId = await this.contractInteractor.getNetworkId()
    if (this.config.devMode && (this.chainId < 1000 || this.networkId < 1000)) {
      this.logger.error('Don\'t use real network\'s chainId & networkId while in devMode.')
      process.exit(-1)
    }

    const latestBlock = await this.contractInteractor.getBlock('latest')
    this.logger.info(`Current network info:
chainId                 | ${this.chainId}
networkId               | ${this.networkId}
latestBlock             | ${latestBlock.number}
latestBlock timestamp   | ${latestBlock.timestamp}
`)
    this.initialized = true

    // Assume started server is not registered until _worker figures stuff out
    this.registrationManager.printNotRegisteredMessage()
  }

  async replenishServer (workerIndex: number, currentBlock: number): Promise<PrefixedHexString[]> {
    const transactionHashes: PrefixedHexString[] = []
    let managerEthBalance = await this.getManagerBalance()
    const managerHubBalance = await this.relayHubContract.balanceOf(this.managerAddress)
    this.workerBalanceRequired.currentValue = await this.getWorkerBalance(workerIndex)
    if (managerEthBalance.gte(toBN(this.config.managerTargetBalance.toString())) && this.workerBalanceRequired.isSatisfied) {
      // all filled, nothing to do
      return transactionHashes
    }
    const mustWithdrawHubDeposit = managerEthBalance.lt(toBN(this.config.managerTargetBalance.toString())) && managerHubBalance.gte(
      toBN(this.config.minHubWithdrawalBalance))
    const isWithdrawalPending = await this.txStoreManager.isActionPending(ServerAction.DEPOSIT_WITHDRAWAL)
    if (mustWithdrawHubDeposit && !isWithdrawalPending) {
      this.logger.info(`withdrawing manager hub balance (${managerHubBalance.toString()}) to manager`)
      // Refill manager eth balance from hub balance
      const method = this.relayHubContract?.contract.methods.withdraw(toHex(managerHubBalance), this.managerAddress)
      const gasLimit = await this.transactionManager.attemptEstimateGas('Withdraw', method, this.managerAddress)
      const details: SendTransactionDetails = {
        signer: this.managerAddress,
        serverAction: ServerAction.DEPOSIT_WITHDRAWAL,
        destination: this.relayHubContract.address,
        creationBlockNumber: currentBlock,
        gasLimit,
        method
      }
      const { transactionHash } = await this.transactionManager.sendTransaction(details)
      transactionHashes.push(transactionHash)
    }
    managerEthBalance = await this.getManagerBalance()
    const mustReplenishWorker = !this.workerBalanceRequired.isSatisfied
    const isReplenishPendingForWorker = await this.txStoreManager.isActionPending(ServerAction.VALUE_TRANSFER, this.workerAddress)
    if (mustReplenishWorker && !isReplenishPendingForWorker) {
      const refill = toBN(this.config.workerTargetBalance.toString()).sub(this.workerBalanceRequired.currentValue)
      this.logger.debug(
        `== replenishServer: mgr balance=${managerEthBalance.toString()}  manager hub balance=${managerHubBalance.toString()}
          \n${this.workerBalanceRequired.description}\n refill=${refill.toString()}`)
      if (refill.lt(managerEthBalance.sub(toBN(this.config.managerMinBalance)))) {
        this.logger.debug('Replenishing worker balance by manager eth balance')
        const details: SendTransactionDetails = {
          signer: this.managerAddress,
          serverAction: ServerAction.VALUE_TRANSFER,
          destination: this.workerAddress,
          value: toHex(refill),
          creationBlockNumber: currentBlock,
          gasLimit: defaultEnvironment.mintxgascost
        }
        const { transactionHash } = await this.transactionManager.sendTransaction(details)
        transactionHashes.push(transactionHash)
      } else {
        const message = `== replenishServer: can't replenish: mgr balance too low ${managerEthBalance.toString()} refill=${refill.toString()}`
        this.emit('fundingNeeded', message)
        this.logger.error(message)
      }
    }
    return transactionHashes
  }

  async _worker (blockNumber: number): Promise<PrefixedHexString[]> {
    if (!this.initialized) {
      await this.init()
    }
    if (blockNumber <= this.lastScannedBlock) {
      throw new Error('Attempt to scan older block, aborting')
    }
    if (!this._shouldRefreshState(blockNumber)) {
      return []
    }
    this.lastRefreshBlock = blockNumber
    await this._refreshGasPrice()
    await this.registrationManager.refreshBalance()
    if (!this.registrationManager.balanceRequired.isSatisfied) {
      this.setReadyState(false)
      return []
    }
    return await this._handleChanges(blockNumber)
  }

  async _refreshGasPrice (): Promise<void> {
    const gasPriceString = await this.gasPriceFetcher.getGasPrice()
    this.minGasPrice = Math.floor(parseInt(gasPriceString) * this.config.gasPriceFactor)
    if (this.minGasPrice === 0) {
      throw new Error('Could not get gasPrice from node')
    }
    if (this.minGasPrice > parseInt(this.config.maxGasPrice)) {
      throw new Error(`network gas price ${this.minGasPrice} is higher than max gas price ${this.config.maxGasPrice}`)
    }
  }

  async _handleChanges (currentBlockNumber: number): Promise<PrefixedHexString[]> {
    let transactionHashes: PrefixedHexString[] = []
    const hubEventsSinceLastScan = await this.getAllHubEventsSinceLastScan()
    await this._updateLatestTxBlockNumber(hubEventsSinceLastScan)
    const shouldRegisterAgain = await this._shouldRegisterAgain(currentBlockNumber, hubEventsSinceLastScan)
    transactionHashes = transactionHashes.concat(
      await this.registrationManager.handlePastEvents(hubEventsSinceLastScan, this.lastScannedBlock, currentBlockNumber,
        shouldRegisterAgain))
    await this.transactionManager.removeConfirmedTransactions(currentBlockNumber)
    await this._boostStuckPendingTransactions(currentBlockNumber)
    this.lastScannedBlock = currentBlockNumber
    const isRegistered = await this.registrationManager.isRegistered()
    if (!isRegistered) {
      this.setReadyState(false)
      return transactionHashes
    }
    await this.handlePastHubEvents(currentBlockNumber, hubEventsSinceLastScan)
    const workerIndex = 0
    transactionHashes = transactionHashes.concat(await this.replenishServer(workerIndex, currentBlockNumber))
    const workerBalance = await this.getWorkerBalance(workerIndex)
    if (workerBalance.lt(toBN(this.config.workerMinBalance))) {
      this.setReadyState(false)
      return transactionHashes
    }
    this.setReadyState(true)
    if (this.alerted && this.alertedBlock + this.config.alertedBlockDelay < currentBlockNumber) {
      this.logger.warn(`Relay exited alerted state. Alerted block: ${this.alertedBlock}. Current block number: ${currentBlockNumber}`)
      this.alerted = false
    }
    return transactionHashes
  }

  async getManagerBalance (): Promise<BN> {
    return toBN(await this.contractInteractor.getBalance(this.managerAddress, 'pending'))
  }

  async getWorkerBalance (workerIndex: number): Promise<BN> {
    return toBN(await this.contractInteractor.getBalance(this.workerAddress, 'pending'))
  }

  async _shouldRegisterAgain (currentBlock: number, hubEventsSinceLastScan: EventData[]): Promise<boolean> {
    const isPendingActivityTransaction =
      (await this.txStoreManager.isActionPending(ServerAction.RELAY_CALL)) ||
      (await this.txStoreManager.isActionPending(ServerAction.REGISTER_SERVER))
    if (this.config.registrationBlockRate === 0 || isPendingActivityTransaction) {
<<<<<<< HEAD
      this.logger.debug(
        `_shouldRegisterAgain returns false isPendingActivityTransaction=${isPendingActivityTransaction} registrationBlockRate=${this.config.registrationBlockRate}`)
=======
      // this.logger.debug(`_shouldRegisterAgain returns false isPendingActivityTransaction=${isPendingActivityTransaction} registrationBlockRate=${this.config.registrationBlockRate}`)
>>>>>>> 9de4181e
      return false
    }
    const latestTxBlockNumber = this._getLatestTxBlockNumber()
    const registrationExpired = currentBlock - latestTxBlockNumber >= this.config.registrationBlockRate
    if (!registrationExpired) {
      this.logger.debug(
        `_shouldRegisterAgain registrationExpired=${registrationExpired} currentBlock=${currentBlock} latestTxBlockNumber=${latestTxBlockNumber} registrationBlockRate=${this.config.registrationBlockRate}`)
    }
    return registrationExpired
  }

  _shouldRefreshState (currentBlock: number): boolean {
    return currentBlock - this.lastRefreshBlock >= this.config.refreshStateTimeoutBlocks || !this.isReady()
  }

  async handlePastHubEvents (currentBlockNumber: number, hubEventsSinceLastScan: EventData[]): Promise<void> {
    for (const event of hubEventsSinceLastScan) {
      switch (event.event) {
        case TransactionRejectedByPaymaster:
          this.logger.debug(`handle TransactionRejectedByPaymaster event: ${JSON.stringify(event)}`)
          await this._handleTransactionRejectedByPaymasterEvent(event.returnValues.paymaster, currentBlockNumber, event.blockNumber)
          break
        case TransactionRelayed:
          this.logger.debug(`handle TransactionRelayed event: ${JSON.stringify(event)}`)
          await this._handleTransactionRelayedEvent(event.returnValues.paymaster, event.blockNumber)
          break
      }
    }
  }

  async getAllHubEventsSinceLastScan (): Promise<EventData[]> {
    const topics = [address2topic(this.managerAddress)]
    const options = {
      fromBlock: this.lastScannedBlock + 1,
      toBlock: 'latest'
    }
    const events = await this.contractInteractor.getPastEventsForHub(topics, options)
    if (events.length !== 0) {
      this.logger.debug(`Found ${events.length} events since last scan`)
    }
    return events
  }

  async _handleTransactionRelayedEvent (paymaster: Address, eventBlockNumber: number): Promise<void> {
    if (this.config.runPaymasterReputations) {
      await this.reputationManager.updatePaymasterStatus(paymaster, true, eventBlockNumber)
    }
  }

  // TODO: do not call this method when events are processed already (stateful server thing)
  async _handleTransactionRejectedByPaymasterEvent (paymaster: Address, currentBlockNumber: number, eventBlockNumber: number): Promise<void> {
    this.alerted = true
    this.alertedBlock = eventBlockNumber
    this.logger.error(`Relay entered alerted state. Block number: ${currentBlockNumber}`)
    if (this.config.runPaymasterReputations) {
      await this.reputationManager.updatePaymasterStatus(paymaster, false, eventBlockNumber)
    }
  }

  _getLatestTxBlockNumber (): number {
    return this.lastMinedActiveTransaction?.blockNumber ?? -1
  }

  async _updateLatestTxBlockNumber (eventsSinceLastScan: EventData[]): Promise<void> {
    const latestTransactionSinceLastScan = getLatestEventData(eventsSinceLastScan)
    if (latestTransactionSinceLastScan != null) {
      this.lastMinedActiveTransaction = latestTransactionSinceLastScan
      this.logger.debug(`found newer block ${this.lastMinedActiveTransaction?.blockNumber}`)
    }
    if (this.lastMinedActiveTransaction == null) {
      this.lastMinedActiveTransaction = await this._queryLatestActiveEvent()
      this.logger.debug(`queried node for last active server event, found in block ${this.lastMinedActiveTransaction?.blockNumber}`)
    }
  }

  async _queryLatestActiveEvent (): Promise<EventData | undefined> {
    const events: EventData[] = await this.contractInteractor.getPastEventsForHub([address2topic(this.managerAddress)], {
      fromBlock: 1
    })
    return getLatestEventData(events)
  }

  /**
   * Resend all outgoing pending transactions with insufficient gas price by all signers (manager, workers)
   * @return the mapping of the previous transaction hash to details of a new boosted transaction
   */
  async _boostStuckPendingTransactions (blockNumber: number): Promise<Map<PrefixedHexString, SignedTransactionDetails>> {
    const transactionDetails = new Map<PrefixedHexString, SignedTransactionDetails>()
    // repeat separately for each signer (manager, all workers)
    const managerBoostedTransactions = await this._boostStuckTransactionsForManager(blockNumber)
    for (const [txHash, boostedTxDetails] of managerBoostedTransactions) {
      transactionDetails.set(txHash, boostedTxDetails)
    }
    for (const workerIndex of [0]) {
      const workerBoostedTransactions = await this._boostStuckTransactionsForWorker(blockNumber, workerIndex)
      for (const [txHash, boostedTxDetails] of workerBoostedTransactions) {
        transactionDetails.set(txHash, boostedTxDetails)
      }
    }
    return transactionDetails
  }

  async _boostStuckTransactionsForManager (blockNumber: number): Promise<Map<PrefixedHexString, SignedTransactionDetails>> {
    return await this.transactionManager.boostUnderpricedPendingTransactionsForSigner(this.managerAddress, blockNumber)
  }

  async _boostStuckTransactionsForWorker (blockNumber: number, workerIndex: number): Promise<Map<PrefixedHexString, SignedTransactionDetails>> {
    const signer = this.workerAddress
    return await this.transactionManager.boostUnderpricedPendingTransactionsForSigner(signer, blockNumber)
  }

  _isTrustedPaymaster (paymaster: string): boolean {
    return this.trustedPaymastersGasAndDataLimits.get(paymaster.toLowerCase()) != null
  }

  _isBlacklistedPaymaster (paymaster: string): boolean {
    return this.config.blacklistedPaymasters.map(it => it.toLowerCase()).includes(paymaster.toLowerCase())
  }

  _isBlacklistedPaymaster (paymaster: string): boolean {
    return this.config.blacklistedPaymasters.map(it => it.toLowerCase()).includes(paymaster.toLowerCase())
  }

  isReady (): boolean {
    if (this.lastSuccessfulRounds < this.config.successfulRoundsForReady) {
      return false
    }
    return this.ready
  }

  setReadyState (isReady: boolean): void {
    if (this.isReady() !== isReady) {
      if (isReady) {
        if (this.lastSuccessfulRounds < this.config.successfulRoundsForReady) {
          const roundsUntilReady = this.config.successfulRoundsForReady - this.lastSuccessfulRounds
          this.logger.warn(chalk.yellow(`Relayer state: almost READY (in ${roundsUntilReady} rounds)`))
        } else {
          this.logger.warn(chalk.greenBright('Relayer state: READY'))
        }
      } else {
        this.logger.warn(chalk.redBright('Relayer state: NOT-READY'))
      }
    }
    this.ready = isReady
  }
}<|MERGE_RESOLUTION|>--- conflicted
+++ resolved
@@ -140,20 +140,6 @@
         `Wrong worker address: ${req.relayRequest.relayData.relayWorker}\n`)
     }
 
-<<<<<<< HEAD
-    // Check that the gasPrice is initialized & acceptable
-    const requestGasPrice = parseInt(req.relayRequest.relayData.gasPrice)
-    if (this.minGasPrice > requestGasPrice) {
-      throw new Error(
-        `gasPrice too low: relayServer's gasPrice:${this.minGasPrice} request's gasPrice: ${requestGasPrice}`)
-    }
-    if (parseInt(this.config.maxGasPrice) < requestGasPrice) {
-      throw new Error(
-        `gasPrice too high: relayServer's gasPrice:${this.config.maxGasPrice} request's gasPrice: ${requestGasPrice}`)
-    }
-    if (this._isBlacklistedPaymaster(req.relayRequest.relayData.paymaster)) {
-      throw new Error(`Paymaster ${req.relayRequest.relayData.paymaster} is blacklisted!`)
-=======
     const requestGasPrice = parseInt(req.relayRequest.relayData.gasPrice)
     if (this.minGasPrice > requestGasPrice || parseInt(this.config.maxGasPrice) < requestGasPrice) {
       throw new Error(
@@ -169,7 +155,6 @@
     if (expiredInBlocks < this.config.requestMinValidBlocks) {
       throw new Error(
           `Request expired (or too close): expired in ${expiredInBlocks} blocks, we expect it to be valid for ${this.config.requestMinValidBlocks}`)
->>>>>>> 9de4181e
     }
   }
 
@@ -335,12 +320,7 @@
     this.logger.debug(`maxPossibleGas is: ${maxPossibleGas}`)
 
     const method = this.relayHubContract.contract.methods.relayCall(
-<<<<<<< HEAD
       relayExposure, req.relayRequest, req.metadata.signature, req.metadata.approvalData, maxPossibleGas)
-    const currentBlock = await this.contractInteractor.getBlockNumber()
-=======
-      acceptanceBudget, req.relayRequest, req.metadata.signature, req.metadata.approvalData, maxPossibleGas)
->>>>>>> 9de4181e
     const details: SendTransactionDetails =
       {
         signer: this.workerAddress,
@@ -636,12 +616,7 @@
       (await this.txStoreManager.isActionPending(ServerAction.RELAY_CALL)) ||
       (await this.txStoreManager.isActionPending(ServerAction.REGISTER_SERVER))
     if (this.config.registrationBlockRate === 0 || isPendingActivityTransaction) {
-<<<<<<< HEAD
-      this.logger.debug(
-        `_shouldRegisterAgain returns false isPendingActivityTransaction=${isPendingActivityTransaction} registrationBlockRate=${this.config.registrationBlockRate}`)
-=======
       // this.logger.debug(`_shouldRegisterAgain returns false isPendingActivityTransaction=${isPendingActivityTransaction} registrationBlockRate=${this.config.registrationBlockRate}`)
->>>>>>> 9de4181e
       return false
     }
     const latestTxBlockNumber = this._getLatestTxBlockNumber()

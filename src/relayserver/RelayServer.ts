--- conflicted
+++ resolved
@@ -308,11 +308,7 @@
     }
 
     await this.transactionManager._init()
-<<<<<<< HEAD
-    this.relayHubContract = await this.contractInteractor.IRelayHubInstance
-=======
     this.relayHubContract = await this.contractInteractor.relayHubInstance
->>>>>>> d734c3fd
 
     const relayHubAddress = this.relayHubContract.address
     console.log('Server address', this.managerAddress)

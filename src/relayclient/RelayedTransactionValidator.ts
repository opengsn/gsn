import { PrefixedHexString, Transaction } from 'ethereumjs-tx'
import { bufferToHex } from 'ethereumjs-util'
import RelayRequest from '../common/EIP712/RelayRequest'
import { isSameAddress } from '../common/Utils'
import ContractInteractor from './ContractInteractor'
import RelayTransactionRequest from './types/RelayTransactionRequest'
import { GSNConfig } from './GSNConfigurator'

export default class RelayedTransactionValidator {
  private readonly contractInteractor: ContractInteractor
  private readonly config: GSNConfig

  constructor (contractInteractor: ContractInteractor, config: GSNConfig) {
    this.contractInteractor = contractInteractor
    this.config = config
  }

  /**
   * Decode the signed transaction returned from the Relay Server, compare it to the
   * requested transaction and validate its signature.
   * @returns a signed {@link Transaction} instance for broadcasting, or null if returned
   * transaction is not valid.
   */
  validateRelayResponse (
<<<<<<< HEAD
    transactionJsonRequest: RelayTransactionRequest,
=======
    transactionJsonRequest: TmpRelayTransactionJsonRequest,
    maxAcceptanceBudget: number,
>>>>>>> a5344999
    returnedTx: PrefixedHexString
  ): boolean {
    const transaction = new Transaction(returnedTx, this.contractInteractor.getRawTxOptions())

    if (this.config.verbose) {
      console.log('returnedTx is', transaction.v, transaction.r, transaction.s, transaction.to, transaction.data, transaction.gasLimit, transaction.gasPrice, transaction.value)
    }

    const signer = bufferToHex(transaction.getSenderAddress())

    const relayRequestOrig: RelayRequest = {
      request: {
        to: transactionJsonRequest.to,
        data: transactionJsonRequest.data,
        gas: transactionJsonRequest.gasLimit,
        from: transactionJsonRequest.from,
        nonce: transactionJsonRequest.senderNonce,
        value: transactionJsonRequest.value
      },
      relayData: {
        gasPrice: transactionJsonRequest.gasPrice,
        baseRelayFee: transactionJsonRequest.baseRelayFee,
        pctRelayFee: transactionJsonRequest.pctRelayFee,
        relayWorker: transactionJsonRequest.relayWorker,
        forwarder: transactionJsonRequest.forwarder,
        paymaster: transactionJsonRequest.paymaster,
        paymasterData: transactionJsonRequest.paymasterData,
        clientId: transactionJsonRequest.clientId
      }
    }
    const externalGasLimit = bufferToHex(transaction.gasLimit)
    const relayRequestAbiEncode = this.contractInteractor.encodeABI(maxAcceptanceBudget, relayRequestOrig, transactionJsonRequest.signature, transactionJsonRequest.approvalData, externalGasLimit)

    if (
      isSameAddress(bufferToHex(transaction.to), this.config.relayHubAddress) &&
      relayRequestAbiEncode === bufferToHex(transaction.data) &&
      isSameAddress(transactionJsonRequest.relayWorker, signer)
    ) {
      if (this.config.verbose) {
        console.log('validateRelayResponse - valid transaction response')
      }

      // TODO: the relayServer encoder returns zero-length buffer for nonce=0.`
      const receivedNonce = transaction.nonce.length === 0 ? 0 : transaction.nonce.readUIntBE(0, transaction.nonce.byteLength)
      if (receivedNonce > transactionJsonRequest.relayMaxNonce) {
        // TODO: need to validate that client retries the same request and doesn't double-spend.
        // Note that this transaction is totally valid from the EVM's point of view

        // eslint-disable-next-line @typescript-eslint/restrict-template-expressions
        throw new Error(`Relay used a tx nonce higher than requested. Requested ${transactionJsonRequest.relayMaxNonce} got ${receivedNonce}`)
      }

      return true
    } else {
      console.error('validateRelayResponse: req', relayRequestAbiEncode, this.config.relayHubAddress, transactionJsonRequest.relayWorker)
      console.error('validateRelayResponse: rsp', bufferToHex(transaction.data), bufferToHex(transaction.to), signer)
      return false
    }
  }
}<|MERGE_RESOLUTION|>--- conflicted
+++ resolved
@@ -22,12 +22,8 @@
    * transaction is not valid.
    */
   validateRelayResponse (
-<<<<<<< HEAD
     transactionJsonRequest: RelayTransactionRequest,
-=======
-    transactionJsonRequest: TmpRelayTransactionJsonRequest,
     maxAcceptanceBudget: number,
->>>>>>> a5344999
     returnedTx: PrefixedHexString
   ): boolean {
     const transaction = new Transaction(returnedTx, this.contractInteractor.getRawTxOptions())

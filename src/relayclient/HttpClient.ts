--- conflicted
+++ resolved
@@ -6,11 +6,7 @@
 import HttpWrapper from './HttpWrapper'
 import { RelayTransactionRequest } from './types/RelayTransactionRequest'
 import { GSNConfig } from './GSNConfigurator'
-<<<<<<< HEAD
-import { PenalizeRequest, PenalizeResponse } from './types/PenalizeRequest'
-=======
 import { AuditRequest, AuditResponse } from './types/AuditRequest'
->>>>>>> 9dd459a8
 
 export default class HttpClient {
   private readonly httpWrapper: HttpWrapper
@@ -45,18 +41,10 @@
     return signedTx
   }
 
-<<<<<<< HEAD
-  async auditTransaction (relayUrl: string, signedTx: PrefixedHexString): Promise<PenalizeResponse> {
-    const penalizeRequest: PenalizeRequest = { signedTx }
-    const penalizeResponse: PenalizeResponse = await this.httpWrapper.sendPromise(relayUrl + '/audit', penalizeRequest)
-    this.logger.info(`auditTransaction response: ${JSON.stringify(penalizeResponse)}`)
-    return penalizeResponse
-=======
   async auditTransaction (relayUrl: string, signedTx: PrefixedHexString): Promise<AuditResponse> {
     const auditRequest: AuditRequest = { signedTx }
     const auditResponse: AuditResponse = await this.httpWrapper.sendPromise(relayUrl + '/audit', auditRequest)
     this.logger.info(`auditTransaction response: ${JSON.stringify(auditResponse)}`)
     return auditResponse
->>>>>>> 9dd459a8
   }
 }
--- conflicted
+++ resolved
@@ -49,14 +49,8 @@
   pingFilter: PingFilter
   asyncApprove: AsyncApprove
 }
-
 export default class RelayClient {
-<<<<<<< HEAD
   readonly config: RelayClientConfig
-  readonly web3: Web3
-=======
-  private readonly config: RelayClientConfig
->>>>>>> 289383b3
   private readonly httpClient: HttpClient
   readonly contractInteractor: ContractInteractor
   readonly knownRelaysManager: KnownRelaysManager

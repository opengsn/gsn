import net from 'net'
import { ether } from '../common/Utils'

import CommandsLogic, { DeploymentResult } from '../cli/CommandsLogic'
import { KeyManager } from '../relayserver/KeyManager'

import { configureGSN } from './GSNConfigurator'
import { getNetworkUrl, loadDeployment, supportedNetworks } from '../cli/utils'
import { TxStoreManager } from '../relayserver/TxStoreManager'
import { RelayServer } from '../relayserver/RelayServer'
import { HttpServer } from '../relayserver/HttpServer'
import { Address } from './types/Aliases'
import { RelayProvider } from './RelayProvider'
import Web3 from 'web3'
import ContractInteractor from './ContractInteractor'
import { defaultEnvironment } from '../common/Environments'
import { ServerConfigParams } from '../relayserver/ServerConfigParams'

export interface TestEnvironment {
  deploymentResult: DeploymentResult
  relayProvider: RelayProvider
  httpServer: HttpServer
  relayUrl: string
}

class GsnTestEnvironmentClass {
  private httpServer?: HttpServer

  /**
   *
   * @param host:
   * @param deployPaymaster - whether to deploy the naive paymaster instance for tests
   * @return
   */
  async startGsn (host?: string, deployPaymaster: boolean = true): Promise<TestEnvironment> {
    await this.stopGsn()
    const _host: string = getNetworkUrl(host)
    console.log('_host=', _host)
    if (_host == null) {
      // eslint-disable-next-line @typescript-eslint/restrict-template-expressions
      throw new Error(`startGsn: expected network (${supportedNetworks().join('|')}) or url`)
    }
    const commandsLogic = new CommandsLogic(_host, configureGSN({}))
    const from = await commandsLogic.findWealthyAccount()
    const deploymentResult = await commandsLogic.deployGsnContracts({
      from,
      gasPrice: '1',
      deployPaymaster,
      skipConfirmation: true,
      relayHubConfiguration: defaultEnvironment.relayHubConfiguration
    })
    if (deployPaymaster) {
      const balance = await commandsLogic.fundPaymaster(from, deploymentResult.naivePaymasterAddress, ether('1'))
      console.log('Naive Paymaster successfully funded, balance:', Web3.utils.fromWei(balance))
    }

    const port = await this._resolveAvailablePort()
    const relayUrl = 'http://127.0.0.1:' + port.toString()
    await this._runServer(_host, deploymentResult, from, relayUrl, port)
    if (this.httpServer == null) {
      throw new Error('Failed to run a local Relay Server')
    }

    const registerOptions = {
      from,
      stake: ether('1'),
      funds: ether('1'),
      relayUrl: relayUrl,
      unstakeDelay: '2000'
    }
    const registrationResult = await commandsLogic.registerRelay(registerOptions)
    if (registrationResult.success) {
      console.log('In-process relay successfully registered:', JSON.stringify(registrationResult))
    } else {
      // eslint-disable-next-line @typescript-eslint/restrict-template-expressions
      throw new Error(`Failed to fund relay: ${registrationResult.error} : ${registrationResult?.transactions?.toString()}`)
    }

    await commandsLogic.waitForRelay(relayUrl)

    const config = configureGSN({
      relayHubAddress: deploymentResult.relayHubAddress,
      paymasterAddress: deploymentResult.naivePaymasterAddress,
      preferredRelays: [relayUrl]
    })

    const relayProvider = new RelayProvider(new Web3.providers.HttpProvider(_host), config)
    console.error('== startGSN: ready.')
    return {
      deploymentResult,
      relayProvider,
      relayUrl,
      httpServer: this.httpServer
    }
  }

  /**
   * initialize a local relay
   * @private
   */

  private async _resolveAvailablePort (): Promise<number> {
    const server = net.createServer()
    await new Promise(resolve => {
      server.listen(0, resolve)
    })
    const address = server.address()
    if (address == null || typeof address === 'string') {
      throw new Error('Could not find available port')
    }
    const relayListenPort = address.port
    server.close()
    return relayListenPort
  }

  async stopGsn (): Promise<void> {
    if (this.httpServer !== undefined) {
      this.httpServer.stop()
      this.httpServer.close()
      await this.httpServer.backend.transactionManager.txStoreManager.clearAll()
      this.httpServer = undefined
    }
  }

  async _runServer (
    host: string,
    deploymentResult: DeploymentResult,
    from: Address,
    relayUrl: string,
    port: number
  ): Promise<void> {
    if (this.httpServer !== undefined) {
      return
    }

    const managerKeyManager = new KeyManager(1)
    const workersKeyManager = new KeyManager(1)
    const txStoreManager = new TxStoreManager({ inMemory: true })
    const contractInteractor = new ContractInteractor(new Web3.providers.HttpProvider(host),
      configureGSN({
        relayHubAddress: deploymentResult.relayHubAddress
      }))
    await contractInteractor.init()
    const relayServerDependencies = {
      contractInteractor,
      txStoreManager,
      managerKeyManager,
      workersKeyManager
    }
    const relayServerParams: Partial<ServerConfigParams> = {
      url: relayUrl,
      relayHubAddress: deploymentResult.relayHubAddress,
      gasPriceFactor: 1,
      baseRelayFee: '0',
      pctRelayFee: 0,
<<<<<<< HEAD
      devMode: true,
=======
      checkInterval: 10,
>>>>>>> 1fbbf471
      logLevel: 5
    }
    const backend = new RelayServer(relayServerParams, relayServerDependencies)
    await backend.init()

    this.httpServer = new HttpServer(
      port,
      backend
    )
    this.httpServer.start()
  }

  /**
   * return deployment saved by "gsn start"
   * @param workdir
   */
  loadDeployment (workdir = './build/gsn'): DeploymentResult {
    return loadDeployment(workdir)
  }
}

export const GsnTestEnvironment = new GsnTestEnvironmentClass()<|MERGE_RESOLUTION|>--- conflicted
+++ resolved
@@ -153,11 +153,7 @@
       gasPriceFactor: 1,
       baseRelayFee: '0',
       pctRelayFee: 0,
-<<<<<<< HEAD
-      devMode: true,
-=======
       checkInterval: 10,
->>>>>>> 1fbbf471
       logLevel: 5
     }
     const backend = new RelayServer(relayServerParams, relayServerDependencies)

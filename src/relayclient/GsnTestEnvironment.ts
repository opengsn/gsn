--- conflicted
+++ resolved
@@ -29,11 +29,7 @@
    * @param deployPaymaster - whether to deploy the naive paymaster instance for tests
    * @return
    */
-<<<<<<< HEAD
-  async startGsn (host?: string, paymaster?: any, debug = false): Promise<TestEnvironment> {
-=======
-  async startGsn (host?: string, deployPaymaster: boolean = true): Promise<TestEnvironment> {
->>>>>>> 08911abe
+  async startGsn (host?: string, deployPaymaster: boolean = true, debug = false): Promise<TestEnvironment> {
     await this.stopGsn()
     const _host: string = getNetworkUrl(host)
     console.log('_host=', _host)

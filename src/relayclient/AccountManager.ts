// @ts-ignore
import ethWallet from 'ethereumjs-wallet'
import RelayRequest from '../common/EIP712/RelayRequest'
import sigUtil from 'eth-sig-util'
import { getEip712Signature, isSameAddress } from '../common/Utils'
import { Address } from './types/Aliases'
import { PrefixedHexString } from 'ethereumjs-tx'
import { GSNConfig } from './GSNConfigurator'
import { HttpProvider } from 'web3-core'
import Web3 from 'web3'
import TypedRequestData from '../common/EIP712/TypedRequestData'

require('source-map-support').install({ errorFormatterForce: true })

export interface AccountKeypair {
  privateKey: Buffer
  address: Address
}

function toAddress (wallet: any): string {
  // eslint-disable-next-line @typescript-eslint/restrict-template-expressions
  return `0x${wallet.getAddress().toString('hex')}`
}
export default class AccountManager {
  private readonly web3: Web3
  private readonly accounts: AccountKeypair[] = []
  private readonly config: GSNConfig
  readonly chainId: number

  constructor (provider: HttpProvider, chainId: number, config: GSNConfig) {
    this.web3 = new Web3(provider)
    this.chainId = chainId
    this.config = config
  }

  addAccount (keypair: AccountKeypair): void {
    const wallet = ethWallet.fromPrivateKey(keypair.privateKey)
    if (!isSameAddress(toAddress(wallet), keypair.address)) {
      throw new Error('invalid keypair')
    }
    this.accounts.push(keypair)
  }

  newAccount (): AccountKeypair {
    const a = ethWallet.generate()
    const keypair = {
      privateKey: a.privKey,
      // eslint-disable-next-line @typescript-eslint/restrict-template-expressions
      address: toAddress(a)
    }
    this.addAccount(keypair)
    return keypair
  }

  async sign (relayRequest: RelayRequest): Promise<PrefixedHexString> {
    let signature
    const forwarder = relayRequest.extraData.forwarder

    const cloneRequest = { ...relayRequest }
    delete cloneRequest.extraData

    const signedData = new TypedRequestData(
      this.chainId,
      forwarder,
      cloneRequest
    )
    const keypair = this.accounts.find(account => isSameAddress(account.address, relayRequest.request.senderAddress))
    if (keypair != null) {
      signature = this._signWithControlledKey(keypair, signedData)
    } else {
      signature = await this._signWithProvider(signedData)
    }
    // Sanity check only
    let rec: Address
    try {
      // @ts-ignore
      rec = sigUtil.recoverTypedSignature_v4({
        data: signedData,
        sig: signature
      })
    } catch (error) {
      // eslint-disable-next-line @typescript-eslint/restrict-template-expressions
<<<<<<< HEAD
      throw new Error(`Failed to sign relayed transaction for ${relayRequest.request.senderAddress}: ${error}`)
=======
      throw new Error(`Failed to sign relayed transaction for ${relayRequest.relayData.senderAddress}: ${error.message}`)
>>>>>>> 91665614
    }
    if (!isSameAddress(relayRequest.request.senderAddress.toLowerCase(), rec)) {
      // eslint-disable-next-line @typescript-eslint/restrict-template-expressions
      throw new Error(`Internal RelayClient exception: signature is not correct: sender=${relayRequest.request.senderAddress}, recovered=${rec}`)
    }
    return signature
  }

  // These methods is extracted to
  // a) allow different implementations in the future, and
  // b) allow spying on Account Manager in tests
  async _signWithProvider (signedData: any): Promise<string> {
    return getEip712Signature(
      this.web3,
      signedData,
      this.config.methodSuffix ?? '',
      this.config.jsonStringifyRequest ?? false
    )
  }

  _signWithControlledKey (keypair: AccountKeypair, signedData: TypedRequestData): string {
    // @ts-ignore
    return sigUtil.signTypedData_v4(keypair.privateKey, { data: signedData })
  }

  getAccounts (): string[] {
    return this.accounts.map(it => it.address)
  }
}<|MERGE_RESOLUTION|>--- conflicted
+++ resolved
@@ -11,7 +11,6 @@
 import TypedRequestData from '../common/EIP712/TypedRequestData'
 
 require('source-map-support').install({ errorFormatterForce: true })
-
 export interface AccountKeypair {
   privateKey: Buffer
   address: Address
@@ -58,7 +57,6 @@
 
     const cloneRequest = { ...relayRequest }
     delete cloneRequest.extraData
-
     const signedData = new TypedRequestData(
       this.chainId,
       forwarder,
@@ -80,11 +78,7 @@
       })
     } catch (error) {
       // eslint-disable-next-line @typescript-eslint/restrict-template-expressions
-<<<<<<< HEAD
       throw new Error(`Failed to sign relayed transaction for ${relayRequest.request.senderAddress}: ${error}`)
-=======
-      throw new Error(`Failed to sign relayed transaction for ${relayRequest.relayData.senderAddress}: ${error.message}`)
->>>>>>> 91665614
     }
     if (!isSameAddress(relayRequest.request.senderAddress.toLowerCase(), rec)) {
       // eslint-disable-next-line @typescript-eslint/restrict-template-expressions

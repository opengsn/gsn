import Common from 'ethereumjs-common'
import Web3 from 'web3'
import { BlockTransactionString } from 'web3-eth'
import { EventData, PastEventOptions } from 'web3-eth-contract'
import { PrefixedHexString, TransactionOptions } from 'ethereumjs-tx'
import { toBN, toHex } from 'web3-utils'
import {
  BlockNumber,
  HttpProvider,
  IpcProvider,
  provider,
  Transaction,
  TransactionReceipt,
  WebsocketProvider
} from 'web3-core'

import abi from 'web3-eth-abi'
import RelayRequest from '../common/EIP712/RelayRequest'
import paymasterAbi from '../common/interfaces/IPaymaster.json'
import relayHubAbi from '../common/interfaces/IRelayHub.json'
import forwarderAbi from '../common/interfaces/IForwarder.json'
import stakeManagerAbi from '../common/interfaces/IStakeManager.json'
import gsnRecipientAbi from '../common/interfaces/IRelayRecipient.json'
import knowForwarderAddressAbi from '../common/interfaces/IKnowForwarderAddress.json'

<<<<<<< HEAD
=======
import { decodeRevertReason, event2topic } from '../common/Utils'
import { constants } from '../common/Constants'
import replaceErrors from '../common/ErrorReplacerJSON'
>>>>>>> 01b712ef
import VersionsManager from '../common/VersionsManager'
import replaceErrors from '../common/ErrorReplacerJSON'
import { LoggerInterface } from '../common/LoggerInterface'
import { constants } from '../common/Constants'
import { event2topic } from '../common/Utils'
import { gsnRuntimeVersion } from '../common/Version'
import {
  BaseRelayRecipientInstance,
  IForwarderInstance,
  IKnowForwarderAddressInstance,
  IPaymasterInstance,
  IRelayHubInstance,
  IRelayRecipientInstance,
  IStakeManagerInstance
} from '../../types/truffle-contracts'

import { Address, IntString } from './types/Aliases'
import { GSNConfig } from './GSNConfigurator'
import GsnTransactionDetails from './types/GsnTransactionDetails'

import { Contract, TruffleContract } from './LightTruffleContract'

require('source-map-support').install({ errorFormatterForce: true })

type EventName = string

export const RelayServerRegistered: EventName = 'RelayServerRegistered'
export const RelayWorkersAdded: EventName = 'RelayWorkersAdded'
export const TransactionRelayed: EventName = 'TransactionRelayed'
export const TransactionRejectedByPaymaster: EventName = 'TransactionRejectedByPaymaster'

const ActiveManagerEvents = [RelayServerRegistered, RelayWorkersAdded, TransactionRelayed, TransactionRejectedByPaymaster]

export const HubAuthorized: EventName = 'HubAuthorized'
export const HubUnauthorized: EventName = 'HubUnauthorized'
export const StakeAdded: EventName = 'StakeAdded'
export const StakeUnlocked: EventName = 'StakeUnlocked'
export const StakeWithdrawn: EventName = 'StakeWithdrawn'
export const StakePenalized: EventName = 'StakePenalized'

export type Web3Provider =
  | HttpProvider
  | IpcProvider
  | WebsocketProvider

export default class ContractInteractor {
<<<<<<< HEAD
=======
  private readonly VERSION = '2.0.2'

>>>>>>> 01b712ef
  private readonly IPaymasterContract: Contract<IPaymasterInstance>
  private readonly IRelayHubContract: Contract<IRelayHubInstance>
  private readonly IForwarderContract: Contract<IForwarderInstance>
  private readonly IStakeManager: Contract<IStakeManagerInstance>
  private readonly IRelayRecipient: Contract<BaseRelayRecipientInstance>
  private readonly IKnowForwarderAddress: Contract<IKnowForwarderAddressInstance>

  private paymasterInstance!: IPaymasterInstance
  relayHubInstance!: IRelayHubInstance
  private forwarderInstance!: IForwarderInstance
  private stakeManagerInstance!: IStakeManagerInstance
  private relayRecipientInstance?: BaseRelayRecipientInstance
  private knowForwarderAddressInstance?: IKnowForwarderAddressInstance
  private readonly relayCallMethod: any

  readonly web3: Web3
  private readonly provider: Web3Provider
  private readonly config: GSNConfig
  private readonly versionManager: VersionsManager
  private readonly logger: LoggerInterface

  private rawTxOptions?: TransactionOptions
  private chainId?: number
  private networkId?: number
  private networkType?: string

  constructor (provider: Web3Provider, logger: LoggerInterface, config: GSNConfig) {
    this.logger = logger
    this.versionManager = new VersionsManager(gsnRuntimeVersion)
    this.web3 = new Web3(provider)
    this.config = config
    this.provider = provider
    // @ts-ignore
    this.IPaymasterContract = TruffleContract({
      contractName: 'IPaymaster',
      abi: paymasterAbi
    })
    // @ts-ignore
    this.IRelayHubContract = TruffleContract({
      contractName: 'IRelayHub',
      abi: relayHubAbi
    })
    // @ts-ignore
    this.IForwarderContract = TruffleContract({
      contractName: 'IForwarder',
      abi: forwarderAbi
    })
    // @ts-ignore
    this.IStakeManager = TruffleContract({
      contractName: 'IStakeManager',
      abi: stakeManagerAbi
    })
    // @ts-ignore
    this.IRelayRecipient = TruffleContract({
      contractName: 'IRelayRecipient',
      abi: gsnRecipientAbi
    })
    // @ts-ignore
    this.IKnowForwarderAddress = TruffleContract({
      contractName: 'IKnowForwarderAddress',
      abi: knowForwarderAddressAbi
    })
    this.IStakeManager.setProvider(this.provider, undefined)
    this.IRelayHubContract.setProvider(this.provider, undefined)
    this.IPaymasterContract.setProvider(this.provider, undefined)
    this.IForwarderContract.setProvider(this.provider, undefined)
    this.IRelayRecipient.setProvider(this.provider, undefined)
    this.IKnowForwarderAddress.setProvider(this.provider, undefined)

    this.relayCallMethod = this.IRelayHubContract.createContract('').methods.relayCall
  }

  getProvider (): provider { return this.provider }

  async init (): Promise<void> {
    if (this.rawTxOptions != null) {
      throw new Error('_init was already called')
    }
    await this._initializeContracts()
    await this._validateCompatibility().catch(err => console.log('WARNING: beta ignore version compatibility', err.message))
    const chain = await this.web3.eth.net.getNetworkType()
    this.chainId = await this.getAsyncChainId()
    this.networkId = await this.web3.eth.net.getId()
    this.networkType = await this.web3.eth.net.getNetworkType()
    // chain === 'private' means we're on ganache, and ethereumjs-tx.Transaction doesn't support that chain type
    this.rawTxOptions = getRawTxOptions(this.chainId, this.networkId, chain)
  }

  async getAsyncChainId (): Promise<number> {
    return await this.web3.eth.getChainId()
  }

  async _validateCompatibility (): Promise<void> {
    if (this.config.relayHubAddress === constants.ZERO_ADDRESS) {
      return
    }
    const hub = this.relayHubInstance
    const version = await hub.versionHub()
    this._validateVersion(version)
  }

  _validateVersion (version: string): void {
    const isNewer = this.versionManager.isMinorSameOrNewer(version)
    if (!isNewer) {
      throw new Error(`Provided Hub version(${version}) is not supported by the current interactor(${this.versionManager.componentVersion})`)
    }
  }

  async _initializeContracts (): Promise<void> {
    if (this.config.forwarderAddress !== constants.ZERO_ADDRESS) {
      this.forwarderInstance = await this._createForwarder(this.config.forwarderAddress)
    }
    if (this.config.relayHubAddress !== constants.ZERO_ADDRESS) {
      this.relayHubInstance = await this._createRelayHub(this.config.relayHubAddress)
      let hubStakeManagerAddress: string | undefined
      let getStakeManagerError: Error | undefined
      try {
        hubStakeManagerAddress = await this.relayHubInstance.stakeManager()
      } catch (e) {
        getStakeManagerError = e
      }
      if (hubStakeManagerAddress == null || hubStakeManagerAddress === constants.ZERO_ADDRESS) {
        throw new Error(`StakeManager address not set in RelayHub (or threw error: ${getStakeManagerError?.message})`)
      }
      this.stakeManagerInstance = await this._createStakeManager(hubStakeManagerAddress)
    }
    if (this.config.paymasterAddress !== constants.ZERO_ADDRESS) {
      this.paymasterInstance = await this._createPaymaster(this.config.paymasterAddress)
    }
  }

  // must use these options when creating Transaction object
  getRawTxOptions (): TransactionOptions {
    if (this.rawTxOptions == null) {
      throw new Error('_init not called')
    }
    return this.rawTxOptions
  }

  async _createKnowsForwarder (address: Address): Promise<IKnowForwarderAddressInstance> {
    if (this.knowForwarderAddressInstance != null && this.knowForwarderAddressInstance.address.toLowerCase() === address.toLowerCase()) {
      return this.knowForwarderAddressInstance
    }
    this.knowForwarderAddressInstance = await this.IKnowForwarderAddress.at(address)
    return this.knowForwarderAddressInstance
  }

  async _createRecipient (address: Address): Promise<IRelayRecipientInstance> {
    if (this.relayRecipientInstance != null && this.relayRecipientInstance.address.toLowerCase() === address.toLowerCase()) {
      return this.relayRecipientInstance
    }
    this.relayRecipientInstance = await this.IRelayRecipient.at(address)
    return this.relayRecipientInstance
  }

  async _createPaymaster (address: Address): Promise<IPaymasterInstance> {
    return await this.IPaymasterContract.at(address)
  }

  async _createRelayHub (address: Address): Promise<IRelayHubInstance> {
    return await this.IRelayHubContract.at(address)
  }

  async _createForwarder (address: Address): Promise<IForwarderInstance> {
    return await this.IForwarderContract.at(address)
  }

  async _createStakeManager (address: Address): Promise<IStakeManagerInstance> {
    return await this.IStakeManager.at(address)
  }

  async getForwarder (recipientAddress: Address): Promise<Address> {
    const recipient = await this._createKnowsForwarder(recipientAddress)
    return await recipient.getTrustedForwarder()
  }

  async isTrustedForwarder (recipientAddress: Address, forwarder: Address): Promise<boolean> {
    const recipient = await this._createRecipient(recipientAddress)
    return await recipient.isTrustedForwarder(forwarder)
  }

  async getSenderNonce (sender: Address, forwarderAddress: Address): Promise<IntString> {
    const forwarder = await this._createForwarder(forwarderAddress)
    const nonce = await forwarder.getNonce(sender)
    return nonce.toString()
  }

  async _getBlockGasLimit (): Promise<number> {
    const latestBlock = await this.web3.eth.getBlock('latest')
    return latestBlock.gasLimit
  }

  /**
   * make a view call to relayCall(), just like the way it will be called by the relayer.
   * returns:
   * - paymasterAccepted - true if accepted
   * - reverted - true if relayCall was reverted.
   * - returnValue - if either reverted or paymaster NOT accepted, then this is the reason string.
   */
  async validateRelayCall (
    paymasterMaxAcceptanceBudget: number,
    relayRequest: RelayRequest,
    signature: PrefixedHexString,
    approvalData: PrefixedHexString): Promise<{ paymasterAccepted: boolean, returnValue: string, reverted: boolean }> {
    const relayHub = this.relayHubInstance
    try {
      const externalGasLimit = await this._getBlockGasLimit()
      const encodedRelayCall = relayHub.contract.methods.relayCall(
        paymasterMaxAcceptanceBudget,
        relayRequest,
        signature,
        approvalData,
        externalGasLimit
      ).encodeABI()
      const res: string = await new Promise((resolve, reject) => {
        // @ts-ignore
        this.web3.currentProvider.send({
          jsonrpc: '2.0',
          id: 1,
          method: 'eth_call',
          params: [
            {
              from: relayRequest.relayData.relayWorker,
              to: relayHub.address,
              gasPrice: toHex(relayRequest.relayData.gasPrice),
              gas: toHex(externalGasLimit),
              data: encodedRelayCall
            },
            'latest'
          ]
        }, (err: any, res: { result: string }) => {
          const revertMsg = this._decodeRevertFromResponse(err, res)
          if (revertMsg != null) {
            reject(new Error(revertMsg))
          }
          if (err !== null) {
            reject(err)
          } else {
            resolve(res.result)
          }
        })
<<<<<<< HEAD
      this.logger.info(res)
=======
      })

      // @ts-ignore
      const decoded = abi.decodeParameters(['bool', 'string'], res)
      const paymasterAccepted = decoded[0]
      const returnValue = decoded[1]
>>>>>>> 01b712ef
      return {
        returnValue: returnValue,
        paymasterAccepted: paymasterAccepted,
        reverted: false
      }
    } catch (e) {
      const message = e instanceof Error ? e.message : JSON.stringify(e, replaceErrors)
      return {
        paymasterAccepted: false,
        reverted: true,
        returnValue: `view call to 'relayCall' reverted in client: ${message}`
      }
    }
  }

  /**
   * decode revert from rpc response.
   * called from the callback of the provider "eth_call" call.
   * check if response is revert, and extract revert reason from it.
   * support kovan, geth, ganache error formats..
   * @param err - provider err value
   * @param res - provider res value
   */
  // decode revert from rpc response.
  //
  _decodeRevertFromResponse (err?: { message?: string, data?: any }, res?: { error?: any, result?: string }): string | null {
    const matchGanache = res?.error?.message?.match(/: revert (.*)/)
    if (matchGanache != null) {
      return matchGanache[1]
    }
    const m = err?.data?.match(/(0x08c379a0\S*)/)
    if (m != null) {
      return decodeRevertReason(m[1])
    }

    const result = res?.result ?? ''
    if (result.startsWith('0x08c379a0')) {
      return decodeRevertReason(result)
    }
    return null
  }

  encodeABI (paymasterMaxAcceptanceBudget: number, relayRequest: RelayRequest, sig: PrefixedHexString, approvalData: PrefixedHexString, externalGasLimit: IntString): PrefixedHexString {
    return this.relayCallMethod(paymasterMaxAcceptanceBudget, relayRequest, sig, approvalData, externalGasLimit).encodeABI()
  }

  async getPastEventsForHub (extraTopics: string[], options: PastEventOptions, names: EventName[] = ActiveManagerEvents): Promise<EventData[]> {
    return await this._getPastEvents(this.relayHubInstance.contract, names, extraTopics, options)
  }

  async getPastEventsForStakeManager (names: EventName[], extraTopics: string[], options: PastEventOptions): Promise<EventData[]> {
    const stakeManager = await this.stakeManagerInstance
    return await this._getPastEvents(stakeManager.contract, names, extraTopics, options)
  }

  // eslint-disable-next-line @typescript-eslint/require-await
  async _getPastEvents (contract: any, names: EventName[], extraTopics: string[], options: PastEventOptions): Promise<EventData[]> {
    const topics: string[][] = []
    const eventTopic = event2topic(contract, names)
    topics.push(eventTopic)
    if (extraTopics.length > 0) {
      topics.push(extraTopics)
    }
    return contract.getPastEvents('allEvents', Object.assign({}, options, { topics }))
  }

  async getBalance (address: Address, defaultBlock: BlockNumber = 'latest'): Promise<string> {
    return await this.web3.eth.getBalance(address, defaultBlock)
  }

  async getBlockNumber (): Promise<number> {
    return await this.web3.eth.getBlockNumber()
  }

  async sendSignedTransaction (rawTx: string): Promise<TransactionReceipt> {
    return await this.web3.eth.sendSignedTransaction(rawTx)
  }

  async estimateGas (gsnTransactionDetails: GsnTransactionDetails): Promise<number> {
    return await this.web3.eth.estimateGas(gsnTransactionDetails)
  }

  // TODO: cache response for some time to optimize. It doesn't make sense to optimize these requests in calling code.
  async getGasPrice (): Promise<string> {
    return await this.web3.eth.getGasPrice()
  }

  async getTransactionCount (address: string, defaultBlock?: BlockNumber): Promise<number> {
    // @ts-ignore (web3 does not define 'defaultBlock' as optional)
    return await this.web3.eth.getTransactionCount(address, defaultBlock)
  }

  async getTransaction (transactionHash: string): Promise<Transaction> {
    return await this.web3.eth.getTransaction(transactionHash)
  }

  async getBlock (blockHashOrBlockNumber: BlockNumber): Promise<BlockTransactionString> {
    return await this.web3.eth.getBlock(blockHashOrBlockNumber)
  }

  validateAddress (address: string, exceptionTitle = 'invalid address:'): void {
    if (!this.web3.utils.isAddress(address)) { throw new Error(exceptionTitle + ' ' + address) }
  }

  async getCode (address: string): Promise<string> {
    return await this.web3.eth.getCode(address)
  }

  getChainId (): number {
    if (this.chainId == null) {
      throw new Error('_init not called')
    }
    return this.chainId
  }

  getNetworkId (): number {
    if (this.networkId == null) {
      throw new Error('_init not called')
    }
    return this.networkId
  }

  getNetworkType (): string {
    if (this.networkType == null) {
      throw new Error('_init not called')
    }
    return this.networkType
  }

  async isContractDeployed (address: Address): Promise<boolean> {
    const code = await this.web3.eth.getCode(address)
    return code !== '0x'
  }

  async getStakeInfo (managerAddress: Address): Promise<{
    stake: string
    unstakeDelay: string
    withdrawBlock: string
    owner: string
  }> {
    const stakeManager = await this.stakeManagerInstance
    return await stakeManager.getStakeInfo(managerAddress)
  }

  async hubBalanceOf (managerAddress: Address): Promise<BN> {
    const hub = this.relayHubInstance
    return await hub.balanceOf(managerAddress)
  }

  async withdrawHubBalanceEstimateGas (amount: BN, destination: Address, managerAddress: Address, gasPrice: IntString): Promise<{
    gasCost: BN
    gasLimit: number
    method: any
  }> {
    const hub = this.relayHubInstance
    const method = hub.contract.methods.withdraw(amount.toString(), destination)
    const withdrawTxGasLimit = await method.estimateGas(
      {
        from: managerAddress
      })
    const gasCost = toBN(withdrawTxGasLimit).mul(toBN(gasPrice))
    return {
      gasLimit: parseInt(withdrawTxGasLimit),
      gasCost,
      method
    }
  }

  // TODO: a way to make a relay hub transaction with a specified nonce without exposing the 'method' abstraction
  async getRegisterRelayMethod (baseRelayFee: IntString, pctRelayFee: number, url: string): Promise<any> {
    const hub = this.relayHubInstance
    return hub.contract.methods.registerRelayServer(baseRelayFee, pctRelayFee, url)
  }

  async getAddRelayWorkersMethod (workers: Address[]): Promise<any> {
    const hub = this.relayHubInstance
    return hub.contract.methods.addRelayWorkers(workers)
  }

  /**
   * Web3.js as of 1.2.6 (see web3-core-method::_confirmTransaction) does not allow
   * broadcasting of a transaction without waiting for it to be mined.
   * This method sends the RPC call directly
   * @param signedTransaction - the raw signed transaction to broadcast
   */
  async broadcastTransaction (signedTransaction: PrefixedHexString): Promise<PrefixedHexString> {
    return await new Promise((resolve, reject) => {
      if (this.provider == null) {
        throw new Error('provider is not set')
      }
      this.provider.send({
        jsonrpc: '2.0',
        method: 'eth_sendRawTransaction',
        params: [
          signedTransaction
        ],
        id: Date.now()
      }, (e: Error | null, r: any) => {
        if (e != null) {
          reject(e)
        } else if (r.error != null) {
          reject(r.error)
        } else {
          resolve(r.result)
        }
      })
    })
  }
}

/**
 * Ganache does not seem to enforce EIP-155 signature. Buidler does, though.
 * This is how {@link Transaction} constructor allows support for custom and private network.
 * @param chainId
 * @param networkId
 * @param chain
 * @return {{common: Common}}
 */
export function getRawTxOptions (chainId: number, networkId: number, chain?: string): TransactionOptions {
  if (chain == null || chain === 'main' || chain === 'private') {
    chain = 'mainnet'
  }
  return {
    common: Common.forCustomChain(
      chain,
      {
        chainId,
        networkId
      }, 'istanbul')
  }
}<|MERGE_RESOLUTION|>--- conflicted
+++ resolved
@@ -23,17 +23,11 @@
 import gsnRecipientAbi from '../common/interfaces/IRelayRecipient.json'
 import knowForwarderAddressAbi from '../common/interfaces/IKnowForwarderAddress.json'
 
-<<<<<<< HEAD
-=======
-import { decodeRevertReason, event2topic } from '../common/Utils'
-import { constants } from '../common/Constants'
-import replaceErrors from '../common/ErrorReplacerJSON'
->>>>>>> 01b712ef
 import VersionsManager from '../common/VersionsManager'
 import replaceErrors from '../common/ErrorReplacerJSON'
 import { LoggerInterface } from '../common/LoggerInterface'
 import { constants } from '../common/Constants'
-import { event2topic } from '../common/Utils'
+import { decodeRevertReason, event2topic } from '../common/Utils'
 import { gsnRuntimeVersion } from '../common/Version'
 import {
   BaseRelayRecipientInstance,
@@ -75,11 +69,6 @@
   | WebsocketProvider
 
 export default class ContractInteractor {
-<<<<<<< HEAD
-=======
-  private readonly VERSION = '2.0.2'
-
->>>>>>> 01b712ef
   private readonly IPaymasterContract: Contract<IPaymasterInstance>
   private readonly IRelayHubContract: Contract<IRelayHubInstance>
   private readonly IForwarderContract: Contract<IForwarderInstance>
@@ -321,16 +310,13 @@
             resolve(res.result)
           }
         })
-<<<<<<< HEAD
+      })
       this.logger.info(res)
-=======
-      })
 
       // @ts-ignore
       const decoded = abi.decodeParameters(['bool', 'string'], res)
       const paymasterAccepted = decoded[0]
       const returnValue = decoded[1]
->>>>>>> 01b712ef
       return {
         returnValue: returnValue,
         paymasterAccepted: paymasterAccepted,

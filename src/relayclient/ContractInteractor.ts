--- conflicted
+++ resolved
@@ -336,16 +336,12 @@
       // @ts-ignore
       const decoded = abi.decodeParameters(['bool', 'bytes'], res)
       const paymasterAccepted: boolean = decoded[0]
-<<<<<<< HEAD
-      const returnValue = paymasterAccepted ? decoded[1] : this._decodeRevertFromResponse({}, { result: decoded[1] }) ?? decoded[1]
-=======
       let returnValue: string
       if (paymasterAccepted) {
         returnValue = decoded[1]
       } else {
         returnValue = this._decodeRevertFromResponse({}, { result: decoded[1] }) ?? decoded[1]
       }
->>>>>>> 9b2a4024
       return {
         returnValue: returnValue,
         paymasterAccepted: paymasterAccepted,

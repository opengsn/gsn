--- conflicted
+++ resolved
@@ -5,15 +5,9 @@
 const Forwarder = artifacts.require('Forwarder')
 
 module.exports = async function (deployer) {
-<<<<<<< HEAD
-  await deployer.deploy(StakeManager)
-  await deployer.deploy(Penalizer)
-  await deployer.deploy(RelayHub, StakeManager.address, Penalizer.address, 0, 0, 0, 0, 0, 0, 0, 0)
-=======
   await deployer.deploy(StakeManager, 30000)
   await deployer.deploy(Penalizer, 0, 0)
-  await deployer.deploy(RelayHub, StakeManager.address, Penalizer.address, 0, 0, 0, 0, 0, 0, 0)
->>>>>>> 9de4181e
+  await deployer.deploy(RelayHub, StakeManager.address, Penalizer.address, 0, 0, 0, 0, 0, 0, 0, 0)
   await deployer.deploy(Forwarder)
   await deployer.deploy(SampleRecipient, Forwarder.address)
 }